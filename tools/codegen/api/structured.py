from tools.codegen.model import (Argument, BaseTy, BaseType, ListType,
                                 NativeFunctionsGroup, OptionalType,
                                 SelfArgument, TensorOptionsArguments, Type,
                                 assert_never)

<<<<<<< HEAD
from tools.codegen.api.types import (ArgName, BaseCType, Binding,
                                     ConstRefCType, OptionalCType, CType, NamedCType,
=======
from tools.codegen.api.types import (ArgName, BaseCType, Binding, ArrayRefCType,
                                     ConstRefCType, OptionalCType, CType,
>>>>>>> 98bb5309
                                     tensorT, scalarT, intArrayRefT, dimnameListT)
from tools.codegen.api import cpp

from typing import Union, List

# This file describes the translation of JIT schema to the structured functions API.
# This is similar to native API, but a number of historical problems with native
# API have been fixed.

# Translation of types occuring in JIT arguments to a C++ argument type.
# NB: For now, mutable doesn't do anything; but it could if we make
# some more nominal types
def argumenttype_type(t: Type, *, mutable: bool, binds: ArgName) -> NamedCType:
    # If it's a value type, do the value type translation
    r = cpp.valuetype_type(t, binds=binds)
    if r is not None:
        return r

    if isinstance(t, BaseType):
        if t.name == BaseTy.Tensor:
            return NamedCType(binds, ConstRefCType(BaseCType(tensorT)))
        elif t.name == BaseTy.Scalar:
            return NamedCType(binds, ConstRefCType(BaseCType(scalarT)))
        else:
            raise AssertionError(f"base type should have been value type {t}")
    elif isinstance(t, OptionalType):
        if t.elem == BaseType(BaseTy.Tensor):
            raise AssertionError(
                "optional tensor not supported by structured yet; to implement this "
                "add OptionalTensor c.f. https://github.com/pytorch/pytorch/issues/51456"
            )
        elif t.elem == BaseType(BaseTy.Scalar):
            raise AssertionError(
                "optional scalar not supported by structured yet"
            )
        elem = argumenttype_type(t.elem, mutable=mutable, binds=binds)
        return NamedCType(binds, OptionalCType(elem.type))
    elif isinstance(t, ListType):
        if t.elem == BaseType(BaseTy.Tensor):
            raise AssertionError(
                "list of tensor not supported by structured yet; to implement this "
                "resolve torch::List issue, see "
                "https://fb.workplace.com/groups/894363187646754/permalink/1149276442155426"
            )
        # TODO: delete these special cases; see tools.codegen.api.cpp--these
        # must be changed in tandem, but there are problems; see
        # https://github.com/pytorch/pytorch/pull/51485
        elif str(t.elem) == 'int':
            return NamedCType(binds, BaseCType(intArrayRefT))
        elif str(t.elem) == 'Dimname':
            return NamedCType(binds, BaseCType(dimnameListT))
        elem = argumenttype_type(t.elem, mutable=mutable, binds=binds)
        return NamedCType(binds, ArrayRefCType(elem.type))
    else:
        raise AssertionError(f"unrecognized type {repr(t)}")

def argument_type(a: Argument, *, binds: ArgName) -> NamedCType:
    return argumenttype_type(a.type, mutable=a.is_write, binds=binds)

# returns_type intentionally omitted, because structured kernels never "return";
# instead, they always indirectly report their outputs (in the case of a meta
# function, by calling set_output; in the case of an impl function, by writing
# directly into the provided out argument).

# Structured kernels are never defaulted
def argument(a: Union[Argument, SelfArgument, TensorOptionsArguments]) -> List[Binding]:
    if isinstance(a, Argument):
        return [Binding(
            nctype=argument_type(a, binds=a.name),
            name=a.name,
            default=None,
            argument=a,
        )]
    elif isinstance(a, SelfArgument):
        return argument(a.argument)
    elif isinstance(a, TensorOptionsArguments):
        raise AssertionError("structured kernels don't support TensorOptions yet")
    else:
        assert_never(a)

def impl_arguments(g: NativeFunctionsGroup) -> List[Binding]:
    args: List[Union[Argument, TensorOptionsArguments, SelfArgument]] = []
    args.extend(g.out.func.arguments.non_out)
    args.extend(g.out.func.arguments.out)
    return [r for arg in args for r in argument(arg)]

def meta_arguments(g: NativeFunctionsGroup) -> List[Binding]:
    args: List[Union[Argument, TensorOptionsArguments, SelfArgument]] = []
    args.extend(g.functional.func.arguments.non_out)
    return [r for arg in args for r in argument(arg)]

def out_arguments(g: NativeFunctionsGroup) -> List[Binding]:
    args: List[Union[Argument, TensorOptionsArguments, SelfArgument]] = []
    args.extend(g.out.func.arguments.out)
    return [r for arg in args for r in argument(arg)]<|MERGE_RESOLUTION|>--- conflicted
+++ resolved
@@ -3,13 +3,8 @@
                                  SelfArgument, TensorOptionsArguments, Type,
                                  assert_never)
 
-<<<<<<< HEAD
-from tools.codegen.api.types import (ArgName, BaseCType, Binding,
+from tools.codegen.api.types import (ArgName, BaseCType, Binding, ArrayRefCType,
                                      ConstRefCType, OptionalCType, CType, NamedCType,
-=======
-from tools.codegen.api.types import (ArgName, BaseCType, Binding, ArrayRefCType,
-                                     ConstRefCType, OptionalCType, CType,
->>>>>>> 98bb5309
                                      tensorT, scalarT, intArrayRefT, dimnameListT)
 from tools.codegen.api import cpp
 
