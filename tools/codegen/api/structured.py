--- conflicted
+++ resolved
@@ -4,11 +4,7 @@
                                  assert_never)
 
 from tools.codegen.api.types import (ArgName, BaseCType, Binding,
-<<<<<<< HEAD
-                                     ConstRefCType, NamedCType, OptionalCType,
-=======
-                                     ConstRefCType, OptionalCType, CType,
->>>>>>> 82524763
+                                     ConstRefCType, OptionalCType, CType, NamedCType,
                                      tensorT, scalarT, intArrayRefT, dimnameListT)
 from tools.codegen.api import cpp
 
