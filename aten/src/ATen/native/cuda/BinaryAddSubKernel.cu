#include <ATen/Dispatch.h>
#include <ATen/native/DispatchStub.h>
#include <ATen/native/cuda/Loops.cuh>
#include <ATen/native/BinaryOps.h>

// NOTE: CUDA on Windows requires that the enclosing function
// of a __device__ lambda not have internal linkage.

namespace at { namespace native {

template<typename scalar_t>
struct AddFunctor {
  AddFunctor(scalar_t a): alpha(a) {}
  __device__ __forceinline__ scalar_t operator() (const scalar_t a, const scalar_t b) const {
    return a + alpha * b;
  }
  private:
    scalar_t alpha;
};

void add_kernel_cuda(TensorIteratorBase& iter, const Scalar& alpha_scalar) {
  AT_DISPATCH_ALL_TYPES_AND_COMPLEX_AND3(kHalf, kBool, kBFloat16, iter.common_dtype(), "add_cuda/sub_cuda", [&]() {
    AddFunctor<scalar_t> f(alpha_scalar.to<scalar_t>());
    gpu_kernel_with_scalars(iter, f);
  });
}

<<<<<<< HEAD
static void sub_kernel_cuda(TensorIteratorBase& iter, Scalar alpha_scalar) {
=======
static void sub_kernel_cuda(TensorIterator& iter, const Scalar& alpha_scalar) {
>>>>>>> d1be657a
  add_kernel_cuda(iter, -alpha_scalar);
}

REGISTER_DISPATCH(add_stub, &add_kernel_cuda);
REGISTER_DISPATCH(sub_stub, &sub_kernel_cuda);

}} // namespace at::native<|MERGE_RESOLUTION|>--- conflicted
+++ resolved
@@ -25,11 +25,7 @@
   });
 }
 
-<<<<<<< HEAD
-static void sub_kernel_cuda(TensorIteratorBase& iter, Scalar alpha_scalar) {
-=======
-static void sub_kernel_cuda(TensorIterator& iter, const Scalar& alpha_scalar) {
->>>>>>> d1be657a
+static void sub_kernel_cuda(TensorIteratorBase& iter, const Scalar& alpha_scalar) {
   add_kernel_cuda(iter, -alpha_scalar);
 }
 
