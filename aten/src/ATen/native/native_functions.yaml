--- conflicted
+++ resolved
@@ -492,6 +492,29 @@
 
 - func: atan.out(Tensor self, *, Tensor(a!) out) -> Tensor(a!)
 
+- func: atleast_1d(Tensor self) -> Tensor
+  use_c10_dispatcher: full
+  variants: function
+
+- func: atleast_1d.Sequence(Tensor[] tensors) -> Tensor[]
+  use_c10_dispatcher: full
+
+- func: atleast_2d(Tensor self) -> Tensor
+  use_c10_dispatcher: full
+  variants: function
+
+- func: atleast_2d.Sequence(Tensor[] tensors) -> Tensor[]
+  use_c10_dispatcher: full
+  variants: function
+
+- func: atleast_3d(Tensor self) -> Tensor
+  use_c10_dispatcher: full
+  variants: function
+
+- func: atleast_3d.Sequence(Tensor[] tensors) -> Tensor[]
+  use_c10_dispatcher: full
+  variants: function
+
 - func: baddbmm(Tensor self, Tensor batch1, Tensor batch2, *, Scalar beta=1, Scalar alpha=1) -> Tensor
   use_c10_dispatcher: full
   variants: function, method
@@ -711,6 +734,12 @@
 - func: chain_matmul(Tensor[] matrices) -> Tensor
   use_c10_dispatcher: full
   variants: function
+
+- func: unsafe_chunk(Tensor self, int chunks, int dim=0) -> Tensor[]
+  use_c10_dispatcher: full
+  variants: function, method
+  device_guard: False
+  supports_named_tensor: True
 
 - func: chunk(Tensor(a) self, int chunks, int dim=0) -> Tensor(a)[]
   use_c10_dispatcher: full
@@ -1521,6 +1550,10 @@
   variants: function, method
   device_guard: False
 
+- func: isreal(Tensor self) -> Tensor
+  use_c10_dispatcher: full
+  variants: function, method
+
 - func: is_nonzero(Tensor self) -> bool
   use_c10_dispatcher: full
   variants: function, method
@@ -1787,6 +1820,11 @@
   use_c10_dispatcher: full
   dispatch:
     MkldnnCPU: mkldnn_max_pool2d
+
+- func: mkldnn_max_pool3d(Tensor self, int[3] kernel_size, int[3] stride=[], int[3] padding=0, int[3] dilation=1, bool ceil_mode=False) -> Tensor
+  use_c10_dispatcher: full
+  dispatch:
+    MkldnnCPU: mkldnn_max_pool3d
 
 - func: quantized_max_pool2d(Tensor self, int[2] kernel_size, int[2] stride=[], int[2] padding=0, int[2] dilation=1, bool ceil_mode=False) -> Tensor
   use_c10_dispatcher: full
@@ -2584,12 +2622,24 @@
     CPU: softmax_backward_cpu
     CUDA: softmax_backward_cuda
 
+- func: unsafe_split.Tensor(Tensor self, int split_size, int dim=0) -> Tensor[]
+  use_c10_dispatcher: full
+  variants: function, method
+  device_guard: False
+  supports_named_tensor: True
+
 - func: split.Tensor(Tensor(a) self, int split_size, int dim=0) -> Tensor(a)[]
   use_c10_dispatcher: full
   variants: function, method
   device_guard: False
 
-- func: split_with_sizes(Tensor self, int[] split_sizes, int dim=0) -> Tensor[]
+- func: unsafe_split_with_sizes(Tensor self, int[] split_sizes, int dim=0) -> Tensor[]
+  use_c10_dispatcher: full
+  variants: function, method
+  device_guard: False
+  supports_named_tensor: True
+
+- func: split_with_sizes(Tensor(a) self, int[] split_sizes, int dim=0) -> Tensor(a)[]
   use_c10_dispatcher: full
   variants: function, method
   device_guard: False
@@ -5035,6 +5085,13 @@
     CPU, CUDA: max
     QuantizedCPU: max_quantized_cpu
 
+# Return: (Tensor min, Tensor max)
+- func: _min_max(Tensor self) -> (Tensor, Tensor)
+  use_c10_dispatcher: full
+  variants: function
+  dispatch:
+    CPU: _min_max
+
 - func: median(Tensor self) -> Tensor
   use_c10_dispatcher: full
   variants: method, function
@@ -5842,6 +5899,7 @@
   dispatch:
     CPU: avg_pool3d_out_cpu
     CUDA: avg_pool3d_out_cuda
+    MkldnnCPU: mkldnn_avg_pool3d_out
 
 - func: avg_pool3d(Tensor self, int[3] kernel_size, int[3] stride=[], int[3] padding=0, bool ceil_mode=False, bool count_include_pad=True, int? divisor_override=None) -> Tensor
   use_c10_dispatcher: full
@@ -5849,12 +5907,8 @@
   dispatch:
     CPU: avg_pool3d_cpu
     CUDA: avg_pool3d_cuda
-<<<<<<< HEAD
-    QuantizedCPU: quantized_avg_pool3d
-=======
     MkldnnCPU: mkldnn_avg_pool3d
     QuantizedCPU: avg_pool3d_quantized_cpu
->>>>>>> 48acdfd5
 
 - func: avg_pool3d_backward.grad_input(Tensor grad_output, Tensor self, int[3] kernel_size, int[3] stride, int[3] padding, bool ceil_mode, bool count_include_pad, int? divisor_override, *, Tensor(a!) grad_input) -> Tensor(a!)
   python_module: nn
