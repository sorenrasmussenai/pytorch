ATen "native" functions are the modern mechanism for adding operators and
functions to ATen.  Native functions
are declared in `native_functions.yaml` and have implementations defined
in one of the `cpp` files in this directory.

Like all ATen methods/functions, native functions are made available
from both ATen's C++ and Python APIs.  In C++, they are made available
either as methods on `Tensor` (`t.mymeth()`) and functions in the ATen
namespace (`at::myfunc()`).  In PyTorch, they are made available as
methods on `Variable` or as functions on `torch._C._FunctionBase`
(it is the user's responsibility to re-exporting these functions in
a more user-facing module.)

The rest of this document describes how to implement an ATen function.

## Registering a function in `native_functions.yaml`

Every native function must have an entry in
`native_functions.yaml`.  The format can be summarized as:

```
- func: func_name(ArgType arg0[=default], ArgType arg1[=default], ...) -> Return
  variants: function, method
  dispatch:
    CPU: func_cpu
    CUDA: func_cuda
```

Each component is described in more detail below:

### `func`

```
- func: func_name[.overload_name](ArgType arg0[=default], ArgType arg1[=default], ...) -> Return
```

The `func` entry is a string describing the name of the function and its type
signature.

**Argument types.** These types are permissible as ArgType:

- `Tensor`.  A `Tensor` argument translates into a C++ argument of type `const Tensor&`
  (except when the argument is "inplace"; in this case, it is simply `Tensor&`).
  A trailing `?`, as in `Tensor?`, indicates that the tensor argument is optional
  and may be omitted by passing c10::nullopt.  When a function takes multiple
  `Tensor` arguments, these tensors are assumed to be the same type (e.g.,
  if one argument is a `FloatTensor`, all other arguments are checked
  to be `FloatTensor`s).
  `Tensor` or `Tensor?` must sometimes be annotated to indicate aliasing and mutability.
  In general annotations can be defined via the following four situations:
  - `Tensor(a)` - `a` is a set of Tensors that may alias to the same data.
  - `Tensor(a!)` - `a` members of a may be written to thus mutating the underlying data.
  - `Tensor!` - shorthand for Tensor(fresh\_identifier!)
  - `Tensor(a! -> a|b)` - Tensor is in set `a`, written to, and after the write is in set `a` AND `b`.
  For more details on when and why this needs to happen, please see the section on annotations.
- `Tensor[]`.  A `Tensor[]` argument translates into a C++ argument of type `ArrayRef<Tensor>`
  (a.k.a. `TensorList`)
- `int[]`.  `int[]` accepts an optional length specifier, e.g., `int[2]`, which
  has no effect in C++ but extends our Python bindings to accept a bare number, which will be
  expanded into an appropriately sized list by repeating the number.
- `int`. Think about this like a Python int. This is translated into a C++ argument of type `int64_t`.
- `float`. Think about this like a Python `float`. It is translated into a C++ argument of type `double`.
- `bool`
- `str`.  It is translated into a C++ argument of type `std::string`
  (but we should fix this, see https://github.com/pytorch/pytorch/issues/53546)
- `Scalar`. `Scalar` supports binding to any numerical types from Python, including integral types,
  floating point types, and zero dimensional tensors. `int` and `float` bind to the corresponding Python
  numerical types. However, you probably don't want to use `Scalar`;
  `float` and `int` argument types should suffice for most algorithms
  (you should only use `Scalar` if the operator truly may accept either
  type).
- `Generator?`, the state for a random number generator,
- `bool[N]` (where N is `1-4`).
- `*` is a special sentinel argument, which doesn't translate into an actual
  argument, but indicates that in the Python bindings, any subsequent arguments
  must be specified as keyword arguments (and cannot be provided positionally).
- `?` is trailing question mark that annotates an argument to be an optional type. Grep for
  `optional` to find some example usages. In general, most functions will not need to use
  this, but there are some cases that we want to use optional for the different types:
    - You want to pass a `None` to an ATen function/method from Python and handle the
      None type on the C++ side. For example, `clamp(Tensor self, Scalar? min=None, Scalar? max=None)`
      can take `None` for its `min` and `max` parameter, but does not dispatch to different
      backends if one of the parameters is `None`. Optional type can accept a `None` type
      (`nullopt` in C++) from Python and use the [C++ Optional class](https://en.cppreference.com/w/cpp/utility/optional) to interact with the parameters.
    - You want a default value, which is fine in Python, but would cause ambiguity in C++.
      For example, `norm(Tensor self, Scalar p=2, int dim, bool keepdim=False)` would
      cause ambiguity in C++ since its default args must be adjacent (`p` could not
      have a default value when `dim` does not). Therefore, we need to make `p` as a
      optional Scalar, and make `p=2` when `p` is not passed in (nullopt).
    - You want a value to default to the same value as another argument (this cannot be
      expressed in C++ default arguments).

Functions with no tensor inputs are called *factory functions*, and
are handled specially by code generation.  If your function is behaving
differently than another example, check first and see if one is a
factory while another is not. In some rare cases, factory function might have a
tensor argument. In this case mark it with `category_override: factory`
explicitly.

**Argument names.** Argument names are meaningful; downstream binding code may make use of the specific
argument name you provide, and a rename of an argument name is considered a BC-breaking
change (e.g., you will probably need to update `tools/autograd/derivatives.yaml` at
least, and it may affect Python keyword arguments). For more details please see the section on `variants`.

As a convention we use 'out' to indicate an output argument. This aligns with the
Python bindings. Even if a function might not be used in the Python bindings, we
still advise to follow this convention. Check the generated code when making a change
to make sure you're not breaking the API when renaming an argument name of an
existing function.

**Defaults.** Any suffix of arguments can have a default value defined;
these default values translate into C++/Python default values which
are applied when those positional arguments are not specified.

Here are the supported default values:

* Numbers (e.g., `0` or `5.0` for `int`, `float` and `int[]`
  with an explicit length (e.g., `int[2]`)--in the case of `int[]`
  a number is replicated to fill the length (e.g., `int[2] x=2`
  is equivalent to `int[2] x=[2,2]`).
* Lists of numbers (e.g., `[0, 0]`) for `IntList`.
* Booleans (e.g., `True`) for `bool`.
* Empty initializer lists (e.g., `[]`) for `Tensor` (this implicitly changes
  a `Tensor` argument to accept undefined tensors).
* `None` for pointer types (e.g., `Generator?`)

**Returns.** The following are permissible on Return:

Non-tuple return:
```
ReturnType [retarg0]
```

Tuple return:
```
(ReturnType [retarg0], ReturnType [retarg1], ...)
```

The following are permissible on ReturnType:
- `Tensor` and `Tensor[]`, which translate into the C++ types `Tensor` and `std::vector<Tensor>`,
  respectively (unless the operation is in-place, in which case the return type
  is `Tensor&`.
- A tuple of any number of `Tensor`, e.g., `(Tensor, Tensor)`, translating into
  the C++ `std::tuple<Tensor, Tensor>`.

If you need a type that is not listed in this list, it may be possible to extend ATen's
code generation to support it.  ATen's philosophy on types to support is that it supports
only simple, universal types, as well as a handful of fundamental Tensor structures
(e.g., `Tensor` and `Generator?`), because these types can be easily ported to any language
bound to ATen (in practice, C++ and Python.)

Return also supports specifying (optional) return argument names. These serve
two functions:

- They let you easily write derivatives in terms of return arguments in
  `tools/autograd/derivatives.yaml`

- They correspond to the named field the output can be referred to from
  Python.  (This means that changing a return argument name is
  BC-breaking, be careful!)

Note that argument type modifiers such as defaults and optional are not currently supported on Return.


**Overloads.** You can register multiple functions with the same name and different
function signatures if you give them unique overload names. An overload name
is specified after the function name, separated by a dot.

Overload names do not have to be globally unique, but must be unique in the set
of all overloads for the same function. Overload names cannot be changed for
backwards compatibility reasons. Please try to make overload names semantically
meaningful. An overload name that just enumerates all the argument types isn't
helpful. In many cases, a semantic name is clear from what the overload is doing
differently. As a fallback, you can use the name or type of the first differing
argument as an overload name.

If you add a new overload to an existing function, please leave the existing
overload names as they are (for backwards compatibility), but give the new
overload a new, unique name.  Although overload names are not directly
used by the Python or C++ APIs, they are public API surface for external
backends (who register to specific overload names) and deployed mobile
models (which use overload names as part of the serialization format.)

Not specifying an overload name is equivalent to specifying an empty overload
name. If you add a new function with multiple overloads, give them unique
overload names, at most one overload is allowed to have an empty overload name.


The declarations also support the following attributes.


### `variants`

```
variants: function, method
```

Controls whether Tensor method (`t.foo()`) or namespace Function (`at::foo()`) is
generated as a result of this declaration.  If the declaration is a method,
you must have an argument `Tensor self` at some position in the method;
in the method variant this argument will be elided from the argument
list.  For example, given the declaration `where(BoolTensor cond, Tensor self, Tensor other)`,
this generates the function `at::where(cond, self, other)` and the method
`self.where(cond, other)`.

By default, ATen generates only the function variant for a native function.
When should you also generate a method variant? Tensor operations as methods
are appropriate for "core" Tensor operations (e.g., add, sub, etc.), but not for
more complicated neural network layers (e.g., `conv2d`) and internal functions
designed specifically for binding (e.g., `cudnn_convolution`).

As we progress along our schema unification of the `func` schema with the JIT
signature schema, we must introduce features that allow us to increase compliance.
One of these features are Tensor annotations. As of now we use naming conventions
to indicate whether an argument of a function is going to be mutated and returned.

### `annotations`

There are two typical situations in which we mutate the memory of an argument in the Python
frontend:
a) For an inplace operations such as `self.abs_()`
b) for a function with an output keyword argument such as `torch.abs(input, out=None)`.

In order to provide implementations for these Python functions the legacy schema
requires C++ implementations for three situations `abs(Tensor self)  -> Tensor`,
`abs_(Tensor self) -> Tensor` and `abs_out(Tensor out, Tensor self) -> Tensor`.

Now, as we move towards the unification, we start to use a different syntax to represent
this by using annotations. In the end we still translate to the legacy schema for the downstream
consumers such as the C++ code generation, but this will soon change.

If two Tensors carry the same annotation, they both *may* represent the same memory.
A write annotation, as indicated by an exclamation mark, indicates that they both *may*
also be written to.

Let's revisit the previous native function declarations and see the conventions of adding annotations.
  - `abs(Tensor self) -> Tensor` stays the same as it will always allocate new memory.
  - `abs_(Tensor(a!) self) -> Tensor(a!)`
    `self` may be written to and returned. Further, the annotation indicates that the return value
    may alias the input. This indicates an inplace function and by convention ends in a single '\_'.
  - `abs(Tensor self, *, Tensor(a!) out) -> Tensor(a!)`
    In the Python frontend `out` can be passed as a keyword argument and may be written to.
    In this case it indicates the schema for a function that must accept `out` as this does not
    provide a default argument. The idea behind representing this as a optional argument is to
    document the intended usage. This maps to the legacy `abs_out(Tensor out, Tensor self) -> Tensor`.
    As with the legacy `_out` function you must call the argument `Tensor out` or `Tensor out0`,
    `Tensor out1` in the context of multiple arguments.

There is also another situation in which we use annotations, namely views.
  - `transpose(Tensor(a) self, int dim0, int dim1) -> Tensor(a)`
    An alias to the memory represented by `self` may be also returned, however it is not mutated.

We have some asserts to check whether a developer uses these annotations correctly and throw asserts
if she doesn't. For example, any out function must use the `(a!)` annotation as described above.
 If this causes a lot of confusion please add @cpuhrsch to your PR.

### `dispatch`

```
dispatch:
    CPU: func_cpu
    CUDA: func_cuda
```

This specifies the actual name of the function you want to dispatch to, so you
can dispatch to different functions depending on which backend the passed tensors
belong to.  If the dispatch table is omitted, we assume a default dispatch
table:

```
# overload is ignored
func: func.overload(...) -> ...
dispatch:
    CompositeImplicitAutograd: func

# overload is ignored, but out functions get suffixed with _out in their name
# (NB: no out functions in PyTorch today actually support autograd, but if they
# did, you could call them here and autograd would be inferred)
func: func.out_overload(...) -> ...
dispatch:
    CompositeImplicitAutograd: func_out
```

If two backends have the same dispatch function, you can write `CPU, CUDA: func`
to reuse the same function name in both cases.

Available backend options can be found by searching `dispatch_keys` in
[codegen](https://github.com/pytorch/pytorch/blob/master/tools/codegen/gen.py).
There are also two special "generic" backends:

  - `CompositeExplicitAutograd` (previously known as `DefaultBackend`):
    implementations of kernels that work for all backends, but require an
    explicit definition of backward function in `derivatives.yaml` to support autograd.
    The most typical use of this key are for delegating functions; i.e.,
    functions that do a very small amount of work and then delegate to another
    operator to do the actual heavy lifting.  Under the hood, registering a
    kernel to `CompositeExplicitAutograd` is equivalent to registering that
    kernel to every backend (e.g., `CPU, CUDA`). Note: kernels which call
    DispatchStub should NOT be registered as CompositeExplicitAutograd, as
    DispatchStub only works for `CPU, CUDA`)

  - `CompositeImplicitAutograd` (previously known as `Math`): implementations of
    kernels that work for all backends, and also can implicitly support autograd,
    because all of the operations it calls support autograd.  Direct use of
    this key should be rare: if you provide no dispatch table, we default to
    registering your kernel as `CompositeImplicitAutograd`.  Explicitly adding
    this key to an existing dispatch table may be useful if you have specialized
    CPU and CUDA implementations, but you might want to provide a fallback
    lowering for external backends that may not have a specialized
    implementation.

Functions registered to composite backends should work for any backend, if the
nested functions they call work for those backends.

For example, suppose `my_op` can be implemented in the following way:

```
at::Tensor my_op(const Tensor& self, const Tensor& other) {
  return self + 2 * other;
}
```

If we already know inference kernels and derivative formulas for operators `+` and `*` in our system,
you can just register `my_op` to `CompositeImplicitAutograd` and both inference & autograd will just work.
Although it seems we only write down the inference formula here, PyTorch autograd system would correctly
set up the backward for `my_op` using the chain formula and derivatives of `+` & `*` operators.
In other words `d_out/d_self = 1; d_out/d_other = 2` can be derived automatically from
the `my_op` inference kernel. Of course if we don't have derivative formula defined for either `+` or `*`,
backward of `my_op` can no longer be derived automatically.

Whether to use implicit or explicit autograd for your kernel can be decided by the following steps:
1. If you can, always start with a `CompositeImplicitAutograd` kernel that's composable from existing operators.
2. If you don't want to use the derived gradient formula from `CompositeImplicitAutograd` kernel for autograd, either to
   get better performance or better numerical stability, you should register the kernel with `CompositeExplicitAutograd`
   so that it's only used in inference.
   Later for autograd, depending on whether your autograd kernel works for all backends or not,
   you can put them in alias `Autograd` or specific keys like `AutogradCPU`.
3. If you prefer to write backend-specific kernels, use reserved dispatch keys for your backend instead,
   e.g. `CPU/AutogradCPU`.

**Important**: because a `CompositeImplicitAutograd` kernel is implicitly registered for ops with no `dispatch:` section,
when you add a backend-specific kernel (and hence a `dispatch:` section) to one of these, you **must** also
add a `CompositeImplicitAutograd:` entry that names the old kernel implementation (it's named after the op, with _<overload name>
added if applicable), so that it's still available for other backends to use.

If you implemented a native function in C++ and want to find out which dispatch keyword
should be used in native_functions.yaml, please [follow steps in dispatch keywords](#choosing-the-right-dispatch-keyword)

### `device_guard`

```
device_guard: False
```

By default, ATen code generation will generate a DeviceGuard invocation,
which will ensure that kernel code will run with the current device set
to match the device of the first Tensor argument (or first tensor of
the first Tensor[] argument, if the function takes a list of tensors).
For the most part, this means kernel authors do not have to worry about
setting devices.

However, in some cases, setting the device is unnecessary, because,
e.g., you call a function already manages device guard setting, or
you're a function that simply does not interact with any devices. In
that case, code generation of the device guard can be disabled by adding
`device_guard: False` to your function definition.

<<<<<<< HEAD
**Note.** We are considering eliminating automatic generation of DeviceGuard,
in which case this field would go away. If you have an opinion on the
matter, please write in at https://github.com/pytorch/pytorch/issues/14234

### `use_c10_dispatcher`

```
use_c10_dispatcher: 'hacky_wrapper_for_legacy_signatures'
```

This will indicate that the operator implementation is still using a legacy operator signature.
For any new ops, please don't set this.
The new, non-legacy operator signature requires the operator function signature to be aligned with the
function schema in native_functions.yaml, i.e.
- out arguments have to be in the end of the argument list instead of in the beginning
- TensorOptions are taken as separate arguments
```
  const c10::optional<ScalarType>& dtype,
  const c10::optional<Layout>& layout,
  const c10::optional<Device>& device,
  const c10::optional<bool>& pin_memory
```
  instead of one `TensorOptions` argument
- optional tensors are taken as `const c10::optional<Tensor>&` instead of `Tensor`
Some of our kernels are still written in a legacy way, not doing those things,
and need an adapter to work with the dispatcher calling convention. For those, we use
`use_c10_dispatcher: hacky_wrapper_for_legacy_signatures` to codegenerate a corresponding
adapter around them in the operator registration call. Over time, we will migrate all
those kernels to the new calling convention and hacky_wrapper will die.
=======
### `matches_jit_signature`

```
matches_jit_signature: False
```

This will indicate that the func syntax does not follow the JIT signature schema.
If you are a triggering an assert related to JIT signature compliance
try adding this field and setting it to False. In general, this serves as a means
of tracking an ongoing schema unification with the goal of aligning func syntax
with other components of PyTorch in order to reduce overall complexity.
If you find yourself having to set this field to False add @gchanan to your PR's
set of reviewers.
>>>>>>> ab9c448b

### `manual_kernel_registration`

```
manual_kernel_registration: True
```

With this flag set, we will not generate code to automatically register the C++ operator implementation
to TypeDefault (catchAll dispatch key) with the dispatcher.
It doesn't make sense to have both `dispatch` section and `manual_kernel_registration: True` for the same op.
You can find the manual registrations in torch/csrc/autograd/VariableTypeManual.cpp.
Currently ops have this field set to True should match `MANUAL_CATCHALL` in tools/autograd/gen_variable_type.py
(It can be a superset of `MANUAL_CATCHALL` but we don't have a use case for it).
This field should only be used rarely.

## Writing an implementation in C++

Implementations of native functions go in an appropriate C++ file in the
`native/` directory (they are organized roughly by topic, but there is no
semantic meaning to their organization aside for the `cuda` directory,
which is the only place the build system knows how to build `cu` files.)
To write a native function, you only need to write a C++
implementation (no header necessary) with a matching signature to
the generated header from the ATen metadata.  There are many
simple native functions; take a look at some of them to see what to do.

Although writing an ATen function is mostly writing the algorithm you want
to implement, there are some less obvious details you should also consider.

### Will your function be automatically differentiable?

If you are writing a pair of functions `foo` and `foo_backward`, with
the intent that `foo_backward` implements the derivative of `foo`, then
your implementation of `foo` is probably not automatically differentiable:
it might make use of functions like `data_ptr()` or it dispatches differently
depending on if it's operating on CPU or CUDA tensors.  Once you write these two functions,
you will have to write an entry correlating them together in
`tools/autograd/derivatives.yaml`.

However, in some situations, you can write a function in ATen and it
will be automatically differentiated! This can be the case if the function implementation
only calls other operations which are themselves differentiable.  In this
case, you don't have to write an entry in `tools/autograd/derivatives.yaml`.

### Choosing the right dispatch keyword

After writing a native function in C++, it's important to think about which dispatch keyword
to use in native_functions.yaml as it gives the dispatcher information about backend and autograd support
of the implementation.

Here're steps to follow to decide the right dispatch keyword:

1. Think about inference: does your kernel work for all backends?

    - No: you're likely providing different kernels for different backends, e.g.
      backend-dependent logic is used in the implementation or it's implemented through DispatchStub.
      DispatchStub only support a backend if you explicitly provide a kernel through `REGISTER_DISPATCH`.
      Typically it only supports a few in-tree backends like CPU, CUDA, QuantizedCPU etc but not
      out-of-tree backends like XLA.
      Write a dispatch section, enumerate all supported backends and point them to the implementations.
      ```
      dispatch:
        CPU: kernel_cpu
        CUDA: kernel_cuda
        QuantizedCPU: kernel_quantized_cpu
      ```

      You're done. Now this op will be called in `CPU/CUDA/QuantizedCPU` backend inference!

      Note: to support training, you're required to write a formula in
      derivatives.yaml since your backend implementations don't support autograd.

    - Yes: you're likely calling other `at::` ops in the implemetation. Go to step 2.

2. Think about training: does your kernel support autograd? [check autograd support](#will-your-function-be-automatically-differentiable)
    - Yes: in other words, you're providing a `CompositeImplicitAutograd` kernel which supports both inference and autograd.
      To use autograd support for training, simply skip adding a dispatch
      section and you're done. This will allow this op to be correctly
      registered for both inference and training.

    - Yes, but you still want to provide a numerically stable gradient formula instead of using autograd, write
      ```
      dispatch:
        CompositeExplicitAutograd: kernel
      ```

      You're done. This op will be called in inference for all backends.

      Note: to support training you're required to add a autograd formula,
      or it'll error out in backward pass when calling with a Tensor has requires_grad=True.

    - No: ops in this category are mainly using `_out` boilerplate where its out version doesn't have a derivative
      formula defined. For example:
      ```
      Tensor& sign_out(Tensor& result, const Tensor& self) { return unary_op_impl_out(result, self, sign_stub); }
      Tensor sign(const Tensor& self) { return unary_op_impl(self, at::sign_out); }
      Tensor& sign_(Tensor& self) { return unary_op_impl_(self, at::sign_out); }
      ```

      `sign_out` uses DispatchStub so the supported backends are enumerated in its dispatch section.
      For `sign` and `sign_`, write
      ```
      dispatch:
        CompositeExplicitAutograd: kernel
      ```

      You're done. This op will be called in inference for all backends.

      Note: to support training you're required to add an autograd formula for `sign`,
      or it'll error out in backward pass when calling with a Tensor has requires_grad=True.

      Note: current plan on record for ops using this boilerplate is to replace `at::` with `at::native` in
      the implementations and add dispatch section with device keywords instead.
3. Validate the computed dispatch table matches what you want. You can use `PythonDispatcher` provided in
[torch/_python_dispatcher.py](https://github.com/pytorch/pytorch/blob/master/torch/_python_dispacher.py).
It shows for a certain operator, what the computed dispatch table looks like after your registrations.

    ```
    dispatcher = PythonDispatcher()
    dispatcher.register(["CPU", "XLA", "AutogradCPU", "CompositeImplicitAutograd"])
    print(dispatcher.dispatchTable()) # Tells you exactly which kernel is used for certain backend.
    ```

4. TODO: AutogradCPUOrCUDA

Note that in native_functions.yaml you can mix using backend keywords and alias keywords above for one op:
  - direct registration to backend always has higher precendence than alias
  - DO NOT provide multiple alias keywords to the same op: alias keywords have precedence `CompositeExplicitAutograd > CompositeImplicitAutograd`,
    e.g. adding both `CompositeImplicitAutograd` and `CompositeExplicitAutograd` kernels for one op will completely ignore `CompositeImplicitAutograd` kernel for
    both inference and training. Thus this will trigger an error when native_functions.yaml is parsed.



### Will this function be exposed to python? What are the namespaces?

We don't generate python bindings for all functions. There're certain patterns in function
name that we skip in python binding generation, e.g. `*_backward`. Check
`tools/autograd/gen_python_functions.py` for the latest rules.

The generated bindings are either exposed as methods on python_variable or functions on
the torch._C._nn (marked with `python_module: nn`),
torch._C._fft (marked with `python_module: fft`),
torch._C._linalg (marked with `python_module: linalg`) objects,
or torch._C._special (marked with `python_module: special`) objects.

### Undefined tensor conventions

By default, `Tensor` arguments to ATen functions are always defined, unless
you explicitly specified that an undefined tensor was permissible by writing
`Tensor?` or `Tensor? x=[]`, the latter one is needed when you have to assign
a default value in C++ (e.g. in the middle of other parameters with default values).

The rules for returning undefined Tensors are a bit more subtle, but there
is only one case you have to remember:

* If the function in question is a backward function which accepts a
  `std::array<bool,N> output_mask` argument, you MUST return an undefined
  `Tensor` at every tuple position `i` for which `output_mask[i]` is false, otherwise

* You MUST NOT return an undefined tensor.

The most common situations where you might be tempted to return undefined tensors
are when:

- You have a forward function that may return a buffer if training is enabled, but does not
  return the buffer in inference mode.  In this case, just return an appropriately
  typed zero-size tensor.

- You have a backward function where the gradient for an input is zero.  In this case, you
  are expected to create a zero-filled tensor of appropriate size to return for this input.
  To get the shape, it may be helpful to take a `TensorGeometry` of the input to use.

### Debugging tips

If you build ATen and get a linker error, that probably means you copy-pasted
the C++ definition of your function incorrectly.  Double check your `Tensor`
arguments, and make sure you wrote `const Tensor&` in your signature.<|MERGE_RESOLUTION|>--- conflicted
+++ resolved
@@ -365,52 +365,6 @@
 that case, code generation of the device guard can be disabled by adding
 `device_guard: False` to your function definition.
 
-<<<<<<< HEAD
-**Note.** We are considering eliminating automatic generation of DeviceGuard,
-in which case this field would go away. If you have an opinion on the
-matter, please write in at https://github.com/pytorch/pytorch/issues/14234
-
-### `use_c10_dispatcher`
-
-```
-use_c10_dispatcher: 'hacky_wrapper_for_legacy_signatures'
-```
-
-This will indicate that the operator implementation is still using a legacy operator signature.
-For any new ops, please don't set this.
-The new, non-legacy operator signature requires the operator function signature to be aligned with the
-function schema in native_functions.yaml, i.e.
-- out arguments have to be in the end of the argument list instead of in the beginning
-- TensorOptions are taken as separate arguments
-```
-  const c10::optional<ScalarType>& dtype,
-  const c10::optional<Layout>& layout,
-  const c10::optional<Device>& device,
-  const c10::optional<bool>& pin_memory
-```
-  instead of one `TensorOptions` argument
-- optional tensors are taken as `const c10::optional<Tensor>&` instead of `Tensor`
-Some of our kernels are still written in a legacy way, not doing those things,
-and need an adapter to work with the dispatcher calling convention. For those, we use
-`use_c10_dispatcher: hacky_wrapper_for_legacy_signatures` to codegenerate a corresponding
-adapter around them in the operator registration call. Over time, we will migrate all
-those kernels to the new calling convention and hacky_wrapper will die.
-=======
-### `matches_jit_signature`
-
-```
-matches_jit_signature: False
-```
-
-This will indicate that the func syntax does not follow the JIT signature schema.
-If you are a triggering an assert related to JIT signature compliance
-try adding this field and setting it to False. In general, this serves as a means
-of tracking an ongoing schema unification with the goal of aligning func syntax
-with other components of PyTorch in order to reduce overall complexity.
-If you find yourself having to set this field to False add @gchanan to your PR's
-set of reviewers.
->>>>>>> ab9c448b
-
 ### `manual_kernel_registration`
 
 ```
