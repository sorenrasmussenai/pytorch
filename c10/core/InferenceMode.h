#pragma once

#include <c10/macros/Macros.h>
#include <c10/core/impl/LocalDispatchKeySet.h>

namespace c10 {

// A RAII, thread local (!) guard that enables or disables inference mode upon
// construction, and sets it back to the original value upon destruction.
struct TORCH_API InferenceMode {
  // Note [Expected TLS state in InferenceMode]:
  //   InferenceMode: InplaceOrView not in raw_local_dispatch_key_set.included(),
  //                  Autograd in raw_local_dispatch_key_set.excluded()
  //   NormalMode: InplaceOrView in raw_local_dispatch_key_set.included(),
  //               Autograd not in raw_local_dispatch_key_set.excluded()
  //
  // Invariant:
  // - InplaceOrView is never in the excluded set
  // - Autograd is never in the included set
  //
  //  1. Why do we put InplaceOrView in included set outside InferenceMode?
  //
  //     Inplace update to inference tensor outside InferenceMode is not allowed.
  //     See Note [Inplace update inference tensor] for more details.
  //     Without going through InplaceOrView kernel, we cannot throw error
  //     for `inference_tensor.add_(1)` case.
  //
  // 2. Why not put InplaceOrView in the excluded set inside InferenceMode?
  //
  //    For example:
  //    torch::Tensor a = torch::ones({1, 2, 3}).set_requires_grad(true);
  //    torch::Tensor k = a + 2;
  //    {
  //      c10::InferenceMode guard(true);
  //      k.add_(2);
  //    }
  //    `k.add_(2)` still need to go through InplaceOrView kernel so that it's
  //    prepared for future autograd.
  InferenceMode(bool enabled=true): prev_keyset(c10::impl::tls_local_dispatch_key_set()) {
    DispatchKeySet included = enabled ? prev_keyset.included_.remove(c10::DispatchKey::InplaceOrView)
         : prev_keyset.included_.add(c10::DispatchKey::InplaceOrView);
    DispatchKeySet excluded = enabled ? (prev_keyset.excluded_ | c10::autograd_dispatch_keyset)
         : (prev_keyset.excluded_ - c10::autograd_dispatch_keyset);
    c10::impl::PODLocalDispatchKeySet cur_keyset;
    cur_keyset.set_included(included);
    cur_keyset.set_excluded(excluded);
    c10::impl::_force_tls_local_dispatch_key_set(cur_keyset);
  }

  ~InferenceMode() {
    c10::impl::_force_tls_local_dispatch_key_set(prev_keyset);
  }
  static bool is_enabled();
  // set_enabled() is not user facing and should be only used in
  // ThreadLocalState.cpp.
  static void set_enabled(bool enabled);

  private:
<<<<<<< HEAD
=======
    bool prev_mode;
>>>>>>> 8bdea14c
    c10::impl::LocalDispatchKeySet prev_keyset;
};
} // namespace c10<|MERGE_RESOLUTION|>--- conflicted
+++ resolved
@@ -36,7 +36,9 @@
   //    }
   //    `k.add_(2)` still need to go through InplaceOrView kernel so that it's
   //    prepared for future autograd.
-  InferenceMode(bool enabled=true): prev_keyset(c10::impl::tls_local_dispatch_key_set()) {
+  InferenceMode(bool enabled=true): prev_mode(InferenceMode::is_enabled()),
+      prev_keyset(c10::impl::tls_local_dispatch_key_set()) {
+    this->set_enabled(enabled);
     DispatchKeySet included = enabled ? prev_keyset.included_.remove(c10::DispatchKey::InplaceOrView)
          : prev_keyset.included_.add(c10::DispatchKey::InplaceOrView);
     DispatchKeySet excluded = enabled ? (prev_keyset.excluded_ | c10::autograd_dispatch_keyset)
@@ -48,6 +50,7 @@
   }
 
   ~InferenceMode() {
+    this->set_enabled(prev_mode);
     c10::impl::_force_tls_local_dispatch_key_set(prev_keyset);
   }
   static bool is_enabled();
@@ -56,10 +59,7 @@
   static void set_enabled(bool enabled);
 
   private:
-<<<<<<< HEAD
-=======
     bool prev_mode;
->>>>>>> 8bdea14c
     c10::impl::LocalDispatchKeySet prev_keyset;
 };
 } // namespace c10