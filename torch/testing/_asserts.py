import collections.abc
import contextlib
import functools
import sys
from collections import namedtuple
from typing import Any, Callable, Mapping, Optional, Sequence, Tuple, Type, TypeVar

import torch
from torch import Tensor

from ._core import _unravel_index

__all__ = ["assert_equal", "assert_close"]


# The UsageError should be raised in case the test function is not used correctly. With this the user is able to
# differentiate between a test failure (there is a bug in the tested code) and a test error (there is a bug in the
# test). If pytest is the test runner, we use the built-in UsageError instead our custom one.

try:
    # The module 'pytest' will be imported if the 'pytest' runner is used. This will only give false-positives in case
    # a previously imported module already directly or indirectly imported 'pytest', but the test is run by another
    # runner such as 'unittest'.
    # 'mypy' is not able to handle this within a type annotation
    # (see https://mypy.readthedocs.io/en/latest/common_issues.html#variables-vs-type-aliases for details). In case
    # 'UsageError' is used in an annotation, add a 'type: ignore[valid-type]' comment.
    UsageError: Type[Exception] = sys.modules["pytest"].UsageError  # type: ignore[attr-defined]
except (KeyError, AttributeError):

    class UsageError(Exception):  # type: ignore[no-redef]
        pass


# 'numpy' is not a hard requirement of 'torch'. If it is available, we can import the underlying data directly with
# 'torch.from_numpy()'. Otherwise we treat 'numpy.ndarray's the same as any other unknown object.
try:
    import numpy as np

    _NUMPY_AVAILABLE = True
except ImportError:
    np = None
    _NUMPY_AVAILABLE = False


# This is copy-pasted from torch.testing._internal.common_utils.TestCase.dtype_precisions. With this we avoid a
# dependency on torch.testing._internal at import. See
# https://github.com/pytorch/pytorch/pull/54769#issuecomment-813174256 for details.
# {dtype: (rtol, atol)}
_DTYPE_PRECISIONS = {
    torch.float16: (0.001, 1e-5),
    torch.bfloat16: (0.016, 1e-5),
    torch.float32: (1.3e-6, 1e-5),
    torch.float64: (1e-7, 1e-7),
    torch.complex32: (0.001, 1e-5),
    torch.complex64: (1.3e-6, 1e-5),
    torch.complex128: (1e-7, 1e-7),
}


def _get_default_rtol_and_atol(actual: Tensor, expected: Tensor) -> Tuple[float, float]:
    dtype = actual.dtype if actual.dtype == expected.dtype else torch.promote_types(actual.dtype, expected.dtype)
    return _DTYPE_PRECISIONS.get(dtype, (0.0, 0.0))


<<<<<<< HEAD
def _check_supported_tensors(a: Tensor, b: Tensor) -> Optional[UsageError]:  # type: ignore[valid-type]
=======
def _check_are_tensors(actual: Any, expected: Any) -> Optional[AssertionError]:
    """Checks if both inputs are tensors.

    Args:
        actual (Any): Actual input.
        expected (Any): Actual input.

    Returns:
        (Optional[AssertionError]): If check did not pass.
    """
    if not (isinstance(actual, Tensor) and isinstance(expected, Tensor)):
        return AssertionError(f"Both inputs have to be tensors, but got {type(actual)} and {type(expected)} instead.")

    return None


def _check_supported_tensors(
    actual: Tensor,
    expected: Tensor,
) -> Optional[UsageError]:  # type: ignore[valid-type]
>>>>>>> bea7233a
    """Checks if the tensors are supported by the current infrastructure.

    All checks are temporary and will be relaxed in the future.

    Args:
        actual (Tensor): Actual tensor.
        expected (Tensor): Expected tensor.

    Returns:
        (Optional[UsageError]): If check did not pass.
    """
    if any(t.dtype in (torch.complex32, torch.complex64, torch.complex128) for t in (actual, expected)):
        return UsageError("Comparison for complex tensors is not supported yet.")
    if any(t.is_quantized for t in (actual, expected)):
        return UsageError("Comparison for quantized tensors is not supported yet.")
    if any(t.is_sparse for t in (actual, expected)):
        return UsageError("Comparison for sparse tensors is not supported yet.")

    return None


def _check_attributes_equal(
    actual: Tensor,
    expected: Tensor,
    *,
    check_device: bool = True,
    check_dtype: bool = True,
    check_stride: bool = True,
) -> Optional[AssertionError]:
    """Checks if the attributes of two tensors match.

    Always checks the :attr:`~torch.Tensor.shape`. Checks for :attr:`~torch.Tensor.device`,
    :attr:`~torch.Tensor.dtype`, and :meth:`~Tensor.stride` are optional and can be disabled.

    Args:
        actual (Tensor): Actual tensor.
        expected (Tensor): Expected tensor.
        check_device (bool): If ``True`` (default), asserts that both :attr:`actual` and :attr:`expected` are on the
            same :attr:`~torch.Tensor.device` memory.
        check_dtype (bool): If ``True`` (default), asserts that both :attr:`actual` and :attr:`expected` have the same
            :attr:`~torch.Tensor.dtype`.
        check_stride (bool): If ``True`` (default), asserts that both :attr:`actual` and :attr:`expected` have the same
            :meth:`~Tensor.stride`.

    Returns:
        (Optional[AssertionError]): If checks did not pass.
    """
    msg_fmtstr = "The values for attribute '{}' do not match: {} != {}."

    if actual.shape != expected.shape:
        return AssertionError(msg_fmtstr.format("shape", actual.shape, expected.shape))

    if check_device and actual.device != expected.device:
        return AssertionError(msg_fmtstr.format("device", actual.device, expected.device))

    if check_dtype and actual.dtype != expected.dtype:
        return AssertionError(msg_fmtstr.format("dtype", actual.dtype, expected.dtype))

    if check_stride and actual.stride() != expected.stride():
        return AssertionError(msg_fmtstr.format("stride()", actual.stride(), expected.stride()))

    return None


def _equalize_attributes(actual: Tensor, expected: Tensor) -> Tuple[Tensor, Tensor]:
    """Equalizes some attributes of two tensors for value comparison.

    If :attr:`actual` and :attr:`expected`
    - are not onn the same memory :attr:`~torch.Tensor.device`, they are moved CPU memory, and
    - do not have the same :attr:`~torch.Tensor.dtype`, they are copied to the :class:`~torch.dtype` returned by
        :func:`torch.promote_types`.

    Args:
        actual (Tensor): Actual tensor.
        expected (Tensor): Expected tensor.

    Returns:
        Tuple(Tensor, Tensor): Equalized tensors.
    """
    if actual.device != expected.device:
        actual = actual.cpu()
        expected = expected.cpu()

    if actual.dtype != expected.dtype:
        dtype = torch.promote_types(actual.dtype, expected.dtype)
        actual = actual.to(dtype)
        expected = expected.to(dtype)

    return actual, expected


_Trace = namedtuple(
    "_Trace",
    (
        "total_elements",
        "total_mismatches",
        "mismatch_ratio",
        "max_abs_diff",
        "max_abs_diff_idx",
        "max_rel_diff",
        "max_rel_diff_idx",
    ),
)


def _trace_mismatches(actual: Tensor, expected: Tensor, mismatches: Tensor) -> _Trace:
    """Traces mismatches.

    Args:
        actual (Tensor): Actual tensor.
        expected (Tensor): Expected tensor.
        mismatches (Tensor): Boolean mask of the same shape as :attr:`actual` and :attr:`expected` that indicates
            the location of mismatches.

    Returns:
        (NamedTuple): Mismatch diagnostics with the following fields:

            - total_elements (int): Total number of values.
            - total_mismatches (int): Total number of mismatches.
            - mismatch_ratio (float): Quotient of total mismatches and total elements.
            - max_abs_diff (Union[int, float]): Greatest absolute difference of :attr:`actual` and :attr:`expected`.
            - max_abs_diff_idx (Union[int, Tuple[int, ...]]): Index of greatest absolute difference.
            - max_rel_diff (Union[int, float]): Greatest relative difference of :attr:`actual` and :attr:`expected`.
            - max_rel_diff_idx (Union[int, Tuple[int, ...]]): Index of greatest relative difference.

            The returned type of ``max_abs_diff`` and ``max_rel_diff`` depends on the :attr:`~torch.Tensor.dtype` of
            :attr:`actual` and :attr:`expected`.
    """
    total_elements = mismatches.numel()
    total_mismatches = torch.sum(mismatches).item()
    mismatch_ratio = total_mismatches / total_elements

    dtype = torch.float64 if actual.dtype.is_floating_point else torch.int64
    a_flat = actual.flatten().to(dtype)
    b_flat = expected.flatten().to(dtype)

    abs_diff = torch.abs(a_flat - b_flat)
    max_abs_diff, max_abs_diff_flat_idx = torch.max(abs_diff, 0)

    rel_diff = abs_diff / torch.abs(b_flat)
    max_rel_diff, max_rel_diff_flat_idx = torch.max(rel_diff, 0)

    return _Trace(
        total_elements=total_elements,
        total_mismatches=total_mismatches,
        mismatch_ratio=mismatch_ratio,
        max_abs_diff=max_abs_diff.item(),
        max_abs_diff_idx=_unravel_index(max_abs_diff_flat_idx.item(), mismatches.shape),
        max_rel_diff=max_rel_diff.item(),
        max_rel_diff_idx=_unravel_index(max_rel_diff_flat_idx.item(), mismatches.shape),
    )


def _check_values_equal(actual: Tensor, expected: Tensor) -> Optional[AssertionError]:
    """Checks if the values of two tensors are bitwise equal.

    Args:
        expected (Tensor): Actual tensor.
        expected (Tensor): Expected tensor.

    Returns:
        (Optional[AssertionError]): If check did not pass.
    """
    mismatches = torch.ne(actual, expected)
    if not torch.any(mismatches):
        return None

    trace = _trace_mismatches(actual, expected, mismatches)
    return AssertionError(
        f"Tensors are not equal!\n\n"
        f"Mismatched elements: {trace.total_mismatches} / {trace.total_elements} ({trace.mismatch_ratio:.1%})\n"
        f"Greatest absolute difference: {trace.max_abs_diff} at {trace.max_abs_diff_idx}\n"
        f"Greatest relative difference: {trace.max_rel_diff} at {trace.max_rel_diff_idx}"
    )


def _check_values_close(
    actual: Tensor,
    expected: Tensor,
    *,
    rtol,
    atol,
) -> Optional[AssertionError]:
    """Checks if the values of two tensors are close up to a desired tolerance.

    Args:
        actual (Tensor): Actual tensor.
        expected (Tensor): Expected tensor.
        rtol (float): Relative tolerance.
        atol (float): Absolute tolerance.

    Returns:
        (Optional[AssertionError]): If check did not pass.
    """
    mismatches = ~torch.isclose(actual, expected, rtol=rtol, atol=atol)
    if not torch.any(mismatches):
        return None

    trace = _trace_mismatches(actual, expected, mismatches)
    return AssertionError(
        f"Tensors are not close!\n\n"
        f"Mismatched elements: {trace.total_mismatches} / {trace.total_elements} ({trace.mismatch_ratio:.1%})\n"
        f"Greatest absolute difference: {trace.max_abs_diff} at {trace.max_abs_diff_idx} (up to {atol} allowed)\n"
        f"Greatest relative difference: {trace.max_rel_diff} at {trace.max_rel_diff_idx} (up to {rtol} allowed)"
    )


def _check_tensors_equal(
    actual: Tensor,
    expected: Tensor,
    *,
    check_device: bool = True,
    check_dtype: bool = True,
    check_stride: bool = True,
) -> Optional[Exception]:
    """Checks that the values of two tensors are bitwise equal.

    Optionally, checks that some attributes of both tensors are equal.

    For a description of the parameters see :func:`assert_equal`.

    Returns:
        Optional[Exception]: If checks did not pass.
    """
<<<<<<< HEAD
    exc = _check_supported_tensors(a, b)
=======
    exc: Optional[Exception] = _check_are_tensors(actual, expected)
    if exc:
        return exc

    exc = _check_supported_tensors(actual, expected)
>>>>>>> bea7233a
    if exc:
        return exc

    exc = _check_attributes_equal(
        actual, expected, check_device=check_device, check_dtype=check_dtype, check_stride=check_stride
    )
    if exc:
        return exc
    actual, expected = _equalize_attributes(actual, expected)

    exc = _check_values_equal(actual, expected)
    if exc:
        return exc

    return None


def _check_tensors_close(
    actual: Tensor,
    expected: Tensor,
    *,
    rtol: Optional[float] = None,
    atol: Optional[float] = None,
    check_device: bool = True,
    check_dtype: bool = True,
    check_stride: bool = True,
) -> Optional[Exception]:
    r"""Checks that the values of two tensors are close.

    Closeness is defined by

    .. math::

        \lvert a - b \rvert \le \texttt{atol} + \texttt{rtol} \cdot \lvert b \rvert

    If both tolerances, :attr:`rtol` and :attr:`rtol`, are ``0``, asserts that :attr:`actual` and :attr:`expected` are
    bitwise equal.

    Optionally, checks that some attributes of both tensors are equal.

    For a description of the parameters see :func:`assert_equal`.

    Returns:
        Optional[Exception]: If checks did not pass.
    """
<<<<<<< HEAD
    exc: Optional[Exception] = _check_supported_tensors(a, b)
=======
    exc: Optional[Exception] = _check_are_tensors(actual, expected)
    if exc:
        return exc

    exc = _check_supported_tensors(actual, expected)
>>>>>>> bea7233a
    if exc:
        return exc

    if (rtol is None) ^ (atol is None):
        # We require both tolerance to be omitted or specified, because specifying only one might lead to surprising
        # results. Imagine setting atol=0.0 and the tensors still match because rtol>0.0.
        return UsageError(
            f"Both 'rtol' and 'atol' must be omitted or specified, but got rtol={rtol} and atol={atol} instead."
        )
    elif rtol is None:
        rtol, atol = _get_default_rtol_and_atol(actual, expected)

    exc = _check_attributes_equal(
        actual, expected, check_device=check_device, check_dtype=check_dtype, check_stride=check_stride
    )
    if exc:
        raise exc
    actual, expected = _equalize_attributes(actual, expected)

    if (rtol == 0.0) and (atol == 0.0):
        exc = _check_values_equal(actual, expected)
    else:
        exc = _check_values_close(actual, expected, rtol=rtol, atol=atol)
    if exc:
        return exc

    return None


def _check_by_type(
<<<<<<< HEAD
    a: Any,
    b: Any,
    check_data: Callable[[Any, Any], Optional[Exception]],
=======
    actual: Union[Tensor, Sequence[Tensor], Mapping[Any, Tensor]],
    expected: Union[Tensor, Sequence[Tensor], Mapping[Any, Tensor]],
    check_tensors: Callable[[Tensor, Tensor], Optional[Exception]],
>>>>>>> bea7233a
) -> Optional[Exception]:
    """Delegates tensor checking based on the inputs types.

    :class:`~collections.abc.Sequence`'s and :class:`~collections.abc.Mapping`'s are checked elementwise.

    Args:
<<<<<<< HEAD
        a (Any): First input.
        b (Any): Second input.
        check_data (Callable[[Any, Any], Optional[Exception]]): Callable used to check if a data pair matches.
            In case it mismatches should return an :class:`Exception` with an expressive error message.
=======
        actual (Union[Tensor, Sequence[Tensor], Mapping[Any, Tensor]]): Actual input.
        expected (Union[Tensor, Sequence[Tensor], Mapping[Any, Tensor]]): Expected input.
        check_tensors (Callable[[Tensor, Tensor], Optional[Exception]]): Callable used to check if two tensors match.
            In case they mismatch should return an :class:`Exception` with an expressive error message.
>>>>>>> bea7233a

    Returns:
        (Optional[Exception]): Return value of :attr:`check_tensors`.
    """
<<<<<<< HEAD
    if isinstance(a, collections.abc.Sequence) and isinstance(b, collections.abc.Sequence):
        return _check_sequence(a, b, check_data)
    elif isinstance(a, collections.abc.Mapping) and isinstance(b, collections.abc.Mapping):
        return _check_mapping(a, b, check_data)
    else:
        return check_data(a, b)
=======
    # _check_are_tensors() returns nothing in case both inputs are tensors and an exception otherwise. Thus, the logic
    # is inverted here.
    are_tensors = not _check_are_tensors(actual, expected)
    if are_tensors:
        return check_tensors(cast(Tensor, actual), cast(Tensor, expected))

    if isinstance(actual, collections.abc.Sequence) and isinstance(expected, collections.abc.Sequence):
        return _check_sequence(actual, expected, check_tensors)
    elif isinstance(actual, collections.abc.Mapping) and isinstance(expected, collections.abc.Mapping):
        return _check_mapping(actual, expected, check_tensors)

    return UsageError(
        f"Both inputs have to be tensors, or sequences or mappings of tensors, "
        f"but got {type(actual)} and {type(expected)} instead."
    )
>>>>>>> bea7233a


E = TypeVar("E", bound=Exception)


def _amend_error_message(exc: E, msg_fmtstr: str) -> E:
    """Amends an exception message.

    Args:
        exc (E): Exception.
        msg_fmtstr: Format string for the amended message.

    Returns:
        (E): New exception with amended error message.
    """
    return type(exc)(msg_fmtstr.format(str(exc)))


_SEQUENCE_MSG_FMTSTR = "The failure occurred at index {} of the sequences."


def _check_sequence(
<<<<<<< HEAD
    a: Sequence[Any], b: Sequence[Any], check_data: Callable[[Any, Any], Optional[Exception]]
=======
    actual: Sequence[Tensor], expected: Sequence[Tensor], check_tensors: Callable[[Tensor, Tensor], Optional[Exception]]
>>>>>>> bea7233a
) -> Optional[Exception]:
    """Checks if the data in two sequences matches.

    Args:
<<<<<<< HEAD
        a (Sequence[Tensor]): First sequence.
        b (Sequence[Tensor]): Second sequence.
        check_data (Callable[[Any, Any], Optional[Exception]]): Callable used to check if a data pair matches.
            In case it mismatches should return an :class:`Exception` with an expressive error message.
=======
        actual (Sequence[Tensor]): Actual sequence of tensors.
        expected (Sequence[Tensor]): Expected sequence of tensors.
        check_tensors (Callable[[Tensor, Tensor], Optional[Exception]]): Callable used to check if the items of
            :attr:`actual` and :attr:`expected` match. In case they mismatch should return an :class:`Exception` with
            an expressive error message.
>>>>>>> bea7233a

    Returns:
        Optional[Exception]: :class:`AssertionError` if the sequences do not have the same length. Additionally, any
            exception returned by :attr:`check_data`. In this case, the error message is amended to include the
            first offending index.
    """
<<<<<<< HEAD
    len_a = len(a)
    len_b = len(b)
    if len_a != len_b:
        return AssertionError(f"The length of the sequences mismatch: {len_a} != {len_b}")
    for idx, (a_t, b_t) in enumerate(zip(a, b)):
        exc = check_data(a_t, b_t)
=======
    actual_len = len(actual)
    expected_len = len(expected)
    if actual_len != expected_len:
        return AssertionError(f"The length of the sequences mismatch: {actual_len} != {expected_len}")
    for idx, (actual_t, expected_t) in enumerate(zip(actual, expected)):
        exc = check_tensors(actual_t, expected_t)
>>>>>>> bea7233a
        if exc:
            return _amend_error_message(exc, f"{{}}\n\n{_SEQUENCE_MSG_FMTSTR.format(idx)}")

    return None


_MAPPING_MSG_FMTSTR = "The failure occurred for key '{}' of the mappings."


def _check_mapping(
<<<<<<< HEAD
    a: Mapping[str, Any], b: Mapping[str, Any], check_data: Callable[[Any, Any], Optional[Exception]]
=======
    actual: Mapping[Any, Tensor],
    expected: Mapping[Any, Tensor],
    check_tensors: Callable[[Tensor, Tensor], Optional[Exception]],
>>>>>>> bea7233a
) -> Optional[Exception]:
    """Checks if the data of two mappings matches.

    Args:
<<<<<<< HEAD
        a (Mapping[Any, Tensor]): First mapping.
        b (Mapping[Any, Tensor]): Second mapping.
        check_data (Callable[[Any, Any], Optional[Exception]]): Callable used to check if a data pair matches.
            In case it mismatches should return an :class:`Exception` with an expressive error message.
=======
        actual (Mapping[Any, Tensor]): First mapping of tensors.
        expected (Mapping[Any, Tensor]): Second mapping of tensors.
        check_tensors (Callable[[Tensor, Tensor], Optional[Exception]]): Callable used to check if the values of
            :attr:`actual` and :attr:`expected` match. In case they mismatch should return an :class:`Exception` with
            an expressive error message.
>>>>>>> bea7233a

    Returns:
        Optional[Exception]: :class:`AssertionError` if the sequences do not have the same set of keys. Additionally,
            any exception returned by :attr:`check_data`. In this case, the error message is amended to include the
            first offending key.
    """
    actual_keys = set(actual.keys())
    expected_keys = set(expected.keys())
    if actual_keys != expected_keys:
        missing_keys = expected_keys - actual_keys
        additional_keys = actual_keys - expected_keys
        return AssertionError(
            f"The keys of the mappings do not match:\n\n"
            f"Missing keys in the actual mapping: {sorted(missing_keys)}\n"
            f"Additional keys in the actual mapping: {sorted(additional_keys)}\n"
        )
    for key in sorted(actual_keys):
        actual_t = actual[key]
        expected_t = expected[key]

<<<<<<< HEAD
        exc = check_data(a_t, b_t)
=======
        exc = check_tensors(actual_t, expected_t)
>>>>>>> bea7233a
        if exc:
            return _amend_error_message(exc, f"{{}}\n\n{_MAPPING_MSG_FMTSTR.format(key)}")

    return None


def _maybe_to_tensor(input: Any) -> Optional[Tensor]:
    """Maybe casts the input to a tensor.

    :class:`~torch.Tensor`'s are returned without modification. If :mod:`numpy` is available, :class:`numpy.ndarray`'s
    are cast with :func:`torch.from_numpy`. Everything else is casted with :func:`torch.tensor`.

    Args:
        input (Any): Input to be cated.

    Returns:
        Optional[Tensor]: :class:`~torch.Tensor` if it :attr:`input` is castable and ``None`` otherwise.
    """
    if isinstance(input, torch.Tensor):
        return input
    elif _NUMPY_AVAILABLE and isinstance(input, np.ndarray):
        return torch.from_numpy(input)

    with contextlib.suppress(Exception):
        return torch.tensor(input)

    return None


def _cast_inputs(check_tensors):
    """Decorator that casts the two first positional inputs to :class:`~torch.Tensor`'s.

    Casting is performed by :func:`_maybe_to_tensor`. If the casting of any input failed, returns a :class:`UsageError`
    instead of executing the decorated function.
    """

    def wrapper(a: Any, b: Any, **kwargs):
        a_t = _maybe_to_tensor(a)
        b_t = _maybe_to_tensor(b)
        if a_t is None or b_t is None:
            return UsageError(
                f"Both inputs have to be tensors or something that can be cast to one, "
                f"but got {type(a)} and {type(b)} instead."
            )

        return check_tensors(a_t, b_t, **kwargs)

    return wrapper


def assert_equal(
<<<<<<< HEAD
    a: Any,
    b: Any,
=======
    actual: Union[Tensor, Sequence[Tensor], Mapping[Any, Tensor]],
    expected: Union[Tensor, Sequence[Tensor], Mapping[Any, Tensor]],
>>>>>>> bea7233a
    *,
    check_device: bool = True,
    check_dtype: bool = True,
    check_stride: bool = True,
) -> None:
    """Asserts that the values of tensors are bitwise equal.

    Optionally, checks that some attributes of tensors are equal.

    Also supports inputs that can be cast to :class:`torch.Tensor`'s as well as :class:`~collections.abc.Sequence`'s
    and :class:`~collections.abc.Mapping`'s of any valid input type.

    Args:
<<<<<<< HEAD
        a (Any): First input.
        b (Any): Second input.
=======
        actual (Union[Tensor, Sequence[Tensor], Mapping[Any, Tensor]]): Actual input.
        expected (Union[Tensor, Sequence[Tensor], Mapping[Any, Tensor]]): Expected input.
>>>>>>> bea7233a
        check_device (bool): If ``True`` (default), asserts that tensors live in the same :attr:`~torch.Tensor.device`
            memory. If this check is disabled **and** they do not live in the same memory :attr:`~torch.Tensor.device`,
            they are moved CPU memory before their values are compared.
        check_dtype (bool): If ``True`` (default), asserts that tensors have the same :attr:`~torch.Tensor.dtype`. If
            this check is disabled they do not have the same :attr:`~torch.Tensor.dtype`, they are copied to the
            :class:`~torch.dtype` returned by :func:`torch.promote_types` before their values are compared.
        check_stride (bool): If ``True`` (default), asserts that the tensors have the same stride.

    Raises:
        UsageError: If the input pair has an unsupported type.
        UsageError: If any tensor is complex, quantized, or sparse. This is a temporary restriction and
            will be relaxed in the future.
        AssertionError: If any corresponding tensors do not have the same :attr:`~torch.Tensor.shape`.
        AssertionError: If :attr:`check_device`, but any corresponding tensors do not live in the same
            :attr:`~torch.Tensor.device` memory.
        AssertionError: If :attr:`check_dtype`, but any corresponding tensors do not have the same
            :attr:`~torch.Tensor.dtype`.
        AssertionError: If :attr:`check_stride`, but any corresponding tensors do not have the same stride.
        AssertionError: If the values of any corresponding tensors are not bitwise equal.
        AssertionError: If the inputs are :class:`~collections.abc.Sequence`'s, but their length does not match.
        AssertionError: If the inputs are :class:`~collections.abc.Mapping`'s, but their set of keys mismatch.

    .. seealso::

        To assert that the values in tensors are close but are not required to be bitwise equal, use
        :func:`assert_close` instead.
    """
    check_tensors = functools.partial(
        _cast_inputs(_check_tensors_equal),
        check_device=check_device,
        check_dtype=check_dtype,
        check_stride=check_stride,
    )
<<<<<<< HEAD

    exc = _check_by_type(a, b, check_tensors)
=======
    exc = _check_by_type(actual, expected, check_tensors)
>>>>>>> bea7233a
    if exc:
        raise exc


def assert_close(
<<<<<<< HEAD
    a: Any,
    b: Any,
=======
    actual: Union[Tensor, Sequence[Tensor], Mapping[Any, Tensor]],
    expected: Union[Tensor, Sequence[Tensor], Mapping[Any, Tensor]],
>>>>>>> bea7233a
    *,
    rtol: Optional[float] = None,
    atol: Optional[float] = None,
    check_device: bool = True,
    check_dtype: bool = True,
    check_stride: bool = True,
) -> None:
    r"""Asserts that the values of tensors are close.

    Closeness is defined by

    .. math::

        \lvert a - b \rvert \le \texttt{atol} + \texttt{rtol} \cdot \lvert b \rvert

    If both tolerances, :attr:`rtol` and :attr:`rtol`, are ``0``, asserts that :attr:`actual` and :attr:`expected` are
    bitwise equal.

    Optionally, checks that some attributes of tensors are equal.

    Also supports inputs that can be cast to :class:`torch.Tensor`'s as well as :class:`~collections.abc.Sequence`'s
    and :class:`~collections.abc.Mapping`'s of any valid input type.

    Args:
<<<<<<< HEAD
        a (Any): First input.
        b (Any): Second input.
=======
        actual (Union[Tensor, Sequence[Tensor], Mapping[Any, Tensor]]): Actual input.
        expected (Union[Tensor, Sequence[Tensor], Mapping[Any, Tensor]]): Expected input.
>>>>>>> bea7233a
        rtol (Optional[float]): Relative tolerance. If specified :attr:`atol` must also be specified. If omitted,
            default values based on the :attr:`~torch.Tensor.dtype` are selected with the below table.
        atol (Optional[float]): Absolute tolerance. If specified :attr:`rtol` must also be specified. If omitted,
            default values based on the :attr:`~torch.Tensor.dtype` are selected with the below table.
        check_device (bool): If ``True`` (default), asserts that both :attr:`actual` and :attr:`expected` are on the
            same :attr:`~torch.Tensor.device` memory. If this check is disabled **and** :attr:`actual` and
            :attr:`expected` are not on the same memory :attr:`~torch.Tensor.device`, they are moved CPU memory before
            their values are compared.
        check_dtype (bool): If ``True`` (default), asserts that both :attr:`actual` and :attr:`expected` have the same
            :attr:`~torch.Tensor.dtype`. If this check is disabled **and** :attr:`actual` and :attr:`expected` do not
            have the same :attr:`~torch.Tensor.dtype`, they are copied to the :class:`~torch.dtype` returned by
            :func:`torch.promote_types` before their values are compared.
        check_stride (bool): If ``True`` (default), asserts that both :attr:`actual` and :attr:`expected` have the same
            stride.

    Raises:
        UsageError: If the input pair has an unsupported type.
        UsageError: If :attr:`actual` or :attr:`expected` is complex, quantized, or sparse. This is a temporary
            restriction and will be relaxed in the future.
        AssertionError: If :attr:`actual` and :attr:`expected` do not have the same :attr:`~torch.Tensor.shape`.
        AssertionError: If :attr:`check_device`, but :attr:`actual` and :attr:`expected` are not on the same
            :attr:`~torch.Tensor.device` memory.
        AssertionError: If :attr:`check_dtype`, but :attr:`actual` and :attr:`expected` do not have the same
            :attr:`~torch.Tensor.dtype`.
        AssertionError: If :attr:`check_stride`, but :attr:`actual` and :attr:`expected` do not have the same stride.
        AssertionError: If the values of :attr:`actual` and :attr:`expected` are close up to a desired tolerance.
        AssertionError: If the inputs are :class:`~collections.abc.Sequence`'s, but their length does not match.
        AssertionError: If the inputs are :class:`~collections.abc.Mapping`'s, but their set of keys mismatch.

    The following table displays the default ``rtol``'s and ``atol``'s. Note that the :class:`~torch.dtype` refers to
    the promoted type in case :attr:`actual` and :attr:`expected` do not have the same :attr:`~torch.Tensor.dtype`.

    +===========================+============+==========+
    | :class:`~torch.dtype`     | ``rtol``   | ``atol`` |
    +===========================+============+==========+
    | :attr:`~torch.float16`    | ``1e-3``   | ``1e-5`` |
    +---------------------------+------------+----------+
    | :attr:`~torch.bfloat16`   | ``1.6e-2`` | ``1e-5`` |
    +---------------------------+------------+----------+
    | :attr:`~torch.float32`    | ``1.3e-6`` | ``1e-5`` |
    +---------------------------+------------+----------+
    | :attr:`~torch.float64`    | ``1e-7``   | ``1e-7`` |
    +---------------------------+------------+----------+
    | :attr:`~torch.complex32`  | ``1e-3``   | ``1e-5`` |
    +---------------------------+------------+----------+
    | :attr:`~torch.complex64`  | ``1.3e-6`` | ``1e-5`` |
    +---------------------------+------------+----------+
    | :attr:`~torch.complex128` | ``1e-7``   | ``1e-7`` |
    +---------------------------+------------+----------+
    | other                     | ``0.0``    | ``0.0``  |
    +---------------------------+------------+----------+

    .. seealso::

        To assert that the values in tensors are bitwise equal, use :func:`assert_equal` instead.
    """
    check_tensors = functools.partial(
        _cast_inputs(_check_tensors_close),
        rtol=rtol,
        atol=atol,
        check_device=check_device,
        check_dtype=check_dtype,
        check_stride=check_stride,
    )
    exc = _check_by_type(actual, expected, check_tensors)
    if exc:
        raise exc<|MERGE_RESOLUTION|>--- conflicted
+++ resolved
@@ -62,30 +62,10 @@
     return _DTYPE_PRECISIONS.get(dtype, (0.0, 0.0))
 
 
-<<<<<<< HEAD
-def _check_supported_tensors(a: Tensor, b: Tensor) -> Optional[UsageError]:  # type: ignore[valid-type]
-=======
-def _check_are_tensors(actual: Any, expected: Any) -> Optional[AssertionError]:
-    """Checks if both inputs are tensors.
-
-    Args:
-        actual (Any): Actual input.
-        expected (Any): Actual input.
-
-    Returns:
-        (Optional[AssertionError]): If check did not pass.
-    """
-    if not (isinstance(actual, Tensor) and isinstance(expected, Tensor)):
-        return AssertionError(f"Both inputs have to be tensors, but got {type(actual)} and {type(expected)} instead.")
-
-    return None
-
-
 def _check_supported_tensors(
     actual: Tensor,
     expected: Tensor,
 ) -> Optional[UsageError]:  # type: ignore[valid-type]
->>>>>>> bea7233a
     """Checks if the tensors are supported by the current infrastructure.
 
     All checks are temporary and will be relaxed in the future.
@@ -310,15 +290,7 @@
     Returns:
         Optional[Exception]: If checks did not pass.
     """
-<<<<<<< HEAD
-    exc = _check_supported_tensors(a, b)
-=======
-    exc: Optional[Exception] = _check_are_tensors(actual, expected)
-    if exc:
-        return exc
-
-    exc = _check_supported_tensors(actual, expected)
->>>>>>> bea7233a
+    exc: Optional[Exception] = _check_supported_tensors(actual, expected)
     if exc:
         return exc
 
@@ -364,15 +336,7 @@
     Returns:
         Optional[Exception]: If checks did not pass.
     """
-<<<<<<< HEAD
-    exc: Optional[Exception] = _check_supported_tensors(a, b)
-=======
-    exc: Optional[Exception] = _check_are_tensors(actual, expected)
-    if exc:
-        return exc
-
-    exc = _check_supported_tensors(actual, expected)
->>>>>>> bea7233a
+    exc: Optional[Exception] = _check_supported_tensors(actual, expected)
     if exc:
         return exc
 
@@ -403,60 +367,29 @@
 
 
 def _check_by_type(
-<<<<<<< HEAD
-    a: Any,
-    b: Any,
+    actual: Any,
+    expected: Any,
     check_data: Callable[[Any, Any], Optional[Exception]],
-=======
-    actual: Union[Tensor, Sequence[Tensor], Mapping[Any, Tensor]],
-    expected: Union[Tensor, Sequence[Tensor], Mapping[Any, Tensor]],
-    check_tensors: Callable[[Tensor, Tensor], Optional[Exception]],
->>>>>>> bea7233a
 ) -> Optional[Exception]:
     """Delegates tensor checking based on the inputs types.
 
     :class:`~collections.abc.Sequence`'s and :class:`~collections.abc.Mapping`'s are checked elementwise.
 
     Args:
-<<<<<<< HEAD
-        a (Any): First input.
-        b (Any): Second input.
+        actual (Any): Actual input.
+        expected (Any): Expected input.
         check_data (Callable[[Any, Any], Optional[Exception]]): Callable used to check if a data pair matches.
             In case it mismatches should return an :class:`Exception` with an expressive error message.
-=======
-        actual (Union[Tensor, Sequence[Tensor], Mapping[Any, Tensor]]): Actual input.
-        expected (Union[Tensor, Sequence[Tensor], Mapping[Any, Tensor]]): Expected input.
-        check_tensors (Callable[[Tensor, Tensor], Optional[Exception]]): Callable used to check if two tensors match.
-            In case they mismatch should return an :class:`Exception` with an expressive error message.
->>>>>>> bea7233a
 
     Returns:
         (Optional[Exception]): Return value of :attr:`check_tensors`.
     """
-<<<<<<< HEAD
-    if isinstance(a, collections.abc.Sequence) and isinstance(b, collections.abc.Sequence):
-        return _check_sequence(a, b, check_data)
-    elif isinstance(a, collections.abc.Mapping) and isinstance(b, collections.abc.Mapping):
-        return _check_mapping(a, b, check_data)
+    if isinstance(actual, collections.abc.Sequence) and isinstance(expected, collections.abc.Sequence):
+        return _check_sequence(actual, expected, check_data)
+    elif isinstance(actual, collections.abc.Mapping) and isinstance(expected, collections.abc.Mapping):
+        return _check_mapping(actual, expected, check_data)
     else:
-        return check_data(a, b)
-=======
-    # _check_are_tensors() returns nothing in case both inputs are tensors and an exception otherwise. Thus, the logic
-    # is inverted here.
-    are_tensors = not _check_are_tensors(actual, expected)
-    if are_tensors:
-        return check_tensors(cast(Tensor, actual), cast(Tensor, expected))
-
-    if isinstance(actual, collections.abc.Sequence) and isinstance(expected, collections.abc.Sequence):
-        return _check_sequence(actual, expected, check_tensors)
-    elif isinstance(actual, collections.abc.Mapping) and isinstance(expected, collections.abc.Mapping):
-        return _check_mapping(actual, expected, check_tensors)
-
-    return UsageError(
-        f"Both inputs have to be tensors, or sequences or mappings of tensors, "
-        f"but got {type(actual)} and {type(expected)} instead."
-    )
->>>>>>> bea7233a
+        return check_data(actual, expected)
 
 
 E = TypeVar("E", bound=Exception)
@@ -479,48 +412,27 @@
 
 
 def _check_sequence(
-<<<<<<< HEAD
-    a: Sequence[Any], b: Sequence[Any], check_data: Callable[[Any, Any], Optional[Exception]]
-=======
-    actual: Sequence[Tensor], expected: Sequence[Tensor], check_tensors: Callable[[Tensor, Tensor], Optional[Exception]]
->>>>>>> bea7233a
+    actual: Sequence, expected: Sequence, check_data: Callable[[Any, Any], Optional[Exception]]
 ) -> Optional[Exception]:
     """Checks if the data in two sequences matches.
 
     Args:
-<<<<<<< HEAD
-        a (Sequence[Tensor]): First sequence.
-        b (Sequence[Tensor]): Second sequence.
+        actual (Sequence): Actual sequence.
+        expected (Sequence): Expected sequence.
         check_data (Callable[[Any, Any], Optional[Exception]]): Callable used to check if a data pair matches.
             In case it mismatches should return an :class:`Exception` with an expressive error message.
-=======
-        actual (Sequence[Tensor]): Actual sequence of tensors.
-        expected (Sequence[Tensor]): Expected sequence of tensors.
-        check_tensors (Callable[[Tensor, Tensor], Optional[Exception]]): Callable used to check if the items of
-            :attr:`actual` and :attr:`expected` match. In case they mismatch should return an :class:`Exception` with
-            an expressive error message.
->>>>>>> bea7233a
 
     Returns:
         Optional[Exception]: :class:`AssertionError` if the sequences do not have the same length. Additionally, any
             exception returned by :attr:`check_data`. In this case, the error message is amended to include the
             first offending index.
     """
-<<<<<<< HEAD
-    len_a = len(a)
-    len_b = len(b)
-    if len_a != len_b:
-        return AssertionError(f"The length of the sequences mismatch: {len_a} != {len_b}")
-    for idx, (a_t, b_t) in enumerate(zip(a, b)):
-        exc = check_data(a_t, b_t)
-=======
     actual_len = len(actual)
     expected_len = len(expected)
     if actual_len != expected_len:
         return AssertionError(f"The length of the sequences mismatch: {actual_len} != {expected_len}")
     for idx, (actual_t, expected_t) in enumerate(zip(actual, expected)):
-        exc = check_tensors(actual_t, expected_t)
->>>>>>> bea7233a
+        exc = check_data(actual_t, expected_t)
         if exc:
             return _amend_error_message(exc, f"{{}}\n\n{_SEQUENCE_MSG_FMTSTR.format(idx)}")
 
@@ -531,29 +443,15 @@
 
 
 def _check_mapping(
-<<<<<<< HEAD
-    a: Mapping[str, Any], b: Mapping[str, Any], check_data: Callable[[Any, Any], Optional[Exception]]
-=======
-    actual: Mapping[Any, Tensor],
-    expected: Mapping[Any, Tensor],
-    check_tensors: Callable[[Tensor, Tensor], Optional[Exception]],
->>>>>>> bea7233a
+    actual: Mapping, expected: Mapping, check_data: Callable[[Any, Any], Optional[Exception]]
 ) -> Optional[Exception]:
     """Checks if the data of two mappings matches.
 
     Args:
-<<<<<<< HEAD
-        a (Mapping[Any, Tensor]): First mapping.
-        b (Mapping[Any, Tensor]): Second mapping.
+        actual (Mapping): Actual mapping.
+        expected (Mapping): Expected mapping.
         check_data (Callable[[Any, Any], Optional[Exception]]): Callable used to check if a data pair matches.
             In case it mismatches should return an :class:`Exception` with an expressive error message.
-=======
-        actual (Mapping[Any, Tensor]): First mapping of tensors.
-        expected (Mapping[Any, Tensor]): Second mapping of tensors.
-        check_tensors (Callable[[Tensor, Tensor], Optional[Exception]]): Callable used to check if the values of
-            :attr:`actual` and :attr:`expected` match. In case they mismatch should return an :class:`Exception` with
-            an expressive error message.
->>>>>>> bea7233a
 
     Returns:
         Optional[Exception]: :class:`AssertionError` if the sequences do not have the same set of keys. Additionally,
@@ -570,15 +468,12 @@
             f"Missing keys in the actual mapping: {sorted(missing_keys)}\n"
             f"Additional keys in the actual mapping: {sorted(additional_keys)}\n"
         )
+
     for key in sorted(actual_keys):
         actual_t = actual[key]
         expected_t = expected[key]
 
-<<<<<<< HEAD
-        exc = check_data(a_t, b_t)
-=======
-        exc = check_tensors(actual_t, expected_t)
->>>>>>> bea7233a
+        exc = check_data(actual_t, expected_t)
         if exc:
             return _amend_error_message(exc, f"{{}}\n\n{_MAPPING_MSG_FMTSTR.format(key)}")
 
@@ -592,7 +487,7 @@
     are cast with :func:`torch.from_numpy`. Everything else is casted with :func:`torch.tensor`.
 
     Args:
-        input (Any): Input to be cated.
+        input (Any): Input to be cast.
 
     Returns:
         Optional[Tensor]: :class:`~torch.Tensor` if it :attr:`input` is castable and ``None`` otherwise.
@@ -615,13 +510,13 @@
     instead of executing the decorated function.
     """
 
-    def wrapper(a: Any, b: Any, **kwargs):
-        a_t = _maybe_to_tensor(a)
-        b_t = _maybe_to_tensor(b)
+    def wrapper(actual: Any, expected: Any, **kwargs):
+        a_t = _maybe_to_tensor(actual)
+        b_t = _maybe_to_tensor(expected)
         if a_t is None or b_t is None:
             return UsageError(
                 f"Both inputs have to be tensors or something that can be cast to one, "
-                f"but got {type(a)} and {type(b)} instead."
+                f"but got {type(actual)} and {type(expected)} instead."
             )
 
         return check_tensors(a_t, b_t, **kwargs)
@@ -630,13 +525,8 @@
 
 
 def assert_equal(
-<<<<<<< HEAD
-    a: Any,
-    b: Any,
-=======
-    actual: Union[Tensor, Sequence[Tensor], Mapping[Any, Tensor]],
-    expected: Union[Tensor, Sequence[Tensor], Mapping[Any, Tensor]],
->>>>>>> bea7233a
+    actual: Any,
+    expected: Any,
     *,
     check_device: bool = True,
     check_dtype: bool = True,
@@ -650,13 +540,8 @@
     and :class:`~collections.abc.Mapping`'s of any valid input type.
 
     Args:
-<<<<<<< HEAD
-        a (Any): First input.
-        b (Any): Second input.
-=======
-        actual (Union[Tensor, Sequence[Tensor], Mapping[Any, Tensor]]): Actual input.
-        expected (Union[Tensor, Sequence[Tensor], Mapping[Any, Tensor]]): Expected input.
->>>>>>> bea7233a
+        actual (Any): Actual input.
+        expected (Any): Expected input.
         check_device (bool): If ``True`` (default), asserts that tensors live in the same :attr:`~torch.Tensor.device`
             memory. If this check is disabled **and** they do not live in the same memory :attr:`~torch.Tensor.device`,
             they are moved CPU memory before their values are compared.
@@ -690,24 +575,14 @@
         check_dtype=check_dtype,
         check_stride=check_stride,
     )
-<<<<<<< HEAD
-
-    exc = _check_by_type(a, b, check_tensors)
-=======
     exc = _check_by_type(actual, expected, check_tensors)
->>>>>>> bea7233a
     if exc:
         raise exc
 
 
 def assert_close(
-<<<<<<< HEAD
-    a: Any,
-    b: Any,
-=======
-    actual: Union[Tensor, Sequence[Tensor], Mapping[Any, Tensor]],
-    expected: Union[Tensor, Sequence[Tensor], Mapping[Any, Tensor]],
->>>>>>> bea7233a
+    actual: Any,
+    expected: Any,
     *,
     rtol: Optional[float] = None,
     atol: Optional[float] = None,
@@ -732,13 +607,8 @@
     and :class:`~collections.abc.Mapping`'s of any valid input type.
 
     Args:
-<<<<<<< HEAD
-        a (Any): First input.
-        b (Any): Second input.
-=======
-        actual (Union[Tensor, Sequence[Tensor], Mapping[Any, Tensor]]): Actual input.
-        expected (Union[Tensor, Sequence[Tensor], Mapping[Any, Tensor]]): Expected input.
->>>>>>> bea7233a
+        actual (Any): Actual input.
+        expected (Any): Expected input.
         rtol (Optional[float]): Relative tolerance. If specified :attr:`atol` must also be specified. If omitted,
             default values based on the :attr:`~torch.Tensor.dtype` are selected with the below table.
         atol (Optional[float]): Absolute tolerance. If specified :attr:`rtol` must also be specified. If omitted,
