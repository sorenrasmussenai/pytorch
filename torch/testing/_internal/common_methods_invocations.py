from functools import reduce, wraps, partial
from itertools import product
from operator import mul
import collections
import operator
import random

import torch
import numpy as np
from torch._six import inf
from torch.autograd import Variable
import collections.abc

from typing import List, Sequence, Tuple, Dict, Any, Union

from torch.testing import \
    (make_non_contiguous, _dispatch_dtypes, floating_types, floating_types_and,
     floating_and_complex_types, floating_and_complex_types_and,
     all_types_and_complex_and, all_types_and, all_types_and_complex,
     integral_types_and)
from torch.testing._internal.common_device_type import \
    (skipIf, skipMeta, skipCUDAIfNoMagma, skipCUDAIfNoMagmaAndNoCusolver, skipCUDAIfNoCusolver,
     skipCPUIfNoLapack, skipCPUIfNoMkl,
     skipCUDAIfRocm, expectedAlertNondeterministic, precisionOverride,)
from torch.testing._internal.common_cuda import CUDA11OrLater
from torch.testing._internal.common_utils import \
    (is_iterable_of_tensors,
     random_symmetric_matrix, random_symmetric_psd_matrix,
     random_symmetric_pd_matrix, make_nonzero_det,
     random_fullrank_matrix_distinct_singular_value, set_rng_seed, SEED,
     TEST_WITH_ROCM, IS_WINDOWS, IS_MACOS, make_tensor, TEST_SCIPY,
     torch_to_numpy_dtype_dict, slowTest, TEST_WITH_ASAN, _wrap_warn_once)

from distutils.version import LooseVersion

if TEST_SCIPY:
    import scipy.special


class DecorateInfo(object):
    """Describes which test, or type of tests, should be wrapped in the given
       decorators when testing an operator. Any test that matches all provided
       arguments will be decorated. The decorators will only be applied if the
       active_if argument is True."""

    __slots__ = ['decorators', 'cls_name', 'test_name', 'device_type', 'dtypes', 'active_if']

    def __init__(self, decorators, cls_name=None, test_name=None, *,
                 device_type=None, dtypes=None, active_if=True):
        self.decorators = list(decorators) if isinstance(decorators, collections.abc.Sequence) else [decorators]
        self.cls_name = cls_name
        self.test_name = test_name
        self.device_type = device_type
        self.dtypes = dtypes
        self.active_if = active_if

    def is_active(self, cls_name, test_name, device_type, dtype):
        return (
            self.active_if and
            (self.cls_name is None or self.cls_name == cls_name) and
            (self.test_name is None or self.test_name == test_name) and
            (self.device_type is None or self.device_type == device_type) and
            (self.dtypes is None or dtype in self.dtypes)
        )


class SkipInfo(DecorateInfo):
    """Describes which test, or type of tests, should be skipped when testing
       an operator. Any test that matches all provided arguments will be skipped.
       The skip will only be checked if the active_if argument is True."""

    def __init__(self, cls_name=None, test_name=None, *,
                 device_type=None, dtypes=None, active_if=True):
        super().__init__(decorators=skipIf(True, "Skipped!"), cls_name=cls_name,
                         test_name=test_name, device_type=device_type, dtypes=dtypes,
                         active_if=active_if)

class SampleInput(object):
    """Represents sample inputs to a function."""

    __slots__ = ['input', 'args', 'kwargs', 'output_process_fn_grad']

    def __init__(self, input, *, args=tuple(), kwargs=None, output_process_fn_grad=None):
        # input is the first input to the op and must be either a Tensor or TensorList (Sequence[Tensor]).
        # This follows the typical pattern where for Tensor inputs op(t, ...) = t.op(...).
        # op with TensorList inputs do not support method or inplace variants.
        assert isinstance(input, torch.Tensor) or is_iterable_of_tensors(input)
        self.input: Union[torch.Tensor, Sequence[torch.Tensor]] = input
        self.args = args
        self.kwargs = kwargs if kwargs is not None else {}
        self.output_process_fn_grad = output_process_fn_grad

    def __repr__(self):
        arguments = [
            'input=Tensor' if isinstance(self.input, torch.Tensor) else f'input=TensorList[{len(self.input)}]',
            f'args={self.args}' if len(self.args) > 0 else None,
            f'kwargs={self.kwargs}' if len(self.kwargs) > 0 else None,
            (f'output_process_fn_grad={self.output_process_fn_grad}'
             if self.output_process_fn_grad is not None else None)]

        return f'SampleInput({", ".join(a for a in arguments if a is not None)})'

class AliasInfo(object):
    """Class holds alias information. For example, torch.abs ->
    torch.absolute, torch.Tensor.absolute, torch.Tensor.absolute_
    """

    def __init__(self, alias_name):
        self.name = alias_name
        self.op = _getattr_qual(torch, alias_name)
        self.method_variant = getattr(torch.Tensor, alias_name, None)
        self.inplace_variant = getattr(torch.Tensor, alias_name + "_", None)

    def __call__(self, *args, **kwargs):
        return self.op(*args, **kwargs)


_NOTHING = object()  # Unique value to distinguish default from anything else


# Extension of getattr to support qualified names
# e.g. _getattr_qual(torch, 'linalg.norm') -> torch.linalg.norm
def _getattr_qual(obj, name, default=_NOTHING):
    try:
        for path in name.split('.'):
            obj = getattr(obj, path)
        return obj
    except AttributeError:
        if default is not _NOTHING:
            return default
        else:
            raise


# Classes and methods for the operator database
class OpInfo(object):
    """Operator information and helper functions for acquiring it."""

    def __init__(self,
                 name,  # the string name of the function
                 *,
                 op=None,  # the function variant of the operation, populated as torch.<name> if None
                 dtypes=floating_types(),  # dtypes this function is expected to work with
                 dtypesIfCPU=None,  # dtypes this function is expected to work with on CPU
                 dtypesIfCUDA=None,  # dtypes this function is expected to work with on CUDA
                 dtypesIfROCM=None,  # dtypes this function is expected to work with on ROCM
                 default_test_dtypes=None,  # dtypes to test with by default. Gets intersected
                                            # with the dtypes support on the tested device
                 assert_autodiffed=False,  # if a op's aten::node is expected to be symbolically autodiffed
                 autodiff_nonfusible_nodes=None,  # a list of strings with node names that are expected to be in a
                                                  # DifferentiableGraph when autodiffed. Ex: ['aten::add', 'aten::mm'],
                                                  # default is populated to be ['aten::(name of Python operator)']
                 autodiff_fusible_nodes=None,  # a list of strings with node names that are expected to be in FusionGroups
                                               # inside of DifferentiableGraphs when this operation is autodiffed.
                                               # Ex: ['aten::add', 'aten::mm'], defaults to an empty list
                                               # Note: currently no ops use fusible nodes
                 supports_out=True,  # whether the op supports the out kwarg
                 skips=tuple(),  # information about which tests to skip
                 decorators=None,  # decorators to apply to generated tests
                 safe_casts_outputs=False,  # whether op allows safe casting when writing to out arguments
                 sample_inputs_func=None,  # function to generate sample inputs
                 aten_name=None,  # name of the corresponding aten:: operator
                 aliases=None,  # iterable of aliases, e.g. ("absolute",) for torch.abs
                 variant_test_name='',  # additional string to include in the test name
                 supports_autograd=True,  # support for autograd
                 supports_inplace_autograd=None,  # whether the operation supports inplace autograd
                                                  # defaults to supports_autograd's value
                 supports_complex_autograd=None,  # whether the operation supports complex autograd
                                                  # defaults to supports_autograd's value
                 supports_sparse=False,  # whether the op supports sparse inputs
                 gradcheck_wrapper=lambda op, *args, **kwargs: op(*args, **kwargs),  # wrapper function for gradcheck
                 check_batched_grad=True,  # check batched grad when doing gradcheck
                 check_batched_gradgrad=True,  # check batched grad grad when doing gradgradcheck
                 ):

        # Validates the dtypes are generated from the dispatch-related functions
        for dtype_list in (dtypes, dtypesIfCPU, dtypesIfCUDA, dtypesIfROCM):
            assert isinstance(dtype_list, (_dispatch_dtypes, type(None)))

        self.name = name
        self.aten_name = aten_name if aten_name is not None else name
        self.variant_test_name = variant_test_name

        self.dtypes = set(dtypes)
        self.dtypesIfCPU = set(dtypesIfCPU) if dtypesIfCPU is not None else self.dtypes
        self.dtypesIfCUDA = set(dtypesIfCUDA) if dtypesIfCUDA is not None else self.dtypes
        self.dtypesIfROCM = set(dtypesIfROCM) if dtypesIfROCM is not None else self.dtypes
        self._default_test_dtypes = set(default_test_dtypes) if default_test_dtypes is not None else None

        # NOTE: if the op is unspecified it is assumed to be under the torch namespace
        self.op = op if op else _getattr_qual(torch, self.name)
        self.method_variant = getattr(torch.Tensor, name, None)
        inplace_name = name + "_"
        self.inplace_variant = getattr(torch.Tensor, inplace_name, None)
        self.operator_variant = getattr(operator, name, None)

        self.supports_out = supports_out
        self.safe_casts_outputs = safe_casts_outputs

        self.skips = skips
        self.decorators = decorators
        self.sample_inputs_func = sample_inputs_func

        self.assert_autodiffed = assert_autodiffed
        self.autodiff_fusible_nodes = autodiff_fusible_nodes if autodiff_fusible_nodes else []
        if autodiff_nonfusible_nodes is None:
            self.autodiff_nonfusible_nodes = ['aten::' + self.name]
        else:
            self.autodiff_nonfusible_nodes = autodiff_nonfusible_nodes

        # autograd support
        self.supports_autograd = supports_autograd
        self.supports_inplace_autograd = supports_inplace_autograd
        if self.supports_inplace_autograd is None:
            self.supports_inplace_autograd = supports_autograd
        self.supports_complex_autograd = supports_complex_autograd
        if self.supports_complex_autograd is None:
            self.supports_complex_autograd = supports_autograd

        self.gradcheck_wrapper = gradcheck_wrapper
        self.check_batched_grad = check_batched_grad
        self.check_batched_gradgrad = check_batched_gradgrad

        self.supports_sparse = supports_sparse

        self.aliases = ()  # type: ignore
        if aliases is not None:
            self.aliases = tuple(AliasInfo(a) for a in aliases)  # type: ignore

    def __call__(self, *args, **kwargs):
        """Calls the function variant of the operator."""
        return self.op(*args, **kwargs)

    def get_op(self):
        """Returns the function variant of the operator, torch.<op_name>."""
        return self.op

    def get_method(self):
        """Returns the method variant of the operator, torch.Tensor.<op_name>.
        Returns None if the operator has no method variant.
        """
        return self.method_variant

    def get_inplace(self):
        """Returns the inplace variant of the operator, torch.Tensor.<op_name>_.
        Returns None if the operator has no inplace variant.
        """
        return self.inplace_variant

    def get_operator_variant(self):
        """Returns operator variant of the operator, e.g. operator.neg
        Returns None if the operator has no operator variant.
        """
        return self.operator_variant

    def sample_inputs(self, device, dtype, requires_grad=False, **kwargs):
        """Returns an iterable of SampleInputs.

        These samples should be sufficient to test the function works correctly
        with autograd, TorchScript, etc.
        """

        # TODO: Remove the try/except once all operators have sample_inputs_func with
        #       **kwargs in their signature.
        try:
            samples = self.sample_inputs_func(self, device, dtype, requires_grad, **kwargs)
        except TypeError:
            samples = self.sample_inputs_func(self, device, dtype, requires_grad)
        return samples

    # Returns True if the test should be skipped and False otherwise
    def should_skip(self, cls_name, test_name, device_type, dtype):
        return any(si.is_active(cls_name, test_name, device_type, dtype)
                   for si in self.skips)

    def supported_dtypes(self, device_type):
        if device_type == 'cpu':
            return self.dtypesIfCPU
        if device_type == 'cuda':
            return self.dtypesIfROCM if TEST_WITH_ROCM else self.dtypesIfCUDA
        else:
            return self.dtypes


    def supports_dtype(self, dtype, device_type):
        return dtype in self.supported_dtypes(device_type)

    def default_test_dtypes(self, device_type):
        """Returns the default dtypes used to test this operator on the device.

        Equal to the operator's default_test_dtypes filtered to remove dtypes
        not supported by the device.
        """
        supported = self.supported_dtypes(device_type)
        return (supported if self._default_test_dtypes is None
                else supported.intersection(self._default_test_dtypes))


L = 20
M = 10
S = 5


def sample_inputs_unary(op_info, device, dtype, requires_grad, **kwargs):
    low, high = op_info.domain
    low = low if low is None else low + op_info._domain_eps
    high = high if high is None else high - op_info._domain_eps

    return (SampleInput(make_tensor((L,), device, dtype,
                                    low=low, high=high,
                                    requires_grad=requires_grad)),
            SampleInput(make_tensor((), device, dtype,
                                    low=low, high=high,
                                    requires_grad=requires_grad)))

# Metadata class for unary "universal functions (ufuncs)" that accept a single
# tensor and have common properties like:
class UnaryUfuncInfo(OpInfo):
    """Operator information for 'universal unary functions (unary ufuncs).'
    These are functions of a single tensor with common properties like:
      - they are elementwise functions
      - the input shape is the output shape
      - they typically have method and inplace variants
      - they typically support the out kwarg
      - they typically have NumPy or SciPy references
    See NumPy's universal function documentation
    (https://numpy.org/doc/1.18/reference/ufuncs.html) for more details
    about the concept of ufuncs.
    """

    def __init__(self,
                 name,  # the string name of the function
                 *,
                 ref,  # a reference function
                 dtypes=floating_types(),
                 dtypesIfCPU=floating_and_complex_types_and(torch.bfloat16),
                 dtypesIfCUDA=floating_and_complex_types_and(torch.half),
                 dtypesIfROCM=floating_types_and(torch.half),
                 default_test_dtypes=(
                     torch.uint8, torch.long, torch.half, torch.bfloat16,
                     torch.float32, torch.cfloat),  # dtypes which tests check by default
                 domain=(None, None),  # the [low, high) domain of the function
                 handles_large_floats=True,  # whether the op correctly handles large float values (like 1e20)
                 handles_extremals=True,  # whether the op correctly handles extremal values (like inf)
                 handles_complex_extremals=True,  # whether the op correct handles complex extremals (like inf -infj)
                 supports_complex_to_float=False,  # op supports casting from complex input to real output safely eg. angle
                 sample_inputs_func=sample_inputs_unary,
                 sample_kwargs=lambda device, dtype, input: ({}, {}),
                 supports_sparse=False,
                 **kwargs):
        super(UnaryUfuncInfo, self).__init__(name,
                                             dtypes=dtypes,
                                             dtypesIfCPU=dtypesIfCPU,
                                             dtypesIfCUDA=dtypesIfCUDA,
                                             dtypesIfROCM=dtypesIfROCM,
                                             default_test_dtypes=default_test_dtypes,
                                             sample_inputs_func=sample_inputs_func,
                                             supports_sparse=supports_sparse,
                                             **kwargs)
        self.ref = ref
        self.domain = domain
        self.handles_large_floats = handles_large_floats
        self.handles_extremals = handles_extremals
        self.handles_complex_extremals = handles_complex_extremals
        self.supports_complex_to_float = supports_complex_to_float

        # test_unary_ufuncs.py generates its own inputs to test the consistency
        # of the operator on sliced tensors, non-contig tensors, etc.
        # `sample_kwargs` is a utility function to provide kwargs
        # along with those inputs if required (eg. clamp).
        # It should return two dictionaries, first holding kwarg for
        # torch operator and second one for reference NumPy operator.
        self.sample_kwargs = sample_kwargs

        # Epsilon to ensure grad and gradgrad checks don't test values
        #   outside a function's domain.
        self._domain_eps = 1e-5

def sample_inputs_tensor_split(op_info, device, dtype, requires_grad, **kwargs):
    return (SampleInput(make_tensor((S, S, S), device, dtype,
                                    low=None, high=None,
                                    requires_grad=requires_grad),
                        args=(torch.tensor([1, 2, 3]),),),
            SampleInput(make_tensor((S, S, S), device, dtype,
                                    low=None, high=None,
                                    requires_grad=requires_grad),
                        args=(torch.tensor(1),),),
            SampleInput(make_tensor((S, S, S), device, dtype,
                                    low=None, high=None,
                                    requires_grad=requires_grad),
                        args=(torch.tensor([1, 2, 3]),),
                        kwargs=dict(dim=1)),)

def sample_inputs_linalg_det(op_info, device, dtype, requires_grad):
    kw = dict(device=device, dtype=dtype)
    inputs = [
        make_tensor((S, S), **kw),
        make_tensor((1, 1), **kw),  # 1x1
        random_symmetric_matrix(S, **kw),  # symmetric
        random_symmetric_psd_matrix(S, **kw),  # symmetric_psd
        random_symmetric_pd_matrix(S, **kw),  # symmetric_pd

        # dim2_null, rank1 and rank2 are disabled because of
        # https://github.com/pytorch/pytorch/issues/53364
        # we should re-enable them once the issue is solved
        # random_square_matrix_of_rank(S, S - 2, **kw),  # dim2_null
        # random_square_matrix_of_rank(S, 1, **kw),  # rank1
        # random_square_matrix_of_rank(S, 2, **kw),  # rank2

        random_fullrank_matrix_distinct_singular_value(S, **kw),  # distinct_singular_value
        make_tensor((3, 3, S, S), **kw),  # batched
        make_tensor((3, 3, 1, 1), **kw),  # batched_1x1
        random_symmetric_matrix(S, 3, **kw),  # batched_symmetric
        random_symmetric_psd_matrix(S, 3, **kw),  # batched_symmetric_psd
        random_symmetric_pd_matrix(S, 3, **kw),  # batched_symmetric_pd
        random_fullrank_matrix_distinct_singular_value(S, 3, 3, **kw),  # batched_distinct_singular_values
        make_tensor((0, 0), **kw),
        make_tensor((0, S, S), **kw),
    ]
    for t in inputs:
        t.requires_grad = requires_grad
    return [SampleInput(t) for t in inputs]

def sample_inputs_linalg_matrix_power(op_info, device, dtype, requires_grad):
    # (<matrix_size>, (<batch_sizes, ...>))
    test_sizes = [
        (1, ()),
        (2, (0,)),
        (2, (2,)),
    ]

    inputs = []
    for matrix_size, batch_sizes in test_sizes:
        size = batch_sizes + (matrix_size, matrix_size)
        for n in (0, 3, 5):
            t = make_tensor(size, device, dtype, requires_grad=requires_grad)
            inputs.append(SampleInput(t, args=(n,)))
        for n in [-4, -2, -1]:
            t = random_fullrank_matrix_distinct_singular_value(matrix_size, *batch_sizes, device=device, dtype=dtype)
            t.requires_grad = requires_grad
            inputs.append(SampleInput(t, args=(n,)))

    return inputs

def sample_inputs_linalg_multi_dot(op_info, device, dtype, requires_grad):
    # Each test case consists of the sizes in the chain of multiplications
    # e.g. [2, 3, 4, 5] generates matrices (2, 3) @ (3, 4) @ (4, 5)
    test_cases = [
        [1, 2, 1],
        [2, 0, 2],
        [0, 2, 2],
        [2, 2, 2, 2],
        [2, 3, 4, 5],
        [5, 4, 0, 2],
        [2, 4, 3, 5, 3, 2]
    ]

    result = []
    for sizes in test_cases:
        tensors = []
        for size in zip(sizes[:-1], sizes[1:]):
            t = make_tensor(size, device, dtype, requires_grad=requires_grad)
            tensors.append(t)
        result.append(SampleInput(tensors))

    return result

def sample_inputs_linalg_norm(op_info, device, dtype, requires_grad):
    test_sizes = [
        (S,),
        (0,),
        (S, S),
        (0, 0),
        (S, 0),
        (0, S),
        (S, S, S),
        (0, S, S),
        (S, 0, S),
        (0, 0, 0),
    ]

    vector_ords = (None, 0, 0.5, 1, 2, 3.5, inf, -0.5, -1, -2, -3.5, -inf)
    matrix_ords = (None, 'fro', 'nuc', 1, 2, inf, -1, -2, -inf)

    inputs = []

    is_dtype_half = dtype in [torch.float16, torch.bfloat16]

    for test_size in test_sizes:
        is_vector_norm = len(test_size) == 1
        is_matrix_norm = len(test_size) == 2

        for keepdim in [False, True]:
            inputs.append(SampleInput(
                make_tensor(
                    test_size, device, dtype, low=None, high=None,
                    requires_grad=requires_grad),
                kwargs=dict(
                    keepdim=keepdim)))

            if not (is_vector_norm or is_matrix_norm):
                continue

            ords = vector_ords if is_vector_norm else matrix_ords

            for ord in ords:

                inputs.append(SampleInput(
                    make_tensor(
                        test_size, device, dtype,
                        low=None, high=None,
                        requires_grad=requires_grad),
                    args=(ord,),
                    kwargs=dict(
                        keepdim=keepdim)))

                if ord in ['nuc', 'fro']:
                    inputs.append(SampleInput(
                        make_tensor(
                            test_size, device, dtype,
                            low=None, high=None,
                            requires_grad=requires_grad),
                        kwargs=dict(
                            ord=ord,
                            keepdim=keepdim,
                            dim=(0, 1))))
        return inputs

def sample_inputs_linalg_vector_norm(op_info, device, dtype, requires_grad, **kwargs):
    size_1D = (S,)
    size_2D = (2, 2)

    test_cases = [
        # input size, ord, dim args
        (size_1D, None, None),
        (size_1D, None, (0,)),
        (size_1D, 0, None),
        (size_1D, 0, (0,)),
        (size_1D, 0.9, None),
        (size_1D, 0.9, (0,)),
        (size_1D, 1, None),
        (size_1D, 1, (0,)),
        (size_1D, -2.1, None),
        (size_1D, -2.1, (0,)),
        (size_1D, inf, None),
        (size_1D, inf, (0,)),
        (size_1D, -inf, None),
        (size_1D, -inf, (0,)),

        (size_2D, None, None),
        (size_2D, None, (0,)),
        (size_2D, None, (-1, 0)),
        (size_2D, 0, None),
        (size_2D, 0, (0,)),
        (size_2D, 0, (-1, 0)),
        (size_2D, 0.9, None),
        (size_2D, 0.9, (0,)),
        (size_2D, 0.9, (-1, 0)),
        (size_2D, 1, None),
        (size_2D, 1, (0,)),
        (size_2D, 1, (-1, 0)),
        (size_2D, -2.1, None),
        (size_2D, -2.1, (0,)),
        (size_2D, -2.1, (-1, 0)),
        (size_2D, inf, None),
        (size_2D, inf, (0,)),
        (size_2D, inf, (-1, 0)),
        (size_2D, -inf, None),
        (size_2D, -inf, (0,)),
        (size_2D, -inf, (-1, 0)),
    ]
    inputs = []

    for test_size, ord, dim in test_cases:
        for keepdim in [False, True]:
            inputs.append(SampleInput(
                make_tensor(
                    test_size, device, dtype,
                    low=None, high=None,
                    requires_grad=requires_grad),
                args=(ord,),
                kwargs=dict(
                    keepdim=keepdim,
                    dim=dim)))

    return inputs

def sample_inputs_addmm(op_info, device, dtype, requires_grad, **kwargs):
    input = SampleInput(
        make_tensor((S, S), device, dtype, low=None, high=None, requires_grad=requires_grad),
        args=(
            make_tensor((S, S), device, dtype, low=None, high=None, requires_grad=requires_grad),
            make_tensor((S, S), device, dtype, low=None, high=None, requires_grad=False)))
    if dtype.is_complex:
        another_input = SampleInput(
            make_tensor((S, S), device, dtype, low=None, high=None, requires_grad=requires_grad),
            args=(
                make_tensor((S, S), device, dtype, low=None, high=None, requires_grad=requires_grad),
                make_tensor((S, S), device, dtype, low=None, high=None, requires_grad=False)),
            kwargs=dict(beta=1 + 2j, alpha=2 + 3j))
        return (input, another_input)
    else:
        return (input, )

def sample_inputs_addr(op_info, device, dtype, requires_grad, **kwargs):
    input1 = SampleInput(
        make_tensor((S, M), device, dtype, low=None, high=None, requires_grad=requires_grad),
        args=(
            make_tensor((S, ), device, dtype, low=None, high=None, requires_grad=requires_grad),
            make_tensor((M, ), device, dtype, low=None, high=None, requires_grad=requires_grad)))

    input2 = SampleInput(
        make_tensor((), device, dtype, low=None, high=None, requires_grad=requires_grad),
        args=(
            make_tensor((S, ), device, dtype, low=None, high=None, requires_grad=requires_grad),
            make_tensor((M, ), device, dtype, low=None, high=None, requires_grad=requires_grad)))

    if dtype.is_complex:
        alpha, beta = 0.1 + 0.3j, 0.4 + 0.6j
    elif dtype.is_floating_point:
        alpha, beta = 0.2, 0.6
    else:
        alpha, beta = 2, 3

    input3 = SampleInput(
        make_tensor((S, M), device, dtype, low=None, high=None, requires_grad=requires_grad),
        args=(
            make_tensor((S, ), device, dtype, low=None, high=None, requires_grad=requires_grad),
            make_tensor((M, ), device, dtype, low=None, high=None, requires_grad=requires_grad)),
        kwargs=dict(beta=beta, alpha=alpha))

    input4 = SampleInput(
        make_tensor((), device, dtype, low=None, high=None, requires_grad=requires_grad),
        args=(
            make_tensor((S, ), device, dtype, low=None, high=None, requires_grad=requires_grad),
            make_tensor((M, ), device, dtype, low=None, high=None, requires_grad=requires_grad)),
        kwargs=dict(beta=beta, alpha=alpha))

    return (input1, input2, input3, input4)

def sample_inputs_xlogy(self, device, dtype, requires_grad, **kwargs):
    return (
        SampleInput(
            make_tensor((S, S), device, dtype, low=None, high=None, requires_grad=requires_grad),
            args=(
                make_tensor((S, S), device, dtype, low=0, high=None, requires_grad=requires_grad),
            )
        ),
    )

def sample_inputs_trace(self, device, dtype, requires_grad, **kwargs):
    return (SampleInput((make_tensor((S, S), device, dtype,
                                     low=None, high=None,
                                     requires_grad=requires_grad))),)

def sample_inputs_linalg_invertible(op_info, device, dtype, requires_grad=False, **kwargs):
    """
    This function generates always invertible input for linear algebra ops using
    random_fullrank_matrix_distinct_singular_value.
    The input is generated as the itertools.product of 'batches' and 'ns'.
    In total this function generates 8 SampleInputs
    'batches' cases include:
        () - single input,
        (0,) - zero batched dimension,
        (2,) - batch of two matrices,
        (1, 1) - 1x1 batch of matrices
    'ns' gives 0x0 and 5x5 matrices.
    Zeros in dimensions are edge cases in the implementation and important to test for in order to avoid unexpected crashes.
    """
    from torch.testing._internal.common_utils import random_fullrank_matrix_distinct_singular_value

    batches = [(), (0, ), (2, ), (1, 1)]
    ns = [5, 0]
    out = []
    for batch, n in product(batches, ns):
        a = random_fullrank_matrix_distinct_singular_value(n, *batch, dtype=dtype, device=device)
        a.requires_grad = requires_grad
        out.append(SampleInput(a))
    return out

def np_sinc_with_fp16_as_fp32(x):
    # Wraps numpy's sinc function so that fp16 values are promoted to fp32
    # before sinc is invoked. Context: numpy's sinc returns NaN when evaluated
    # at 0 for fp16.
    if x.dtype == np.float16:
        return np.sinc(x.astype(np.float32))
    else:
        return np.sinc(x)

def sample_inputs_broadcast_to(op_info, device, dtype, requires_grad, **kwargs):
    test_cases = (
        ((S, 1, 1), (S, S, S)),
        ((S, 1, S), (S, S, S)),
        ((S, 1), (S, S, S)),
        ((1,), (S, S, S)),
        ((1, S), (1, 1, S)),
        ((), ()),
        ((), (1, 3, 2)),
    )

    return tuple(
        SampleInput(
            make_tensor(size, device, dtype, low=None, high=None, requires_grad=requires_grad),
            args=(shape,)) for size, shape in test_cases)

def sample_inputs_div(self, device, dtype, requires_grad, rounding_mode=None, **kwargs):
    a = make_tensor((S, S, S), device, dtype, low=None, high=None, requires_grad=requires_grad)
    is_integral = not dtype.is_floating_point and not dtype.is_complex
    b = make_tensor((S, S, S), device, dtype, low=1 if is_integral else 0.1, high=None,
                    requires_grad=requires_grad)

    kwargs = None  # type: ignore
    if rounding_mode is not None:
        kwargs = dict(rounding_mode=rounding_mode)  # type: ignore

    return (
        SampleInput(a, args=(b,), kwargs=kwargs),
        SampleInput(a, args=(2,)),
    )

def sample_inputs_stack(op_info, device, dtype, requires_grad, **kwargs):
    tensors = [
        make_tensor((S, S), device, dtype, requires_grad=requires_grad),
        make_tensor((S, S), device, dtype, requires_grad=requires_grad),
        make_tensor((S, S), device, dtype, requires_grad=requires_grad),
    ]

    return (SampleInput(tensors, args=(0,)),)

def sample_inputs_hstack_dstack_vstack(op_info, device, dtype, requires_grad, **kwargs):
    tensors = [
        make_tensor((S, S), device, dtype, requires_grad=requires_grad),
        make_tensor((S, S), device, dtype, requires_grad=requires_grad),
        make_tensor((S, S), device, dtype, requires_grad=requires_grad),
    ]

    return (SampleInput(tensors),)

def sample_inputs_gather(op_info, device, dtype, requires_grad, **kwargs):
    return (
        SampleInput(
            make_tensor((M, S), device, dtype, low=None, high=None, requires_grad=requires_grad),
            args=(0, gather_variable((S, S), 1, M, True, device=device))),
        SampleInput(
            make_tensor((M, S), device, dtype, low=None, high=None, requires_grad=requires_grad),
            args=(1, gather_variable((M, S // 2), 0, S, True, device=device))),
        SampleInput(
            make_tensor((), device, dtype, low=None, high=None, requires_grad=requires_grad),
            args=(0, torch.tensor([0], dtype=torch.int64, device=device))),
        SampleInput(
            make_tensor((S,), device, dtype, low=None, high=None, requires_grad=requires_grad),
            args=(0, torch.tensor(0, dtype=torch.int64, device=device))),
        SampleInput(
            make_tensor((), device, dtype, low=None, high=None, requires_grad=requires_grad),
            args=(0, torch.tensor(0, dtype=torch.int64, device=device))),
    )


def sample_inputs_take_along_dim(op_info, device, dtype, requires_grad, **kwargs):
    return (SampleInput(make_tensor((S, S), device, dtype,
                                    low=None, high=None,
                                    requires_grad=requires_grad),
                        args=(gather_variable((S, S), 1, S, True, device=device), 0)),

            # `indices` broadcast
            SampleInput(make_tensor((S, S), device, dtype,
                                    low=None, high=None,
                                    requires_grad=requires_grad),
                        args=(gather_variable((1, S // 2), 0, S, True, device=device), 1)),

            # `self` broadcast
            SampleInput(make_tensor((1, S), device, dtype,
                                    low=None, high=None,
                                    requires_grad=requires_grad),
                        args=(gather_variable((S, S // 2), 0, S, True, device=device), 1)),

            # without `dim` arg
            SampleInput(make_tensor((S, S), device, dtype,
                                    low=None, high=None,
                                    requires_grad=requires_grad),
                        args=(gather_variable((S, S // 2), 0, S, True, device=device), )),
            SampleInput(make_tensor((S, S), device, dtype,
                                    low=None, high=None,
                                    requires_grad=requires_grad),
                        args=(gather_variable((S, S // 2), 0, S, True, device=device),)),
            )

def sample_inputs_amax_amin(op_info, device, dtype, requires_grad, **kwargs):
    test_cases = (
        ((S, S, S), ()),
        ((S, S, S), (1,)),
        ((S, S, S), ((1, 2,),)),
        ((S, S, S), (1, True,)),
        ((), (0,)),
        ((), ()),
        ((), (0, True,)),
    )
    return tuple(SampleInput((make_tensor(size, device, dtype,
                                          low=None, high=None,
                                          requires_grad=requires_grad)),
                             args=args)
                 for size, args in test_cases)

def sample_inputs_argmax_argmin(op_info, device, dtype, requires_grad, **kwargs):
    test_cases = (
        ((2, 2, 2), ()),
        ((2, 2, 2), (0,)),
        ((2, 2, 2), (1,)),
        ((2, 2, 2), (2,)),
        ((2, 2, 2), (2, True,)),
        ((2, 2, 2), (None,)),
        ((), (0,)),
        ((), ()),
        ((), (None, True,)),
        ((1,), ()),
        ((1,), (0,)),
        ((1,), (0, True)),
        ((2,), ()),
        ((2,), (0,)),
        ((2,), (0, True)),
        ((2, 2, 3), ()),
        ((2, 2, 3), (0,)),
        ((2, 2, 3), (1,)),
        ((2, 2, 3), (None, True)),
    )
    return tuple(SampleInput((make_tensor(size, device, dtype,
                                          requires_grad=requires_grad)),
                             args=args)
                 for size, args in test_cases)

def sample_inputs_diff(op_info, device, dtype, requires_grad, **kwargs):
    test_cases = (
        ((1,), 0, None, None),
        ((S,), 0, None, None),
        ((S, 1), 0, None, None),
        ((S, 1), 1, None, None),
        ((S, S), 0, None, None),
        ((S, S), 1, None, None),
        ((S, S), 0, (1, S), (2, S)),
        ((S, S), 0, None, (2, S)),
        ((S, S, S), 1, None, None),
        ((S, S, S), 1, (S, 1, S), (S, 1, S)),)

    sample_inputs = []
    for size, dim, size_prepend, size_append in test_cases:
        args = (make_tensor(size, device, dtype,
                            low=None, high=None,
                            requires_grad=requires_grad), 1, dim,
                make_tensor(size_prepend, device, dtype,
                            low=None, high=None,
                            requires_grad=requires_grad) if size_prepend else None,
                make_tensor(size_append, device, dtype,
                            low=None, high=None,
                            requires_grad=requires_grad) if size_append else None)
        sample_inputs.append(SampleInput(args[0], args=(args[1], args[2])))

    return tuple(sample_inputs)

def sample_inputs_index_select(op_info, device, dtype, requires_grad, **kwargs):
    return (
        SampleInput(
            make_tensor((S, S, S), device, dtype, low=None, high=None, requires_grad=requires_grad),
            args=(0, index_variable(2, S, device=device))),
        SampleInput(
            make_tensor((), device, dtype, low=None, high=None, requires_grad=requires_grad),
            args=(0, torch.tensor([0], dtype=torch.int64, device=device))),
        SampleInput(
            make_tensor((), device, dtype, low=None, high=None, requires_grad=requires_grad),
            args=(0, torch.tensor(0, dtype=torch.int64, device=device))),
    )

def sample_inputs_getitem(op_info, device, dtype, requires_grad, **kwargs):
    test_args = [
        (dont_convert([1, 2]),),
        (slice(0, 3),),
        (dont_convert([slice(0, 3), 1]),),
        (dont_convert([[0, 2, 3], [1, 3, 3], [0, 0, 2]]),),
        (dont_convert([[0, 0, 3], [1, 1, 3], [0, 0, 2]]),),
        (dont_convert([slice(None), slice(None), [0, 3]]),),
        (dont_convert([slice(None), [0, 3], slice(None)]),),
        (dont_convert([[0, 3], slice(None), slice(None)]),),
        (dont_convert([[0, 3], [1, 2], slice(None)]),),
        (dont_convert([[0, 3], ]),),
        (dont_convert([[0, 3], slice(None)]),),
        (dont_convert([[0, 3], Ellipsis]),),
        (dont_convert([[0, 2, 3], [1, 3, 3], torch.LongTensor([0, 0, 2])]),),
        (index_variable(2, S, device=device),),
        (mask_not_all_zeros((S,)),),
    ]

    return tuple(SampleInput(
        make_tensor((S, S, S), device, dtype, low=None, high=None, requires_grad=requires_grad),
        args=args)
        for args in test_args)

def sample_inputs_index_put(op_info, device, dtype, requires_grad, **kwargs):
    inputs = []
    for accumulate in [False, True]:
        # Test with indices arg
        inputs.append(SampleInput(
            make_tensor((S, S,), device, dtype, low=None, high=None, requires_grad=requires_grad),
            args=(
                (index_variable(2, S, device=device), ),
                make_tensor((2, S), device, dtype, low=None, high=None)),
            kwargs=dict(accumulate=accumulate)))

        # Test with mask arg
        mask = torch.zeros(S, dtype=torch.bool) if accumulate else mask_not_all_zeros((S,))
        inputs.append(SampleInput(
            make_tensor((S, S), device, dtype, low=None, high=None, requires_grad=requires_grad),
            args=(
                (mask, ),
                make_tensor((S,), device, dtype, low=None, high=None),),
            kwargs=dict(accumulate=accumulate)))

    return inputs

# Missing to test the nondeterminism of the operation
# https://github.com/pytorch/pytorch/issues/53352
def sample_inputs_index_add(op_info, device, dtype, requires_grad, **kwargs):
    # These testa are pretty much the same as those from index_copy.
    # Perhaps merge?
    make_arg = partial(make_tensor, dtype=dtype, device=device, requires_grad=requires_grad)

    t = make_arg((S, S))
    s = make_arg((S, S))
    # non-contiguous target
    t_nonctg = t.transpose(0, 1)
    # non-contiguous source
    s_nonctg = s.transpose(0, 1)

    idx = make_arg((S,), dtype=torch.int64, low=0, high=S)
    idx_nonctg = make_arg((S,), dtype=torch.int64, low=0, high=S, discontiguous=True)
    samples = [SampleInput(tensor, args=(1, idx, source))
               for tensor, idx, source in product([t, t_nonctg], [idx, idx_nonctg], [s, s_nonctg])]
    samples.extend(SampleInput(tensor, args=(1, idx, source), kwargs=dict(alpha=a))
                   for tensor, idx, source, a in product([t, t_nonctg], [idx, idx_nonctg], [s, s_nonctg], [-1, 0, 2]))

    # Add scalar cases
    scalar_sizes = [(), (1,)]
    ts = (make_arg(size) for size in scalar_sizes)
    idxs = (make_arg(size, dtype=torch.int64, low=0, high=1) for size in scalar_sizes)
    ss = (make_arg(size) for size in scalar_sizes)

    samples.extend(SampleInput(t, args=(0, idx, s)) for t, idx, s in product(ts, idxs, ss))
    samples.extend(SampleInput(t, args=(0, idx, s), kwargs=dict(alpha=a)) for t, idx, s, a in product(ts, idxs, ss, [-1, 0, 2]))
    return samples

def sample_inputs_sort(op_info, device, dtype, requires_grad, **kwargs):
    def apply_grad(t):
        if dtype in floating_types_and(torch.float16, torch.bfloat16):
            t.requires_grad_(requires_grad)

    def small_3d_unique(dtype, device):
        res = torch.randperm(S * S * S, dtype=torch.int64, device=device).view(S, S, S)
        res = res.to(dtype)
        apply_grad(res)
        return res

    samples = []

    # Test cases for small 3d tensors.
    # Imitates legacy tests from test/test_torch.py
    t = small_3d_unique(dtype, device)
    dims = range(-3, 3)
    flag = [True, False]
    for dim, descending, stable in product(dims, flag, flag):
        # default schema without stable sort
        samples.append(SampleInput(t, args=(dim, descending)))
        # schema with stable sort, no CUDA support yet
        if torch.device(device).type == 'cpu':
            samples.append(
                SampleInput(t, kwargs=dict(dim=dim, descending=descending, stable=stable))
            )

    # Test cases for scalar tensor
    scalar = torch.tensor(1, dtype=dtype, device=device)
    apply_grad(scalar)
    samples.append(SampleInput(scalar))
    samples.append(SampleInput(scalar, args=(0,)))
    samples.append(SampleInput(scalar, args=(0, True)))
    # no CUDA support for stable sort yet
    if not device.startswith('cuda'):
        samples.append(SampleInput(scalar, kwargs=dict(stable=True)))
        samples.append(SampleInput(scalar, kwargs=dict(dim=0, stable=True)))
        samples.append(SampleInput(scalar, kwargs=dict(dim=0, descending=True, stable=True)))

    return samples

def sample_inputs_index_fill(op_info, device, dtype, requires_grad, **kwargs):
    samples = []
    t = make_tensor((S, S, S), device, dtype,
                    low=None, high=None,
                    requires_grad=requires_grad)
    fill_val = torch.tensor(-1 + 1j if t.is_complex() else -1)
    # non-contiguous input
    t01 = t.transpose(0, 1)
    t02 = t.transpose(0, 2)
    t12 = t.transpose(1, 2)
    idx = index_variable(1, S, device=device)
    # non-contiguous index
    idx_nonctg = torch.empty_strided((S,), (2,), device=device, dtype=torch.int64)
    idx_nonctg.copy_(idx)
    for d in range(t.dim()):
        for tensor in [t, t01, t02, t12]:
            samples.append(SampleInput(tensor, args=(d, idx, fill_val)))
            samples.append(SampleInput(tensor, args=(d, -idx - 1, fill_val)))
            samples.append(SampleInput(tensor, args=(d, idx_nonctg, fill_val)))
    return samples

def sample_inputs_max_min_binary(op_info, device, dtype, requires_grad, **kwargs):
    inputs = []
    args_for_binary_op = (
        ((S, S, S), (S, S, S),),
        ((S, S, S), (S,),),
        ((S,), (S, S, S),),
        ((S, 1, S), (S, S),),
        ((), (),),
        ((S, S, S), (),),
        ((), (S, S, S),),
    )
    inputs = list((SampleInput(make_tensor(input_tensor, device, dtype,
                                           low=None, high=None,
                                           requires_grad=requires_grad),
                               args=(make_tensor(other_tensor, device, dtype,
                                                 low=None, high=None,
                                                 requires_grad=requires_grad),),))
                  for input_tensor, other_tensor in args_for_binary_op)
    return inputs

def sample_inputs_max_min_reduction_with_dim(op_info, device, dtype, requires_grad, **kwargs):
    inputs = []
    args_for_reduction_with_dim = (
        ((S, S, S), (1,),),
        ((S, S, S), (1, True, ),),
        ((), (0,),),
        ((), (0, True,),),
    )
    inputs = list((SampleInput(make_tensor(input_tensor, device, dtype,
                                           low=None, high=None,
                                           requires_grad=requires_grad),
                               args=args,))
                  for input_tensor, args in args_for_reduction_with_dim)
    return inputs

def sample_inputs_max_min_reduction_no_dim(op_info, device, dtype, requires_grad, **kwargs):
    inputs = []
    inputs.append(SampleInput(make_tensor((S, S, S), device, dtype,
                                          low=None, high=None,
                                          requires_grad=requires_grad),))
    inputs.append(SampleInput(make_tensor((), device, dtype,
                                          low=None, high=None,
                                          requires_grad=requires_grad),))
    return inputs

<<<<<<< HEAD
# Generates input tensors for testing reduction ops
def _generate_reduction_inputs(device, dtype, requires_grad):
    yield make_tensor((), device, dtype, requires_grad=requires_grad)
    yield make_tensor((2,), device, dtype, requires_grad=requires_grad)
    yield make_tensor((2, 3), device, dtype, requires_grad=requires_grad, discontiguous=True)
    yield make_tensor((3, 2, 1, 2, 2), device, dtype, requires_grad=requires_grad)

# Generates a subset of possible dim and keepdim kwargs for a tensor
# with ndim dims appropriate for testing. If supports_multiple_dims
# is True (default) then dim kwarg can be a list of dims.
def _generate_reduction_kwargs(ndim, supports_multiple_dims=True):
    for keepdim in [True, False]:
        # Always test reducing inner and outer most dimensions
        yield {'dim': 0, 'keepdim': keepdim}
        yield {'dim': -1, 'keepdim': keepdim}

        # Also reduce middle dimension
        if ndim > 2:
            yield {'dim': ndim // 2, 'keepdim': keepdim}

        if supports_multiple_dims:
            # Always test reducing all dims
            yield {'dim': tuple(range(ndim)), 'keepdim': keepdim}

            # Test reducing both first and last dimensions
            if ndim > 1:
                yield {'dim': (0, ndim - 1), 'keepdim': keepdim}

            # Test reducing every other dimension starting with the second
            if ndim > 3:
                yield {'dim': tuple(range(1, ndim, 2)), 'keepdim': keepdim}

# Generates sample inputs for reduction ops that contain the input tensor
# and dim and keepdim kwargs. If a reduction op needs to test additional
# args/kwargs then create a separate sample_inputs function
def sample_inputs_reduction(op_info, device, dtype, requires_grad):
    inputs = []

    for t in _generate_reduction_inputs(device, dtype, requires_grad):
        # Add case without dim and keepdim kwargs
        inputs.append(SampleInput(t))
        for kwargs in _generate_reduction_kwargs(t.ndim):
            inputs.append(SampleInput(t, kwargs=kwargs))

    return inputs

def sample_inputs_outer(op_info, device, dtype, requires_grad):
=======
def sample_inputs_outer(op_info, device, dtype, requires_grad, **kwargs):
>>>>>>> 17e5ba44
    inputs = []
    arg_a = make_tensor((S,), device, dtype, requires_grad=requires_grad)
    arg_b = make_tensor((M,), device, dtype, requires_grad=requires_grad)
    inputs.append(SampleInput(arg_a, args=(arg_b,)))
    return inputs

def sample_inputs_dist(op_info, device, dtype, requires_grad):
    make_arg = partial(make_tensor, device=device, dtype=dtype, requires_grad=requires_grad)
    sizes = ((S, S, S), (S,), (S, 1, S), (), (S, S))
    ps = (2, 4)

    def generate_samples():
        for size_x, size_y, p in product(sizes, sizes, ps):
            yield SampleInput(make_arg(size_x), args=(make_arg(size_y), p))

    return list(generate_samples())

# Missing to test the nondeterminism of the operation
# https://github.com/pytorch/pytorch/issues/53352
def sample_inputs_index_copy(op_info, device, dtype, requires_grad, **kwargs):
    def make_arg(shape, low=None, high=None, dtype=dtype):
        return make_tensor(shape, device=device, dtype=dtype,
                           low=low, high=high,
                           requires_grad=requires_grad)

    t = make_arg((S, S))
    s = make_arg((S, S))
    # non-contiguous input
    t01 = t.transpose(0, 1)
    # non-contiguous input
    s01 = s.transpose(0, 1)

    # idx is a permutation of 0...S-1 for this function to be deterministic
    idx = torch.randperm(S, device=device, dtype=torch.int64)
    # non-contiguous index
    idx_nonctg = torch.repeat_interleave(idx, 2, dim=-1)[::2]
    # index_copy_ does not support negative indices
    # idx_neg = -idx - 1
    samples = [SampleInput(tensor, args=(1, idx, source))
               for tensor, idx, source in product([t, t01], [idx, idx_nonctg], [s, s01])]

    # Add scalar cases
    scalar_sizes = [(), (1,)]
    ts = (make_arg(size) for size in scalar_sizes)
    idxs = (make_arg(size, dtype=torch.int64, low=0, high=1) for size in scalar_sizes)
    ss = (make_arg(size) for size in scalar_sizes)

    samples.extend(SampleInput(t, args=(0, idx, s)) for t, idx, s in product(ts, idxs, ss))
    return samples

def sample_inputs_mode(op_info, device, dtype, requires_grad):
    inputs = []
    args = (
        ((S, S, S), (),),
        ((S, S, S), (1, ),),
        ((S, S, S), (1, True, ),),
        ((), (),),
        ((), (0,),),
        ((), (0, True,),),
    )
    inputs = list((SampleInput(make_tensor(input_tensor, device, dtype,
                                           low=None, high=None,
                                           requires_grad=requires_grad),
                               args=args,))
                  for input_tensor, args in args)
    return inputs

# Missing to test the nondeterminism of the operation
# https://github.com/pytorch/pytorch/issues/53352
def sample_inputs_put(op_info, device, dtype, requires_grad):
    make_arg = partial(make_tensor, dtype=dtype, device=device, requires_grad=requires_grad)
    make_idx = partial(make_tensor, low=0, dtype=torch.int64, device=device, requires_grad=False)

    S = 3

    def gen_inputs():
        # Generic inputs
        tgt_gen = (make_arg((S, S), discontiguous=not ctg) for ctg in (True, False))
        src_gen = (make_arg((S,), discontiguous=not ctg) for ctg in (True, False))
        idx = torch.randperm(S * S, device=device, dtype=torch.int64)[:S]
        idx_nonctg = torch.repeat_interleave(idx, 2, dim=-1)[::2]
        idx_neg = -idx - 1
        idx_list = [idx, idx_nonctg, idx_neg]
        for tgt, idx, src, acc in product(tgt_gen, idx_list, src_gen, (True, False)):
            yield SampleInput(input=tgt, args=(idx, src, acc))

        # Scalar cases
        scalar_sizes = [(), (1,)]
        tgt_gen = (make_arg(size) for size in scalar_sizes)
        idx_gen = (make_idx(size, high=1) for size in scalar_sizes)
        src_gen = (make_arg(size) for size in scalar_sizes)
        for tgt, idx, src, acc in product(tgt_gen, idx_gen, src_gen, (True, False)):
            yield SampleInput(input=tgt, args=(idx, src, acc))

        # Empty cases
        tgt_sizes = [(0,), (), (1,), (3, 2)]
        tgt_gen = (make_arg(size) for size in tgt_sizes)
        idx = make_idx((0,), high=1)
        src = make_arg((0,))
        for tgt, acc in product(tgt, (True, False)):
            yield SampleInput(input=tgt, args=(idx, src, acc))

    return list(gen_inputs())

def sample_inputs_take(op_info, device, dtype, requires_grad):
    make_arg = partial(make_tensor, dtype=dtype, device=device, requires_grad=requires_grad)
    make_idx = partial(make_tensor, low=0, dtype=torch.int64, device=device, requires_grad=False)

    S = 3

    def gen_inputs():
        # Generic inputs: take S elements out of S * S
        src_gen = (make_arg((S, S), discontiguous=not ctg) for ctg in (True, False))
        idx = make_idx((S,), high=S * S)
        idx_nonctg = make_idx((S,), high=S * S, discontiguous=True)
        idx_neg = -idx - 1
        idx_list = [idx, idx_nonctg, idx_neg]
        for src, idx in product(src_gen, idx_list):
            yield SampleInput(input=src, args=(idx,))

        # Scalar cases
        scalar_sizes = [(), (1,)]
        src_gen = (make_arg(size) for size in scalar_sizes)
        idx_gen = (make_idx(size, high=1) for size in scalar_sizes)
        for src, idx in product(src_gen, idx_gen):
            yield SampleInput(input=src, args=(idx,))

        # Empty cases
        src_sizes = [(0,), (), (1,), (3, 2)]
        src_gen = (make_arg(size) for size in src_sizes)
        idx = make_idx((0,), high=1)
        for src in src_gen:
            yield SampleInput(input=src, args=(idx,))

    return list(gen_inputs())

def sample_movedim_moveaxis(op_info, device, dtype, requires_grad):
    return (
        SampleInput(
            make_tensor((4, 3, 2, 1), device, dtype, low=None, high=None, requires_grad=requires_grad),
            args=((0, 1, 2, 3), (3, 2, 1, 0))),
        SampleInput(
            make_tensor((4, 3, 2, 1), device, dtype, low=None, high=None, requires_grad=requires_grad),
            args=((0, -1, -2, -3), (-3, -2, -1, -0)))
    )


def sample_repeat_tile(op_info, device, dtype, requires_grad, **kwargs):
    rep_dims = ((), (0, ), (1, ), (0, 2), (1, 1), (2, 3), (2, 3, 2), (0, 2, 3), (2, 1, 1, 1),)
    shapes = ((), (0,), (2,), (3, 0), (3, 2), (3, 0, 1))

    if requires_grad:
        # Tests for variant_consistency_jit, grad, gradgrad
        # are slower. Use smaller bags of `rep_dims` and `shapes`
        # in this case.
        rep_dims = ((), (0, ), (0, 2), (1, 1), (2, 3), (1, 3, 2), (3, 1, 1))  # type: ignore
        shapes = ((), (0,), (2,), (3, 2))  # type: ignore

    tensors = [make_tensor(shape, device, dtype,
                           low=None, high=None,
                           requires_grad=requires_grad) for shape in shapes]

    samples = []
    for rep_dim, tensor in product(rep_dims, tensors):
        for t in (tensor, tensor.T):
            if op_info.name == 'repeat' and len(rep_dim) >= t.dim():
                # `torch.repeat` errors for `len(rep_dims) < t.dim()`,
                # so we filter such combinations.
                samples.append(SampleInput(t, args=(rep_dim,),))
            elif op_info.name == 'tile':
                samples.append(SampleInput(t, args=(rep_dim,),))

    return samples

def np_unary_ufunc_integer_promotion_wrapper(fn):
    # Wrapper that passes PyTorch's default scalar
    #   type as an argument to the wrapped NumPy
    #   unary ufunc when given an integer input.
    #   This mimicks PyTorch's integer->floating point
    #   type promotion.
    #
    # This is necessary when NumPy promotes
    #   integer types to double, since PyTorch promotes
    #   integer types to the default scalar type.

    # Helper to determine if promotion is needed
    def is_integral(dtype):
        return dtype in [np.bool_, bool, np.uint8, np.int8, np.int16, np.int32, np.int64]

    # NOTE: Promotion in PyTorch is from integer types to the default dtype
    np_dtype = torch_to_numpy_dtype_dict[torch.get_default_dtype()]

    @wraps(fn)
    def wrapped_fn(x):
        if is_integral(x.dtype):
            return fn(x, dtype=np_dtype)
        return fn(x)

    return wrapped_fn


# Metadata class for Fast Fourier Transforms in torch.fft.
class SpectralFuncInfo(OpInfo):
    """Operator information for torch.fft transforms. """

    def __init__(self,
                 name,  # the string name of the function
                 *,
                 ref=None,  # Reference implementation (probably in np.fft namespace)
                 dtypes=floating_and_complex_types(),
                 ndimensional: bool,  # Whether dim argument can be a tuple
                 decorators=None,
                 **kwargs):
        decorators = list(decorators) if decorators is not None else []
        decorators += [
            skipCPUIfNoMkl,
            skipCUDAIfRocm,
            # gradgrad is quite slow
            DecorateInfo(slowTest, 'TestGradients', 'test_fn_gradgrad'),
        ]

        super().__init__(name=name,
                         dtypes=dtypes,
                         decorators=decorators,
                         **kwargs)
        self.ref = ref if ref is not None else _getattr_qual(np, name)
        self.ndimensional = ndimensional


    def sample_inputs(self, device, dtype, requires_grad=False, **kwargs):
        nd_tensor = make_tensor((S, S + 1, S + 2), device, dtype, low=None, high=None,
                                requires_grad=requires_grad)
        tensor = make_tensor((31,), device, dtype, low=None, high=None,
                             requires_grad=requires_grad)

        if self.ndimensional:
            return [
                SampleInput(nd_tensor, kwargs=dict(s=(3, 10), dim=(1, 2), norm='ortho')),
                SampleInput(nd_tensor, kwargs=dict(norm='ortho')),
                SampleInput(nd_tensor, kwargs=dict(s=(8,))),
                SampleInput(tensor),

                *(SampleInput(nd_tensor, kwargs=dict(dim=dim))
                  for dim in [-1, -2, -3, (0, -1)]),
            ]
        else:
            return [
                SampleInput(nd_tensor, kwargs=dict(n=10, dim=1, norm='ortho')),
                SampleInput(nd_tensor, kwargs=dict(norm='ortho')),
                SampleInput(nd_tensor, kwargs=dict(n=7)),
                SampleInput(tensor),

                *(SampleInput(nd_tensor, kwargs=dict(dim=dim))
                  for dim in [-1, -2, -3]),
            ]


class ShapeFuncInfo(OpInfo):
    """Early version of a specialized OpInfo for Shape manipulating operations like tile and roll"""
    def __init__(self,
                 name,  # the string name of the function
                 *,
                 ref,  # a reference function
                 dtypes=floating_types(),
                 dtypesIfCPU=None,
                 dtypesIfCUDA=None,
                 dtypesIfROCM=None,
                 sample_inputs_func=None,
                 **kwargs):
        super(ShapeFuncInfo, self).__init__(name,
                                            dtypes=dtypes,
                                            dtypesIfCPU=dtypesIfCPU,
                                            dtypesIfCUDA=dtypesIfCUDA,
                                            dtypesIfROCM=dtypesIfROCM,
                                            sample_inputs_func=sample_inputs_func,
                                            **kwargs)
        self.ref = ref

def sample_inputs_foreach(self, device, dtype, N):
    tensors = [make_tensor((N, N), device, dtype) for _ in range(N)]
    return tensors


def get_foreach_method_names(name):
    # get torch inplace reference function
    method_name = "_foreach_" + name
    method_name_inplace = "_foreach_" + name + "_"

    method = getattr(torch, method_name, None)
    method_inplace = getattr(torch, method_name_inplace, None)

    ref = getattr(torch.Tensor, name, None)

    return method, method_inplace, ref

class ForeachUnaryFuncInfo(OpInfo):
    """Early version of a specialized OpInfo for foreach unary functions"""
    def __init__(self,
                 name,
                 dtypes=floating_and_complex_types(),
                 dtypesIfCPU=all_types_and_complex(),
                 dtypesIfCUDA=floating_and_complex_types_and(torch.half),
                 dtypesIfROCM=None,
                 safe_casts_outputs=True,
                 sample_inputs_func=sample_inputs_foreach,
                 **kwargs):
        super(ForeachUnaryFuncInfo, self).__init__("_foreach_" + name,
                                                   dtypes=dtypes,
                                                   dtypesIfCPU=dtypesIfCPU,
                                                   dtypesIfCUDA=dtypesIfCUDA,
                                                   dtypesIfROCM=dtypesIfROCM,
                                                   safe_casts_outputs=safe_casts_outputs,
                                                   sample_inputs_func=sample_inputs_func,
                                                   **kwargs)

        foreach_method, foreach_method_inplace, torch_ref_method = get_foreach_method_names(name)
        self.method_variant = foreach_method
        self.inplace_variant = foreach_method_inplace
        self.ref = torch_ref_method


def sample_inputs_linalg_cholesky_inverse(op_info, device, dtype, requires_grad=False):
    # Generate Cholesky factors of positive-definite (non-singular) Hermitian (symmetric) matrices
    from torch.testing._internal.common_utils import random_hermitian_pd_matrix
    inputs = (
        torch.zeros(0, 0, dtype=dtype, device=device),  # 0x0 matrix
        torch.zeros(0, 2, 2, dtype=dtype, device=device),  # zero batch of matrices
        random_hermitian_pd_matrix(S, dtype=dtype, device=device),  # single matrix
        random_hermitian_pd_matrix(S, 2, dtype=dtype, device=device),  # batch of matrices
    )
    test_cases = (torch.linalg.cholesky(a) for a in inputs)
    out = []
    for a in test_cases:
        a.requires_grad = requires_grad
        out.append(SampleInput(a))
        out.append(SampleInput(a, kwargs=dict(upper=True)))
    return out

def sample_inputs_linalg_lstsq(op_info, device, dtype, requires_grad=False, **kwargs):
    from torch.testing._internal.common_utils import random_well_conditioned_matrix
    out = []
    for batch in ((), (3,), (3, 3)):
        shape = batch + (3, 3)
        # NOTE: inputs are not marked with `requires_grad` since
        # linalg_lstsq is not differentiable
        a = random_well_conditioned_matrix(*shape, dtype=dtype, device=device)
        b = make_tensor(shape, device, dtype, low=None, high=None)
        out.append(SampleInput(a, args=(b,)))
    return out

def sample_inputs_householder_product(op_info, device, dtype, requires_grad, **kwargs):
    """
    This function generates input for torch.linalg.householder_product (torch.orgqr).
    The first argument should be a square matrix or batch of square matrices, the second argument is a vector or batch of vectors.
    Empty, square, rectangular, batched square and batched rectangular input is generated.
    """
    # Each column of the matrix is getting multiplied many times leading to very large values for
    # the Jacobian matrix entries and making the finite-difference result of grad check less accurate.
    # That's why gradcheck with the default range [-9, 9] fails and [-2, 2] is used here.
    samples = (
        SampleInput(make_tensor((S, S), device, dtype, low=-2, high=2, requires_grad=requires_grad),
                    args=(make_tensor((S,), device, dtype, low=-2, high=2, requires_grad=requires_grad),)),

        SampleInput(make_tensor((S + 1, S), device, dtype, low=-2, high=2, requires_grad=requires_grad),
                    args=(make_tensor((S,), device, dtype, low=-2, high=2, requires_grad=requires_grad),)),

        SampleInput(make_tensor((2, 1, S, S), device, dtype, low=-2, high=2, requires_grad=requires_grad),
                    args=(make_tensor((2, 1, S,), device, dtype, low=-2, high=2, requires_grad=requires_grad),)),

        SampleInput(make_tensor((2, 1, S + 1, S), device, dtype, low=-2, high=2, requires_grad=requires_grad),
                    args=(make_tensor((2, 1, S,), device, dtype, low=-2, high=2, requires_grad=requires_grad),)),

        SampleInput(make_tensor((0, 0), device, dtype, low=None, high=None, requires_grad=requires_grad),
                    args=(make_tensor((0,), device, dtype, low=None, high=None, requires_grad=requires_grad),)),

        SampleInput(make_tensor((S, S), device, dtype, low=-2, high=2, requires_grad=requires_grad),
                    args=(make_tensor((0,), device, dtype, low=None, high=None, requires_grad=requires_grad),)),
    )

    return samples

def sample_inputs_linalg_cholesky(op_info, device, dtype, requires_grad=False, **kwargs):
    """
    This function generates always positive-definite input for torch.linalg.cholesky using
    random_hermitian_pd_matrix.
    The input is generated as the itertools.product of 'batches' and 'ns'.
    In total this function generates 8 SampleInputs
    'batches' cases include:
        () - single input,
        (0,) - zero batched dimension,
        (2,) - batch of two matrices,
        (1, 1) - 1x1 batch of matrices
    'ns' gives 0x0 and 5x5 matrices.
    Zeros in dimensions are edge cases in the implementation and important to test for in order to avoid unexpected crashes.
    """
    from torch.testing._internal.common_utils import random_hermitian_pd_matrix

    batches = [(), (0, ), (2, ), (1, 1)]
    ns = [5, 0]
    out = []
    for batch, n in product(batches, ns):
        a = random_hermitian_pd_matrix(n, *batch, dtype=dtype, device=device)
        a.requires_grad = requires_grad
        out.append(SampleInput(a))
    return out


def sample_inputs_linalg_eigh(op_info, device, dtype, requires_grad=False, **kwargs):
    """
    This function generates input for torch.linalg.eigh with UPLO="U" or "L" keyword argument.
    """
    def out_fn(output):
        return output[0], abs(output[1])

    samples = sample_inputs_linalg_invertible(op_info, device, dtype, requires_grad)
    for sample in samples:
        sample.kwargs = {"UPLO": np.random.choice(["L", "U"])}
        sample.output_process_fn_grad = out_fn

    return samples


def sample_inputs_linalg_slogdet(op_info, device, dtype, requires_grad=False):
    def out_fn(output):
        return output[1]

    samples = sample_inputs_linalg_invertible(op_info, device, dtype, requires_grad)
    for sample in samples:
        sample.output_process_fn_grad = out_fn

    return samples


def sample_inputs_linalg_pinv_hermitian(op_info, device, dtype, requires_grad=False, **kwargs):
    """
    This function generates input for torch.linalg.pinv with hermitian=True keyword argument.
    """
    out = sample_inputs_linalg_invertible(op_info, device, dtype, requires_grad, **kwargs)
    for o in out:
        o.kwargs = {"hermitian": True}
    return out

def sample_inputs_linalg_solve(op_info, device, dtype, requires_grad=False, vector_rhs_allowed=True, **kwargs):
    """
    This function generates always solvable input for torch.linalg.solve
    Using random_fullrank_matrix_distinct_singular_value gives a non-singular (=invertible, =solvable) matrices 'a'.
    The first input to torch.linalg.solve is generated as the itertools.product of 'batches' and 'ns'.
    The second input is generated as the product of 'batches', 'ns' and 'nrhs'.
    In total this function generates 18 SampleInputs
    'batches' cases include:
        () - single input,
        (0,) - zero batched dimension,
        (2,) - batch of two matrices.
    'ns' gives 0x0 and 5x5 matrices.
    and 'nrhs' controls the number of vectors to solve for:
        () - using 1 as the number of vectors implicitly
        (1,) - same as () but explicit
        (3,) - solve for 3 vectors.
    Zeros in dimensions are edge cases in the implementation and important to test for in order to avoid unexpected crashes.
    'vector_rhs_allowed' controls whether to include nrhs = () to the list of SampleInputs.
    torch.solve / triangular_solve / cholesky_solve (opposed to torch.linalg.solve) do not allow
    1D tensors (vectors) as the right-hand-side.
    Once torch.solve / triangular_solve / cholesky_solve and its testing are removed,
    'vector_rhs_allowed' may be removed here as well.
    """
    from torch.testing._internal.common_utils import random_fullrank_matrix_distinct_singular_value

    batches = [(), (0, ), (2, )]
    ns = [5, 0]
    if vector_rhs_allowed:
        nrhs = [(), (1,), (3,)]
    else:
        nrhs = [(1,), (3,)]
    out = []
    for n, batch, rhs in product(ns, batches, nrhs):
        a = random_fullrank_matrix_distinct_singular_value(n, *batch, dtype=dtype, device=device)
        a.requires_grad = requires_grad
        b = torch.randn(*batch, n, *rhs, dtype=dtype, device=device)
        b.requires_grad = requires_grad
        out.append(SampleInput(a, args=(b,)))
    return out


def sample_inputs_legacy_solve(op_info, device, dtype, requires_grad=False, **kwargs):
    """
    This function generates always solvable input for legacy solve functions
    (the ones that are not in torch.linalg module).
    The difference from sample_inputs_linalg_solve is that here the right-hand-side of A x = b equation
    should have b.ndim >= 2, vectors are not allowed.
    Also the arguments order is swapped.
    """
    out = sample_inputs_linalg_solve(
        op_info, device, dtype, requires_grad=requires_grad, vector_rhs_allowed=False
    )

    # Reverses tensor order
    for sample in out:
        sample.input, sample.args = sample.args[0], (sample.input,)

    return out


def sample_inputs_lu(op_info, device, dtype, requires_grad=False, **kwargs):
    # not needed once OpInfo tests support Iterables
    def generate_samples():
        batch_shapes = ((), (3,), (3, 3))
        for batch_shape, get_infos in product(batch_shapes, (True, False)):
            shape = batch_shape + (S, S)
            input = make_tensor(shape, device, dtype, requires_grad=requires_grad, low=None, high=None)
            yield SampleInput(input, args=(True, get_infos))

    return list(generate_samples())


def sample_inputs_std_var(op_info, device, dtype, requires_grad, **kwargs):
    tensor_nd = make_tensor((S, S, S), device=device, dtype=dtype,
                            low=None, high=None, requires_grad=requires_grad)
    tensor_1d = make_tensor((S,), device=device, dtype=dtype,
                            low=None, high=None, requires_grad=requires_grad)

    return [
        SampleInput(tensor_nd),
        SampleInput(tensor_nd, kwargs=dict(dim=1)),
        SampleInput(tensor_nd, kwargs=dict(dim=1, unbiased=True, keepdim=True)),
        SampleInput(tensor_1d, kwargs=dict(dim=0, unbiased=True, keepdim=True)),
        SampleInput(tensor_1d, kwargs=dict(dim=0, unbiased=False, keepdim=False)),
    ]


def _sample_inputs_svd(op_info, device, dtype, requires_grad=False, is_linalg_svd=False):
    """
    This function generates input for torch.svd with distinct singular values so that autograd is always stable.
    Matrices of different size:
        square matrix - S x S size
        tall marix - S x (S-2)
        wide matrix - (S-2) x S
    and batched variants of above are generated.
    Each SampleInput has a function 'output_process_fn_grad' attached to it that is applied on the output of torch.svd
    It is needed for autograd checks, because backward of svd doesn't work for an arbitrary loss function.
    """
    from torch.testing._internal.common_utils import random_fullrank_matrix_distinct_singular_value

    # svd and linalg.svd returns V and V.conj().T, respectively. So we need to slice
    # along different dimensions when needed (this is used by
    # test_cases2:wide_all and wide_all_batched below)
    if is_linalg_svd:
        def slice_V(v):
            return v[..., :(S - 2), :]

        def uv_loss(usv):
            u00 = usv[0][0, 0]
            v00_conj = usv[2][0, 0]
            return u00 * v00_conj
    else:
        def slice_V(v):
            return v[..., :, :(S - 2)]

        def uv_loss(usv):
            u00 = usv[0][0, 0]
            v00_conj = usv[2][0, 0].conj()
            return u00 * v00_conj

    test_cases1 = (  # some=True (default)
        # loss functions for complex-valued svd have to be "gauge invariant",
        # i.e. loss functions shouldn't change when sigh of the singular vectors change.
        # the simplest choice to satisfy this requirement is to apply 'abs'.
        (random_fullrank_matrix_distinct_singular_value(S, dtype=dtype).to(device),
            lambda usv: usv[1]),  # 'check_grad_s'
        (random_fullrank_matrix_distinct_singular_value(S, dtype=dtype).to(device),
            lambda usv: abs(usv[0])),  # 'check_grad_u'
        (random_fullrank_matrix_distinct_singular_value(S, dtype=dtype).to(device),
            lambda usv: abs(usv[2])),  # 'check_grad_v'
        # this test is important as it checks the additional term that is non-zero only for complex-valued inputs
        # and when the loss function depends both on 'u' and 'v'
        (random_fullrank_matrix_distinct_singular_value(S, dtype=dtype).to(device),
            uv_loss),  # 'check_grad_uv'
        (random_fullrank_matrix_distinct_singular_value(S, dtype=dtype).to(device)[:(S - 2)],
            lambda usv: (abs(usv[0]), usv[1], abs(usv[2][..., :, :(S - 2)]))),  # 'wide'
        (random_fullrank_matrix_distinct_singular_value(S, dtype=dtype).to(device)[:, :(S - 2)],
            lambda usv: (abs(usv[0]), usv[1], abs(usv[2]))),  # 'tall'
        (random_fullrank_matrix_distinct_singular_value(S, 2, dtype=dtype).to(device),
            lambda usv: (abs(usv[0]), usv[1], abs(usv[2]))),  # 'batched'
        (random_fullrank_matrix_distinct_singular_value(S, 2, dtype=dtype).to(device)[..., :(S - 2), :],
            lambda usv: (abs(usv[0]), usv[1], abs(usv[2]))),  # 'wide_batched'
        (random_fullrank_matrix_distinct_singular_value(S, 2, dtype=dtype).to(device)[..., :, :(S - 2)],
            lambda usv: (abs(usv[0]), usv[1], abs(usv[2]))),  # 'tall_batched'
    )
    test_cases2 = (  # some=False
        (random_fullrank_matrix_distinct_singular_value(S, dtype=dtype).to(device)[:(S - 2)],
            lambda usv: (abs(usv[0]), usv[1], abs(slice_V(usv[2])))),  # 'wide_all'
        (random_fullrank_matrix_distinct_singular_value(S, dtype=dtype).to(device)[:, :(S - 2)],
            lambda usv: (abs(usv[0][:, :(S - 2)]), usv[1], abs(usv[2]))),  # 'tall_all'
        (random_fullrank_matrix_distinct_singular_value(S, 2, dtype=dtype).to(device)[..., :(S - 2), :],
            lambda usv: (abs(usv[0]), usv[1], abs(slice_V(usv[2])))),  # 'wide_all_batched'
        (random_fullrank_matrix_distinct_singular_value(S, 2, dtype=dtype).to(device)[..., :, :(S - 2)],
            lambda usv: (abs(usv[0][..., :, :(S - 2)]), usv[1], abs(usv[2]))),  # 'tall_all_batched'
    )

    out = []
    for a, out_fn in test_cases1:
        a.requires_grad = requires_grad
        if is_linalg_svd:
            kwargs = {'full_matrices': False}
        else:
            kwargs = {'some': True}
        out.append(SampleInput(a, kwargs=kwargs, output_process_fn_grad=out_fn))

    for a, out_fn in test_cases2:
        a.requires_grad = requires_grad
        if is_linalg_svd:
            kwargs = {'full_matrices': True}
        else:
            kwargs = {'some': False}
        out.append(SampleInput(a, kwargs=kwargs, output_process_fn_grad=out_fn))

    return out

def sample_inputs_svd(op_info, device, dtype, requires_grad=False, **kwargs):
    return _sample_inputs_svd(op_info, device, dtype, requires_grad, is_linalg_svd=False)

def sample_inputs_linalg_svd(op_info, device, dtype, requires_grad=False, **kwargs):
    return _sample_inputs_svd(op_info, device, dtype, requires_grad, is_linalg_svd=True)

def sample_inputs_eig(op_info, device, dtype, requires_grad=False, **kwargs):
    eigvecs = make_tensor((S, S), device=device, dtype=dtype,
                          low=None, high=None)
    eigvals = make_tensor((S,), device=device, dtype=dtype,
                          low=None, high=None)
    # we produce only diagonazible inputs which do not have
    # complex eigenvalues for real inputs, as there is no
    # backward implementation for real inputs with complex
    # eigenvalues yet.
    input = (eigvecs * eigvals.unsqueeze(-2)) @ eigvecs.inverse()
    input.requires_grad_(requires_grad)

    def process_output(eigpair):
        eigvals, eigvecs = eigpair
        if dtype.is_complex:
            # eig produces eigenvectors which are normalized to 1 norm.
            # Note that if v is an eigenvector, so is v * e^{i \phi},
            # and |v| = |v * e^{i \phi}| = 1.
            # This, however, makes the eigenvector backward computation process
            # rather unstable unless the objective function is gauge-invariant,
            # that is if f(z) == f(|z|), for example.
            # Hence for complex inputs we ignore the phases and return only
            # the absolute values.
            return eigvals, eigvecs.abs()
        else:
            return eigvals, eigvecs

    return [
        SampleInput(
            input,
            kwargs=dict(eigenvectors=True),
            output_process_fn_grad=process_output
        ),
    ]

def sample_inputs_linalg_qr(op_info, device, dtype, requires_grad=False, **kwargs):
    """
    This function generates input for torch.linalg.qr
    The input is generated as the itertools.product of 'batches' and 'ns'.
    """
    # TODO: add 0 to 'ns' and (0, ) to 'batches'
    # Currently tests fail most probably because of
    # https://github.com/pytorch/pytorch/issues/50576
    batches = [(), (2, ), (1, 1)]
    ns = [2, 5]
    out = []
    for batch, (m, n) in product(batches, product(ns, ns)):
        a = torch.randn(*batch, m, n, dtype=dtype, device=device, requires_grad=requires_grad)
        out.append(SampleInput(a))
    return out

def sample_inputs_flip(op_info, device, dtype, requires_grad, **kwargs):
    tensors = (
        make_tensor((S, M, S), device, dtype, low=None, high=None, requires_grad=requires_grad),
        make_tensor((S, 0, M), device, dtype, low=None, high=None, requires_grad=requires_grad)
    )

    dims = ((0, 1, 2), (0,), (0, 2), (-1,), ())

    samples = [SampleInput(tensor, kwargs={'dims': dim}) for tensor, dim in product(tensors, dims)]

    return samples

def sample_inputs_fliplr_flipud(op_info, device, dtype, requires_grad, **kwargs):
    tensors = (
        make_tensor((S, M, S), device, dtype, low=None, high=None, requires_grad=requires_grad),
        make_tensor((S, 0, M), device, dtype, low=None, high=None, requires_grad=requires_grad)
    )
    return [SampleInput(tensor) for tensor in tensors]

# TODO: clamp shares tensors among its sample inputs --- we should prohibit this!
def sample_inputs_clamp(op_info, device, dtype, requires_grad, **kwargs):
    tensors = (
        make_tensor((2, 3, 2), device, dtype, low=None, high=None, requires_grad=requires_grad),
        make_tensor((2, 0, 3), device, dtype, low=None, high=None, requires_grad=requires_grad),
    )
    if dtype is torch.uint8:
        min_max_vals = ((2, 5), (3, 7))
    else:
        min_max_vals = ((0, 1), (-1, 1))
    output = [SampleInput(tensor, args=vals) for tensor, vals in product(tensors, min_max_vals)]
    output += [SampleInput(tensors[0], args=(0.5, None)), SampleInput(tensors[0], args=(None, 0.5))]
    empty_tensor = make_tensor((), device, dtype, low=None, high=None, requires_grad=requires_grad)
    output += [SampleInput(empty_tensor, args=(0.0, 1.0)), ]
    return output

def sample_kwargs_clamp(device, dtype, input):
    if dtype is torch.uint8:
        min_val, max_val = (random.randint(1, 3), random.randint(4, 8))
    elif dtype.is_floating_point:
        min_val, max_val = (random.uniform(-8, 0), random.uniform(1, 8))  # type: ignore
    else:
        min_val, max_val = (random.randint(-8, 0), random.randint(1, 8))  # type: ignore
    return {'min': min_val, 'max': max_val}, {'a_min': min_val, 'a_max': max_val}

def sample_inputs_cumprod(op_info, device, dtype, requires_grad, **kwargs):
    def make_arg(shape):
        # shrink values to be in the interval [-1, +1] for better precision in gradgradcheck
        return make_tensor(shape, device, dtype, low=-1, high=+1, requires_grad=requires_grad)

    def prod_zeros(dim_select):
        assert len(dim_select) == 2
        result = make_arg(3 * (S,))
        with torch.no_grad():
            result.narrow(dim_select[0], 0, 1).narrow(dim_select[1], 1, 1).zero_()
            result.narrow(dim_select[0], 2, 1).narrow(dim_select[1], 3, 1).zero_()
            result.narrow(dim_select[0], 4, 1).narrow(dim_select[1], 3, 1).zero_()
        return result

    # will not be needed once OpInfo tests suport Iterables
    def sample_generator():
        for dim in range(3):
            yield SampleInput(make_arg((S, S, S)), args=(dim,))
        # Scalar tensors and empty tensor
        for size in [(), (1,), (0,)]:
            yield SampleInput(make_arg(size), args=(0,))

        yield SampleInput(prod_zeros([0, 1]), args=(1,))
        yield SampleInput(prod_zeros([0, 2]), args=(1,))
        yield SampleInput(prod_zeros([1, 2]), args=(1,))

        # test dtype kwarg
        yield SampleInput(prod_zeros([1, 2]), args=(1,), kwargs={'dtype': dtype})

    return list(sample_generator())

def sample_inputs_copysign(op_info, device, dtype, requires_grad, **kwargs):
    def _make_tensor(*shape, low=None, high=None):
        return make_tensor(shape, device, dtype, low=low, high=high, requires_grad=requires_grad)

    for_inplace_variant = kwargs.get('for_inplace_variant', False)

    cases = [
        # no broadcast
        ((S, S, S), (S, S, S)),
        # broadcast rhs
        ((S, S, S), (S, S)),

        # scalar
        ((S, S), 3.14),
        # scalar positive zero
        ((S, S), 0.0),
        # scalar negative zero
        ((S, S), -0.0),
    ]

    if not for_inplace_variant:
        # broadcast lhs
        cases.append(((S, S), (S, S, S)))
        # broadcast all
        cases.append(((S, 1, S), (M, S)))

    def generator():
        for input_shape, arg_val in cases:
            if isinstance(arg_val, tuple):
                arg = _make_tensor(*arg_val)
            else:
                # arg_val is scalar
                arg = arg_val

            yield SampleInput(_make_tensor(*input_shape), args=(arg, ))

    return list(generator())

def sample_inputs_prod(op_info, device, dtype, requires_grad):
    def make_arg(shape):
        # shrink values to be in the interval [-1, +1] for better precision in gradgradcheck
        return make_tensor(shape, device, dtype, low=-1, high=+1, requires_grad=requires_grad)

    def prod_single_zero():
        result = make_arg(2 * (S,))
        with torch.no_grad():
            result[0, 1] = 0
        return result

    # will not be needed once OpInfo tests support Iterables
    def sample_generator():
        for sample in sample_inputs_cumprod(op_info, device, dtype, requires_grad):
            yield SampleInput(sample.input)  # only Tensor, ignore other inputs
            yield sample
            sample.kwargs['keepdim'] = True
            yield sample
        yield SampleInput(prod_single_zero())
        yield SampleInput(make_arg((3, 3, 3)), args=(1,))
        yield SampleInput(make_arg((3, 3, 3)), args=(1,), kwargs={'keepdim': True})

        # test zero scalar tensor
        zero = make_arg(())
        with torch.no_grad():
            zero.zero_()
        yield SampleInput(zero)
        yield SampleInput(zero, args=(0,))
        yield SampleInput(zero, args=(0,), kwargs={'keepdim': True})

    return list(sample_generator())

def sample_inputs_diag(op_info, device, dtype, requires_grad, **kwargs):
    vec_sample = SampleInput(make_tensor((M, ), device, dtype, low=None, high=None, requires_grad=requires_grad))

    tensors = (
        make_tensor((M, M), device, dtype, low=None, high=None, requires_grad=requires_grad),
        make_tensor((3, 5), device, dtype, low=None, high=None, requires_grad=requires_grad),
        make_tensor((5, 3), device, dtype, low=None, high=None, requires_grad=requires_grad),
    )

    args = ((), (2,), (-2,), (1,), (2,))

    samples = []
    for tensor, arg in product(tensors, args):
        samples.append(SampleInput(tensor, args=arg))

    return samples + [vec_sample]

def sample_inputs_logit(op_info, device, dtype, requires_grad, **kwargs):
    low, high = op_info.domain

    # Note: Operator is very sensitive at points near the
    # start and end of domain and leads to NaN for float16
    # if domain_eps is 1e-5.
    domain_eps = op_info._domain_eps if dtype != torch.float16 else 3e-2

    low = low + domain_eps
    high = high - domain_eps

    samples = (
        SampleInput(make_tensor((S, S, S), device, dtype, low=low, high=high, requires_grad=requires_grad)),
        SampleInput(make_tensor((S, S, S), device, dtype, low=low,
                                high=high, requires_grad=requires_grad), args=(0.2,)),
        SampleInput(make_tensor((), device, dtype, low=low, high=high, requires_grad=requires_grad)),
        SampleInput(make_tensor((), device, dtype, low=low,
                                high=high, requires_grad=requires_grad), args=(0.2,)),
    )

    return samples

def sample_inputs_floor_divide(op_info, device, dtype, requires_grad, **kwargs):
    lhs = make_tensor((S, S, S), device, dtype, low=None, high=None, requires_grad=requires_grad)
    rhs = make_tensor((S, S, S), device, dtype, low=None, high=None, requires_grad=requires_grad)
    # Avoid integer divide by 0
    if not (dtype.is_floating_point or dtype.is_complex):
        rhs[rhs == 0] = 1

    return [
        SampleInput(lhs, args=(rhs,)),
        SampleInput(lhs, args=(rhs[0],)),
        SampleInput(lhs, args=(3.14,)),
    ]


def sample_inputs_masked_scatter(op_info, device, dtype, requires_grad, **kwargs):
    make_arg = partial(make_tensor, device=device, dtype=dtype, requires_grad=requires_grad)

    for_inplace_variant = kwargs.get('for_inplace_variant', False)

    def samples_generator():
        yield SampleInput(make_arg((S, S)), args=(torch.randn(S, S, device=device) > 0, make_arg((S, S))))
        yield SampleInput(make_arg((S, S)), args=(torch.randn((S,), device=device) > 0, make_arg((S, S))))
        yield SampleInput(make_arg((S, S)), args=(bernoulli_scalar().to(device), make_arg((S, S))))

        if not for_inplace_variant:
            yield SampleInput(make_arg((S,)), args=(torch.randn(S, S, device=device) > 0, make_arg((S, S))))

    samples = tuple(samples_generator())
    return samples


def sample_inputs_masked_fill(op_info, device, dtype, requires_grad, **kwargs):
    make_arg = partial(make_tensor, device=device, dtype=dtype, requires_grad=requires_grad)

    for_inplace_variant = kwargs.get('for_inplace_variant', False)

    def sample_generator():
        yield SampleInput(make_arg((S, S)), args=(torch.randn(S, S, device=device) > 0, 10))
        yield SampleInput(make_arg((S, S)), args=(torch.randn(S, S, device=device) > 0, make_arg(())))
        yield SampleInput(make_arg((S, S)), args=(torch.randn(S, device=device) > 0, 10))
        yield SampleInput(make_arg(()), args=(torch.randn((), device=device) > 0, 10))
        yield SampleInput(make_arg(()), args=(torch.randn((), device=device) > 0, make_arg(())))
        yield SampleInput(make_arg((S, S)), args=(torch.randn((), device=device) > 0, 10))

        if not for_inplace_variant:
            yield SampleInput(make_arg((S,)),
                              args=(torch.randn(S, S, device=device) > 0, make_arg(())))
            yield SampleInput(make_arg((S,)),
                              args=(torch.randn(S, S, device=device) > 0, 10))

    samples = tuple(sample_generator())
    return samples

def sample_inputs_masked_select(op_info, device, dtype, requires_grad, **kwargs):
    samples = (
        SampleInput(make_tensor((M, M), device, dtype, low=None, high=None, requires_grad=requires_grad),
                    args=(torch.randn(M, M, device=device) > 0,)),

        SampleInput(make_tensor((M, M), device, dtype, low=None, high=None, requires_grad=requires_grad),
                    args=(torch.randn((M,), device=device) > 0,)),

        SampleInput(make_tensor((M,), device, dtype, low=None, high=None, requires_grad=requires_grad),
                    args=(torch.randn((M, M), device=device) > 0,)),

        SampleInput(make_tensor((M, 1, M), device, dtype, low=None, high=None, requires_grad=requires_grad),
                    args=(torch.randn((M, M), device=device) > 0,)),

        SampleInput(make_tensor((), device, dtype, low=None, high=None, requires_grad=requires_grad),
                    args=(torch.tensor(1, device=device, dtype=torch.bool),)),

        SampleInput(make_tensor((M, M), device, dtype, low=None, high=None, requires_grad=requires_grad),
                    args=(torch.tensor(1, device=device, dtype=torch.bool),)),

        SampleInput(make_tensor((), device, dtype, low=None, high=None, requires_grad=requires_grad),
                    args=(torch.randn((M, M), device=device) > 0,)),
    )

    return samples


def sample_inputs_polar(op_info, device, dtype, requires_grad, **kwargs):
    def _make_tensor_helper(shape, low=None, high=None):
        return make_tensor(shape, device, dtype, low=low, high=high, requires_grad=requires_grad)

    samples = (
        SampleInput(_make_tensor_helper((S, S), low=0), args=(_make_tensor_helper((S, S)),)),
        SampleInput(_make_tensor_helper((), low=0), args=(_make_tensor_helper(()),)),
    )

    return samples


def sample_inputs_entr(op_info, device, dtype, requires_grad, **kwargs):
    low, _ = op_info.domain

    if requires_grad:
        low = 0 + op_info._domain_eps

    return (SampleInput(make_tensor((L,), device, dtype,
                                    low=low,
                                    requires_grad=requires_grad)),
            SampleInput(make_tensor((), device, dtype,
                                    low=low,
                                    requires_grad=requires_grad)))


def sample_inputs_rsub(op_info, device, dtype, requires_grad, variant='tensor', **kwargs):
    def _make_tensor_helper(shape, low=None, high=None):
        return make_tensor(shape, device, dtype, low=low, high=high, requires_grad=requires_grad)

    def _samples_with_alpha_helper(args, alphas, filter_fn=lambda arg_alpha: True):
        filtered_product = filter(filter_fn, product(args, alphas))  # type: ignore
        return (SampleInput(input, args=(arg,), kwargs=dict(alpha=alpha))
                for (input, arg), alpha in filtered_product)  # type: ignore

    int_alpha, float_alpha, complex_alpha = 2, 0.1, 1 + 0.6j

    if variant == 'tensor':
        samples = (  # type: ignore
            SampleInput(_make_tensor_helper((S, S)), args=(_make_tensor_helper((S, S)),)),
            SampleInput(_make_tensor_helper((S, S)), args=(_make_tensor_helper((S,)),)),
            SampleInput(_make_tensor_helper((S,)), args=(_make_tensor_helper((S, S)),)),
            SampleInput(_make_tensor_helper(()), args=(_make_tensor_helper(()),)),
            SampleInput(_make_tensor_helper(()), args=(_make_tensor_helper((S,)),)),
            SampleInput(_make_tensor_helper((S,)), args=(_make_tensor_helper(()),)),
        )

        if dtype.is_complex:
            alphas = [int_alpha, float_alpha, complex_alpha]
        elif dtype.is_floating_point:
            alphas = [int_alpha, float_alpha]
        else:
            alphas = [int_alpha]

        args = ((_make_tensor_helper((S, S)), _make_tensor_helper((S, S))),
                (_make_tensor_helper((S, S)), _make_tensor_helper((S,))),
                (_make_tensor_helper(()), _make_tensor_helper(())))
        samples += tuple(_samples_with_alpha_helper(args, alphas))  # type: ignore
    elif variant == 'scalar':
        # Scalar Other
        samples = (SampleInput(_make_tensor_helper((S, S)), args=(0.5,)),
                   SampleInput(_make_tensor_helper(()), args=(0.5,)),
                   SampleInput(_make_tensor_helper((S, S)), args=(1.5j,)),
                   SampleInput(_make_tensor_helper(()), args=(1.5j,)),
                   SampleInput(_make_tensor_helper((S, S)), args=(0.4 + 1.2j,)),
                   SampleInput(_make_tensor_helper(()), args=(1.2 + 1.76j,)))  # type: ignore

        scalar_args = [(_make_tensor_helper((S, S)), 0.5), (_make_tensor_helper(()), 0.5),
                       (_make_tensor_helper((S, S)), 2.7j), (_make_tensor_helper(()), 2.7j),
                       (_make_tensor_helper((S, S)), 1 - 2.7j), (_make_tensor_helper(()), 1 + 2.7j)]  # type: ignore

        alphas = [int_alpha, float_alpha, complex_alpha]

        def filter_fn(arg_alpha):
            arg, alpha = arg_alpha
            if isinstance(alpha, complex):
                if dtype.is_complex or isinstance(arg[1], complex):
                    return True
                else:
                    # complex alpha is valid only if either `self` or `other` is complex
                    return False

            # Non-Complex Alpha
            return True

        # Samples with alpha (scalar version) covers the following cases
        # self    | other   | alpha
        # -----------------------------------------
        # real    | real    | real (int and float)
        # real    | complex | real and complex
        # complex | real    | real and complex
        # complex | complex | real and complex
        #
        # It does not cover
        # real    | real    | complex
        # x = torch.randn(2, requires_grad=True, dtype=torch.float64)
        # torch.rsub(x, 1, alpha=1. + 1.6j)
        # RuntimeError: value cannot be converted to type double without overflow: (-1,-1.6)

        samples += tuple(_samples_with_alpha_helper(scalar_args, alphas, filter_fn=filter_fn))  # type: ignore
    else:
        raise Exception("Invalid variant!")

    return samples


def sample_inputs_cumulative_ops(op_info, device, dtype, requires_grad, supports_dtype_kwargs=True, **kwargs):
    def _make_tensor_helper(shape, low=None, high=None):
        return make_tensor(shape, device, dtype, low=low, high=high, requires_grad=requires_grad)

    samples = [
        SampleInput(_make_tensor_helper((S, S, S)), args=(0,)),
        SampleInput(_make_tensor_helper((S, S, S)), args=(1,)),
        SampleInput(_make_tensor_helper(()), args=(0,)),
    ]

    if supports_dtype_kwargs:
        # NOTE: if `dtype` is not same as input, then inplace variants fail with
        # `provided dtype must match the dtype of self tensor in cumsum`
        samples.append(SampleInput(_make_tensor_helper((S, S, S)), args=(1,), kwargs={'dtype': dtype}))

    return samples


def sample_inputs_unfold(op_info, device, dtype, requires_grad, **kwargs):
    test_cases = (
        ((), (0, 1, 1)),
        ((S, S, S, S), (0, 3, 1)),
        ((S, S, S, S), (1, 3, 1)),
        ((S, S, S, S), (2, 3, 1)),
        ((S, S, S, S), (3, 3, 1)),
        ((S, S, S, S), (0, 3, 2)),
        ((S, S, S, S), (1, 3, 2)),
        ((S, S, S, S), (2, 3, 2)),
        ((S, S, S, S), (3, 3, 2)),
        ((S, S, S, S), (0, 4, 1)),
        ((S, S, S, S), (1, 4, 1)),
        ((S, S, S, S), (2, 4, 1)),
        ((S, S, S, S), (3, 4, 1)),
        ((M,), (0, 3, 1)),
        ((M,), (0, 3, 2)),
        ((M,), (0, 3, 3)),
        ((1000,), (0, 3, 11)),
        ((1000,), (0, 2, 27)),
        ((10, 10), (0, 1, 2)),
        ((10, 10), (1, 2, 3)),
        ((10, 10), (1, 2, 2)),
        ((S, S, S), (2, 3, 2)),
    )

    sample_inputs = []
    for shape, arguments in test_cases:
        sample_inputs += [SampleInput(make_tensor(shape, device, dtype,
                                      low=None, high=None,
                                      requires_grad=requires_grad),
                                      args=arguments)]
    return sample_inputs

def sample_inputs_lerp(op_info, device, dtype, requires_grad):
    def _make_tensor_helper(shape, low=None, high=None):
        return make_tensor(shape, device, dtype, low=low, high=high, requires_grad=requires_grad)

    samples = (
        # no broadcast
        SampleInput(_make_tensor_helper((S, S)), args=(_make_tensor_helper((S, S)), 0.4)),
        # broadcast rhs
        SampleInput(_make_tensor_helper((S, S)), args=(_make_tensor_helper((S,)), 0.4)),
        # scalar tensor
        SampleInput(_make_tensor_helper(()), args=(_make_tensor_helper(()), 0.4)),
        # broadcast rhs scalar-tensor
        SampleInput(_make_tensor_helper((S, S)), args=(_make_tensor_helper(()), 0.4)),
        # broadcast rhs with weight tensor
        SampleInput(_make_tensor_helper((S, S)), args=(_make_tensor_helper((S,)), _make_tensor_helper((S, S)))),
        # broadcast rhs and weight tensor
        SampleInput(_make_tensor_helper((S, S)), args=(_make_tensor_helper((S, 1)), _make_tensor_helper((S,)))),

        # Broadcasts `self` : Issue with inplace-variants
        # Reference: https://github.com/pytorch/pytorch/issues/50747
        # SampleInput((_make_tensor_helper((S,)), _make_tensor_helper((S, S)), 0.4)),
        # SampleInput((_make_tensor_helper(()), _make_tensor_helper((S, S)), 0.4)),
        # SampleInput((_make_tensor_helper((S, 1)), _make_tensor_helper((S, S)), 0.4)),
        # SampleInput((_make_tensor_helper((S, 1)), _make_tensor_helper((S, S)), _make_tensor_helper((S, 1)))),
    )  # type: ignore

    if dtype.is_complex:
        samples = samples + (  # type: ignore
            # no broadcast
            SampleInput(_make_tensor_helper((S, S)), args=(_make_tensor_helper((S, S)), 0.4j)),
            SampleInput(_make_tensor_helper((S, S)), args=(_make_tensor_helper((S, S)), 1.2 + 0.1j)),
            # broadcast rhs
            SampleInput(_make_tensor_helper((S, S)), args=(_make_tensor_helper((S,)), 0.4j)),
            SampleInput(_make_tensor_helper((S, S)), args=(_make_tensor_helper((S, S)), 5.4 + 9j)),
            # scalar tensor
            SampleInput(_make_tensor_helper(()), args=(_make_tensor_helper(()), 0.4j)),
            SampleInput(_make_tensor_helper(()), args=(_make_tensor_helper(()), 6.1 + 0.004j)),
            # broadcast rhs scalar-tensor
            SampleInput(_make_tensor_helper((S, S)), args=(_make_tensor_helper(()), 0.4j)),
            SampleInput(_make_tensor_helper((S, S)), args=(_make_tensor_helper(()), 1 + 2j)),
        )

    return samples

foreach_unary_op_db: List[OpInfo] = [
    ForeachUnaryFuncInfo('exp'),
    ForeachUnaryFuncInfo('acos'),
    ForeachUnaryFuncInfo('asin'),
    ForeachUnaryFuncInfo('atan'),
    ForeachUnaryFuncInfo('cos'),
    ForeachUnaryFuncInfo('cosh'),
    ForeachUnaryFuncInfo('log'),
    ForeachUnaryFuncInfo('log10'),
    ForeachUnaryFuncInfo('log2'),
    ForeachUnaryFuncInfo('tan'),
    ForeachUnaryFuncInfo('tanh'),
    ForeachUnaryFuncInfo('sin'),
    ForeachUnaryFuncInfo('sinh'),

    ForeachUnaryFuncInfo('neg',
                         dtypes=all_types_and_complex(),
                         dtypesIfCPU=all_types_and_complex(),
                         dtypesIfCUDA=all_types_and_complex(),
                         sample_inputs_func=sample_inputs_foreach,
                         safe_casts_outputs=False),

    ForeachUnaryFuncInfo('sqrt',
                         dtypes=floating_types(),
                         dtypesIfCPU=floating_and_complex_types_and(torch.bfloat16),
                         dtypesIfCUDA=floating_and_complex_types_and(torch.half)),

    ForeachUnaryFuncInfo('ceil',
                         dtypes=floating_types(),
                         dtypesIfCPU=floating_types_and(torch.bfloat16),
                         dtypesIfCUDA=floating_types_and(torch.half)),

    ForeachUnaryFuncInfo('erf',
                         dtypes=floating_types(),
                         dtypesIfCPU=floating_types_and(torch.bfloat16),
                         dtypesIfCUDA=floating_types_and(torch.half)),

    ForeachUnaryFuncInfo('erfc',
                         dtypes=floating_types(),
                         dtypesIfCPU=floating_types_and(torch.bfloat16),
                         dtypesIfCUDA=floating_types_and(torch.half)),

    ForeachUnaryFuncInfo('expm1',
                         dtypes=floating_types(),
                         dtypesIfCPU=floating_types_and(torch.bfloat16),
                         dtypesIfCUDA=floating_types_and(torch.half)),

    ForeachUnaryFuncInfo('floor',
                         dtypes=floating_types(),
                         dtypesIfCPU=floating_types_and(torch.bfloat16),
                         dtypesIfCUDA=floating_types_and(torch.half)),

    ForeachUnaryFuncInfo('log1p',
                         dtypes=floating_types(),
                         dtypesIfCPU=floating_types_and(torch.bfloat16),
                         dtypesIfCUDA=floating_types_and(torch.half)),

    ForeachUnaryFuncInfo('round',
                         dtypes=floating_types(),
                         dtypesIfCPU=floating_types_and(torch.bfloat16),
                         dtypesIfCUDA=floating_types_and(torch.half)),

    ForeachUnaryFuncInfo('frac',
                         dtypes=floating_types(),
                         dtypesIfCPU=floating_types_and(torch.bfloat16),
                         dtypesIfCUDA=floating_types_and(torch.half)),

    ForeachUnaryFuncInfo('reciprocal',
                         dtypes=floating_types(),
                         dtypesIfCPU=floating_types_and(torch.bfloat16),
                         dtypesIfCUDA=floating_types_and(torch.half)),

    ForeachUnaryFuncInfo('sigmoid',
                         dtypes=floating_types(),
                         dtypesIfCPU=floating_types_and(torch.bfloat16),
                         dtypesIfCUDA=floating_types_and(torch.half)),

    ForeachUnaryFuncInfo('trunc',
                         dtypes=floating_types(),
                         dtypesIfCPU=floating_types_and(torch.bfloat16),
                         dtypesIfCUDA=floating_types_and(torch.half)),

    ForeachUnaryFuncInfo('abs',
                         dtypes=all_types_and_complex_and(torch.bfloat16, torch.half, torch.bool),
                         dtypesIfCPU=all_types_and_complex_and(torch.bfloat16, torch.half),
                         dtypesIfCUDA=all_types_and_complex_and(torch.bfloat16, torch.half, torch.bool),
                         safe_casts_outputs=False)
]

def reference_sign(x):
    if x.dtype == np.bool_:
        # `np.sign` doesn't support `bool`.
        # >>> np.sign(True)
        # ufunc 'sign' did not contain a loop
        # with signature matching types dtype('bool') -> dtype('bool')
        return np.sign(x, dtype=np.uint8).astype(np.bool_)
    return np.sign(x)


def reference_sgn(x):
    # NumPy doesn't have an equivalent to `torch.sgn` when the dtype is complex.
    # For complex inputs, `np.sign` returns sign(x.real) + 0j if x.real != 0 else sign(x.imag) + 0j.
    # while `torch.sgn` returns, 0 if abs(input) == 0 else input/abs(input)
    if x.dtype not in [np.complex64, np.complex128]:
        return reference_sign(x)

    out = (x / np.abs(x))
    if out.ndim == 0:
        # Handle x == 0 case
        if (x == 0):
            # Can't assign to np.complex object
            # So make a new one.
            return np.array(complex(0, 0), dtype=x.dtype)
        return out

    # Handle x == 0 case
    mask = (x == 0)
    out[mask] = complex(0, 0)
    return out


def reference_sigmoid(x):
    # 'scipy.special.expit' not supported for the input types
    if x.dtype in [np.complex64, np.complex128]:
        return (1 / (1 + np.exp(-x)))
    return scipy.special.expit(x)


def reference_lgamma(x):
    # scipy.special.gammaln returns `-inf` when input is `-inf`.
    # While Pytorch, C and C++, all return `inf` when input is `-inf`.
    # Reference:
    # https://en.cppreference.com/w/cpp/numeric/math/lgamma
    # https://en.cppreference.com/w/c/numeric/math/lgamma

    # To handle the above discrepancy,
    # we replace -inf with inf so values
    # that were originally -inf map to inf as expected
    if x.dtype.kind == 'f':
        x = np.where(x == float('-inf'), np.array(float('inf'), dtype=x.dtype), x)

    out = scipy.special.gammaln(x)

    if x.dtype == np.float16:
        # `scipy.special.gammaln` returns output of float32 when input is float16,
        # while `torch.lgamma` preserves `float16`. But due to smaller range of float16,
        # Pytorch version outputs `inf` while SciPy returns finite values.
        out = out.astype(np.float16)

    return out


def gradcheck_wrapper_hermitian_input(op, input, *args, **kwargs):
    """Gradcheck wrapper for functions that take Hermitian matrices as input.

    They require a modified function because the finite-difference algorithm
    for calculating derivatives does not preserve the Hermitian property of the input.
    """
    return op(input + input.conj().transpose(-2, -1), *args, **kwargs)


def gradcheck_wrapper_triangular_input(op, input, *args, upper=False, **kwargs):
    """Gradcheck wrpper for functions that take lower or upper triangular matrices as input.

    They require a modified function because the finite-difference algorithm
    for calculating derivatives does not preserve the triangular property of the input.
    """
    return op(input.triu() if upper else input.tril(), upper)


# Operator database (sorted alphabetically)
op_db: List[OpInfo] = [
    UnaryUfuncInfo('abs',
                   aliases=('absolute', ),
                   ref=np.abs,
                   dtypes=all_types_and_complex_and(torch.half, torch.bfloat16),
                   dtypesIfCPU=all_types_and_complex_and(torch.half, torch.bfloat16),
                   dtypesIfCUDA=all_types_and_complex_and(torch.bool, torch.half, torch.bfloat16),
                   skips=(
                       SkipInfo('TestUnaryUfuncs', 'test_reference_numerics_extremal',
                                device_type='cpu', dtypes=[torch.cfloat, torch.cdouble]),
                       SkipInfo('TestUnaryUfuncs', 'test_reference_numerics_hard',
                                device_type='cpu', dtypes=[torch.cfloat]),
                       # Reference: https://github.com/pytorch/pytorch/issues/49224
                       SkipInfo('TestUnaryUfuncs', 'test_reference_numerics_normal',
                                dtypes=[torch.int8], active_if=TEST_WITH_ASAN),
                       # TODO: Fix test_out_arg_all_dtypes as torch.empty_like(expected_output) where expected_output=op(input)
                       # We can break the logic of the loop over all possible types but it is OK.
                       # https://github.com/pytorch/pytorch/blob/master/test/test_unary_ufuncs.py#L440-L449
                       SkipInfo('TestUnaryUfuncs', 'test_out_arg_all_dtypes',
                                dtypes=[torch.cfloat, torch.cdouble]),
                   ),
                   supports_inplace_autograd=False,
                   assert_autodiffed=True),
    # NOTE: CPU complex acos produces incorrect outputs (https://github.com/pytorch/pytorch/issues/42952)
    UnaryUfuncInfo('acos',
                   aliases=('arccos', ),
                   ref=np.arccos,
                   domain=(-1, 1),
                   handles_complex_extremals=False,
                   dtypes=all_types_and_complex_and(torch.bool),
                   dtypesIfCPU=all_types_and_complex_and(torch.bool, torch.bfloat16),
                   dtypesIfCUDA=all_types_and_complex_and(torch.bool, torch.half),
                   assert_autodiffed=True,
                   decorators=(precisionOverride({torch.float16: 1e-2,
                                                  torch.bfloat16: 1e-1,
                                                  torch.complex64: 1e-2}),),
                   safe_casts_outputs=True,
                   skips=(
                       # "rsqrt_cpu" not implemented for 'BFloat16'
                       SkipInfo('TestOpInfo', 'test_supported_backward', dtypes=(torch.bfloat16,)),
                       SkipInfo('TestUnaryUfuncs', 'test_reference_numerics_hard',
                                device_type='cpu', dtypes=[torch.cfloat, torch.cdouble]),
                       SkipInfo('TestGradients', 'test_fn_grad',
                                dtypes=[torch.cdouble], active_if=IS_WINDOWS),
                       SkipInfo('TestGradients', 'test_method_grad',
                                dtypes=[torch.cdouble], active_if=IS_WINDOWS),
                       SkipInfo('TestGradients', 'test_inplace_grad',
                                dtypes=[torch.cdouble], active_if=IS_WINDOWS),
                   )),
    # NOTE: the derivative for inplace acosh is not implemented
    UnaryUfuncInfo('acosh',
                   aliases=('arccosh', ),
                   ref=np.arccosh,
                   domain=(1, float('inf')),
                   dtypes=all_types_and_complex_and(torch.bool),
                   dtypesIfCPU=all_types_and_complex_and(torch.bool),
                   dtypesIfCUDA=all_types_and_complex_and(torch.bool, torch.half, torch.bfloat16),
                   safe_casts_outputs=True,
                   decorators=(precisionOverride({torch.bfloat16: 5e-2}),),
                   supports_inplace_autograd=False,
                   skips=(
                       # "rsqrt_cuda" not implemented for 'BFloat16'
                       SkipInfo('TestOpInfo', 'test_supported_backward', dtypes=(torch.bfloat16,)),
                       SkipInfo('TestUnaryUfuncs', 'test_reference_numerics_extremal',
                                device_type='cpu', dtypes=[torch.cfloat, torch.cdouble]),
                       SkipInfo('TestUnaryUfuncs', 'test_reference_numerics_hard',
                                device_type='cpu', dtypes=[torch.cfloat, torch.cdouble]),
                       SkipInfo('TestUnaryUfuncs', 'test_reference_numerics_extremal',
                                device_type='cuda', dtypes=[torch.cdouble],
                                active_if=IS_WINDOWS),
                       SkipInfo('TestUnaryUfuncs', 'test_reference_numerics_hard',
                                device_type='cuda', dtypes=[torch.cdouble],
                                active_if=IS_WINDOWS),
                       SkipInfo('TestUnaryUfuncs', 'test_reference_numerics_normal',
                                device_type='cuda', dtypes=[torch.cdouble],
                                active_if=IS_WINDOWS),
                       # Reference: https://github.com/pytorch/pytorch/issues/50692
                       SkipInfo('TestGradients', 'test_fn_grad',
                                device_type='cuda', dtypes=[torch.cdouble], active_if=IS_WINDOWS),
                       SkipInfo('TestGradients', 'test_method_grad',
                                device_type='cuda', dtypes=[torch.cdouble], active_if=IS_WINDOWS),
                   )),
    OpInfo('addmm',
           dtypes=floating_types(),
           dtypesIfCPU=all_types_and_complex_and(torch.float16, torch.bfloat16),
           # BFloat16 support on CUDA requires CUDA 11 and SM53
           dtypesIfCUDA=floating_types_and(torch.float16, torch.complex64, torch.complex128,
                                           *[torch.bfloat16] if CUDA11OrLater else []),
           dtypesIfROCM=floating_types_and(torch.half),
           assert_autodiffed=True,
           autodiff_nonfusible_nodes=['aten::add', 'aten::mm'],
           skips=(
               # Skips unsupported bfloat16 check because above support check
               #   doesn't work on all platforms
               SkipInfo('TestOpInfo', 'test_unsupported_dtypes', dtypes=(torch.bfloat16,)),
               # TODO: remove redundant method_tests() entries
               SkipInfo('TestOpInfo', 'test_duplicate_method_tests')),
           sample_inputs_func=sample_inputs_addmm),
    OpInfo('addr',
           dtypes=all_types_and_complex_and(torch.bool, torch.bfloat16, torch.float16),
           # Reference: https://github.com/pytorch/pytorch/issues/50747
           supports_inplace_autograd=False,
           skips=(
               # "addmv_impl_cpu" not implemented for 'Half'
               # at::cuda::blas::gemv: not implemented for N3c108BFloat16E
               SkipInfo('TestOpInfo', 'test_supported_backward', dtypes=(torch.float16, torch.bfloat16)),
               # Reference: https://github.com/pytorch/pytorch/issues/50747
               SkipInfo('TestCommon', 'test_variant_consistency_eager',
                        dtypes=all_types_and_complex_and(torch.bool, torch.bfloat16, torch.float16)),),
           sample_inputs_func=sample_inputs_addr),
    OpInfo('amax',
           dtypes=all_types_and(torch.float16, torch.bfloat16, torch.bool),
           sample_inputs_func=sample_inputs_amax_amin,),
    OpInfo('amin',
           dtypes=all_types_and(torch.float16, torch.bfloat16, torch.bool),
           sample_inputs_func=sample_inputs_amax_amin),
    OpInfo('argmax',
           dtypes=all_types_and(torch.float16, torch.bfloat16),
           supports_autograd=False,
           sample_inputs_func=sample_inputs_argmax_argmin,),
    OpInfo('argmin',
           dtypes=all_types_and(torch.float16, torch.bfloat16),
           supports_autograd=False,
           sample_inputs_func=sample_inputs_argmax_argmin,),
    UnaryUfuncInfo('asin',
                   aliases=('arcsin', ),
                   ref=np.arcsin,
                   domain=(-1, 1),
                   supports_sparse=True,
                   decorators=(precisionOverride({torch.bfloat16: 1e-2}),),
                   safe_casts_outputs=True,
                   dtypes=all_types_and_complex_and(torch.bool),
                   dtypesIfCPU=all_types_and_complex_and(torch.bool, torch.bfloat16),
                   dtypesIfCUDA=all_types_and_complex_and(torch.bool, torch.half),
                   assert_autodiffed=True,
                   skips=(
                       # "rsqrt_cpu" not implemented for 'BFloat16'
                       SkipInfo('TestOpInfo', 'test_supported_backward', dtypes=(torch.bfloat16,)),
                       SkipInfo('TestUnaryUfuncs', 'test_reference_numerics_extremal',
                                device_type='cpu', dtypes=[torch.cfloat, torch.cdouble]),
                       SkipInfo('TestUnaryUfuncs', 'test_reference_numerics_hard',
                                device_type='cpu', dtypes=[torch.cfloat, torch.cdouble]),
                       SkipInfo('TestUnaryUfuncs', 'test_reference_numerics_extremal',
                                device_type='cuda', dtypes=[torch.cdouble],
                                active_if=IS_WINDOWS),
                       SkipInfo('TestUnaryUfuncs', 'test_reference_numerics_hard',
                                device_type='cuda', dtypes=[torch.cdouble],
                                active_if=IS_WINDOWS)
                   )),
    # NOTE: derivative for inplace asinh is not implemented
    UnaryUfuncInfo('asinh',
                   aliases=('arcsinh', ),
                   ref=np.arcsinh,
                   dtypes=all_types_and_complex_and(torch.bool),
                   dtypesIfCPU=all_types_and_complex_and(torch.bool),
                   dtypesIfCUDA=all_types_and_complex_and(torch.bool, torch.half, torch.bfloat16),
                   safe_casts_outputs=True,
                   decorators=(precisionOverride({torch.bfloat16: 5e-2}),),
                   supports_inplace_autograd=False,
                   skips=(
                       # "rsqrt_cuda" not implemented for 'BFloat16'
                       SkipInfo('TestOpInfo', 'test_supported_backward', dtypes=(torch.bfloat16,)),
                       SkipInfo('TestUnaryUfuncs', 'test_reference_numerics_extremal',
                                device_type='cpu', dtypes=[torch.cfloat, torch.cdouble]),
                       SkipInfo('TestUnaryUfuncs', 'test_reference_numerics_hard',
                                device_type='cpu', dtypes=[torch.cfloat, torch.cdouble]),
                       SkipInfo('TestUnaryUfuncs', 'test_reference_numerics_normal',
                                device_type='cpu', dtypes=[torch.cfloat, torch.cdouble]),
                       SkipInfo('TestUnaryUfuncs', 'test_reference_numerics_extremal',
                                device_type='cuda', dtypes=[torch.cdouble],
                                active_if=IS_WINDOWS),
                       SkipInfo('TestUnaryUfuncs', 'test_reference_numerics_hard',
                                device_type='cuda', dtypes=[torch.cdouble],
                                active_if=IS_WINDOWS),
                   )),
    UnaryUfuncInfo('atan',
                   aliases=('arctan', ),
                   ref=np.arctan,
                   dtypes=all_types_and_complex_and(torch.bool),
                   dtypesIfCPU=all_types_and_complex_and(torch.bool, torch.bfloat16),
                   dtypesIfCUDA=all_types_and_complex_and(torch.bool, torch.half),
                   assert_autodiffed=True,
                   decorators=(precisionOverride({torch.bfloat16: 1e-2}),),
                   safe_casts_outputs=True,
                   skips=(
                       SkipInfo('TestUnaryUfuncs', 'test_reference_numerics_extremal',
                                device_type='cpu', dtypes=[torch.cfloat, torch.cdouble]),
                       SkipInfo('TestUnaryUfuncs', 'test_reference_numerics_hard',
                                device_type='cpu', dtypes=[torch.cfloat, torch.cdouble]),
                       SkipInfo('TestUnaryUfuncs', 'test_reference_numerics_normal',
                                device_type='cpu', dtypes=[torch.cfloat, torch.cdouble]),
                       SkipInfo('TestUnaryUfuncs', 'test_reference_numerics_extremal',
                                device_type='cuda', dtypes=[torch.cfloat, torch.cdouble],
                                active_if=IS_WINDOWS),
                       SkipInfo('TestUnaryUfuncs', 'test_reference_numerics_hard',
                                device_type='cuda', dtypes=[torch.cfloat, torch.cdouble],
                                active_if=IS_WINDOWS),
                       SkipInfo('TestUnaryUfuncs', 'test_reference_numerics_normal',
                                device_type='cuda', dtypes=[torch.cfloat, torch.cdouble],
                                active_if=IS_WINDOWS),
                   )),
    UnaryUfuncInfo('atanh',
                   aliases=('arctanh', ),
                   ref=np.arctanh,
                   domain=(-1, 1),
                   dtypes=all_types_and_complex_and(torch.bool),
                   dtypesIfCPU=all_types_and_complex_and(torch.bool),
                   dtypesIfCUDA=all_types_and_complex_and(torch.bool, torch.half, torch.bfloat16),
                   safe_casts_outputs=True,
                   decorators=(precisionOverride({torch.bfloat16: 1e-2}),),
                   supports_inplace_autograd=False,
                   skips=(
                       SkipInfo('TestUnaryUfuncs', 'test_reference_numerics_extremal',
                                device_type='cpu', dtypes=[torch.cfloat, torch.cdouble]),
                       SkipInfo('TestUnaryUfuncs', 'test_reference_numerics_normal',
                                device_type='cpu', dtypes=[torch.cfloat, torch.cdouble]),
                       SkipInfo('TestUnaryUfuncs', 'test_reference_numerics_extremal',
                                device_type='cuda', dtypes=[torch.cfloat, torch.cdouble],
                                active_if=IS_WINDOWS),
                       SkipInfo('TestUnaryUfuncs', 'test_reference_numerics_hard',
                                device_type='cuda', dtypes=[torch.cfloat],
                                active_if=IS_WINDOWS),
                   )),
    OpInfo('broadcast_to',
           dtypes=all_types_and_complex_and(torch.bool, torch.float16, torch.bfloat16),
           supports_out=False,
           sample_inputs_func=sample_inputs_broadcast_to),
    UnaryUfuncInfo('bitwise_not',
                   ref=np.bitwise_not,
                   dtypes=integral_types_and(torch.bool),
                   dtypesIfCPU=None,
                   dtypesIfCUDA=None,
                   dtypesIfROCM=None,
                   supports_autograd=False),
    UnaryUfuncInfo('ceil',
                   ref=np.ceil,
                   dtypes=floating_types_and(torch.half),
                   dtypesIfCPU=floating_types_and(torch.bfloat16),
                   dtypesIfCUDA=floating_types_and(torch.half),
                   assert_autodiffed=True),
    OpInfo('cholesky',
           dtypes=floating_and_complex_types(),
           check_batched_gradgrad=False,
           sample_inputs_func=sample_inputs_linalg_cholesky,
           gradcheck_wrapper=gradcheck_wrapper_hermitian_input,
           decorators=[skipCUDAIfNoMagma, skipCUDAIfRocm, skipCPUIfNoLapack],
           skips=(
               # cuda gradchecks are slow
               # see discussion https://github.com/pytorch/pytorch/pull/47761#issuecomment-747316775
               SkipInfo('TestGradients', 'test_fn_gradgrad', device_type='cuda'),)),
    OpInfo('cholesky_inverse',
           dtypes=floating_and_complex_types(),
           # TODO: RuntimeError: cholesky_inverse does not support automatic differentiation for outputs
           # with complex dtype.
           supports_complex_autograd=False,
           check_batched_gradgrad=False,
           sample_inputs_func=sample_inputs_linalg_cholesky_inverse,
           gradcheck_wrapper=gradcheck_wrapper_triangular_input,
           decorators=[skipCUDAIfNoMagma, skipCPUIfNoLapack],
           skips=(
               # cholesky_inverse does not correctly warn when resizing out= inputs
               SkipInfo('TestCommon', 'test_out'),)),
    UnaryUfuncInfo('clamp',
                   aliases=('clip', ),
                   decorators=(precisionOverride({torch.bfloat16: 7e-2, torch.float16: 1e-2}),),
                   ref=np.clip,
                   dtypes=all_types_and(torch.half, torch.bfloat16),
                   dtypesIfCPU=all_types_and(torch.bfloat16),
                   dtypesIfCUDA=all_types_and(torch.half, torch.bfloat16),
                   assert_autodiffed=True,
                   skips=(
                       # Reference: https://github.com/pytorch/pytorch/issues/54841
                       SkipInfo('TestUnaryUfuncs', 'test_reference_numerics_extremal',
                                device_type='cpu', dtypes=[torch.bfloat16]),
                   ),
                   sample_kwargs=sample_kwargs_clamp,
                   sample_inputs_func=sample_inputs_clamp),
    UnaryUfuncInfo('conj',
                   ref=np.conj,
                   dtypes=all_types_and_complex_and(torch.bool,
                                                    torch.bfloat16, torch.half),
                   dtypesIfCPU=None,
                   dtypesIfCUDA=None,
                   dtypesIfROCM=None,
                   skips=(
                       # File "test_unary_ufuncs.py", line 289, in test_reference_numerics
                       #  if not torch.can_cast(numpy_to_torch_dtype_dict[expected.dtype.type], dtype):
                       # KeyError: <class 'numpy.intc'>
                       # Following error in Windows CI
                       SkipInfo('TestUnaryUfuncs', 'test_reference_numerics_normal',
                                dtypes=[torch.int],
                                active_if=IS_WINDOWS),
                       SkipInfo('TestUnaryUfuncs', 'test_reference_numerics_hard',
                                dtypes=[torch.int],
                                active_if=IS_WINDOWS),
                   )),
    OpInfo('copysign',
           dtypes=all_types_and(torch.bool, torch.half, torch.bfloat16),
           sample_inputs_func=sample_inputs_copysign,
           supports_inplace_autograd=False,
           ),
    UnaryUfuncInfo('cos',
                   ref=np.cos,
                   dtypes=all_types_and_complex_and(torch.bool, torch.bfloat16),
                   dtypesIfCPU=all_types_and_complex_and(torch.bool, torch.bfloat16),
                   dtypesIfCUDA=all_types_and_complex_and(torch.bool, torch.half, torch.bfloat16),
                   assert_autodiffed=True,
                   handles_large_floats=False,
                   safe_casts_outputs=True,
                   decorators=(precisionOverride({torch.bfloat16: 1e-2}),),
                   skips=(
                       # "sin_cuda" not implemented for 'BFloat16'
                       SkipInfo('TestOpInfo', 'test_supported_backward', dtypes=(torch.bfloat16,)),
                       SkipInfo('TestUnaryUfuncs', 'test_reference_numerics_extremal',
                                dtypes=[torch.cfloat, torch.cdouble], active_if=IS_WINDOWS),
                       SkipInfo('TestUnaryUfuncs', 'test_reference_numerics_extremal', device_type='cpu',
                                dtypes=[torch.cfloat, torch.cdouble], active_if=IS_MACOS),
                   )),
    UnaryUfuncInfo('cosh',
                   ref=np_unary_ufunc_integer_promotion_wrapper(np.cosh),
                   dtypesIfCPU=all_types_and_complex_and(torch.bool),
                   dtypesIfCUDA=all_types_and_complex_and(torch.bool, torch.half),
                   safe_casts_outputs=True,
                   assert_autodiffed=True,
                   skips=(
                       # Reference: https://github.com/pytorch/pytorch/issues/48641
                       SkipInfo('TestUnaryUfuncs', 'test_reference_numerics_hard',
                                device_type='cpu', dtypes=[torch.int8]),
                       SkipInfo('TestUnaryUfuncs', 'test_reference_numerics_extremal',
                                dtypes=[torch.cfloat, torch.cdouble], active_if=IS_WINDOWS),
                       SkipInfo('TestUnaryUfuncs', 'test_reference_numerics_hard',
                                dtypes=[torch.cfloat, torch.cdouble], active_if=IS_WINDOWS),
                       SkipInfo('TestUnaryUfuncs', 'test_reference_numerics_extremal', device_type='cpu',
                                dtypes=[torch.cfloat, torch.cdouble], active_if=IS_MACOS),
                       SkipInfo('TestUnaryUfuncs', 'test_reference_numerics_hard', device_type='cpu',
                                dtypes=[torch.cfloat, torch.cdouble], active_if=IS_MACOS),
                   )),
    OpInfo('cumsum',
           dtypesIfCPU=all_types_and_complex_and(torch.bool),
           dtypesIfCUDA=all_types_and_complex_and(torch.bool, torch.half),
           skips=(
               # "cumsum_out_{cpu,cuda}" not implemented for 'Bool'
               SkipInfo('TestOpInfo', 'test_supported_dtypes',
                        dtypes=(torch.bool,)),
               # cumsum does not handle correctly out= dtypes
               SkipInfo('TestCommon', 'test_out'),
           ),
           sample_inputs_func=sample_inputs_cumulative_ops),
    OpInfo('cumprod',
           dtypes=all_types_and_complex_and(torch.bool),
           dtypesIfCUDA=all_types_and_complex_and(torch.bool, torch.float16),
           skips=(
               # "cumprod_out_{cpu, cuda}" not implemented for 'Bool'
               SkipInfo('TestOpInfo', 'test_supported_dtypes',
                        dtypes=(torch.bool,)),
               # cumprod does not handle correctly out= dtypes
               SkipInfo('TestCommon', 'test_out',
                        dtypes=[torch.float32]),
           ),
           sample_inputs_func=sample_inputs_cumprod),
    OpInfo('cummax',
           dtypesIfCPU=all_types_and(torch.bool),
           dtypesIfCUDA=all_types_and(torch.bool, torch.half),
           sample_inputs_func=partial(sample_inputs_cumulative_ops, supports_dtype_kwargs=False)),
    OpInfo('cummin',
           dtypesIfCPU=all_types_and(torch.bool),
           dtypesIfCUDA=all_types_and(torch.bool, torch.half),
           sample_inputs_func=partial(sample_inputs_cumulative_ops, supports_dtype_kwargs=False)),
    UnaryUfuncInfo('deg2rad',
                   ref=np.radians,
                   decorators=(precisionOverride({torch.bfloat16: 7e-1,
                                                  torch.float16: 7e-1}),),
                   dtypes=all_types_and(torch.bool, torch.half, torch.bfloat16),
                   dtypesIfCPU=all_types_and(torch.bool, torch.half, torch.bfloat16),
                   dtypesIfCUDA=all_types_and(torch.bool, torch.half, torch.bfloat16),
                   skips=(
                       # Reference: https://github.com/pytorch/pytorch/pull/51283#issuecomment-770614273
                       SkipInfo('TestUnaryUfuncs', 'test_reference_numerics_hard',
                                dtypes=[torch.bfloat16]),
                   ),
                   safe_casts_outputs=True),
    OpInfo('diff',
           op=torch.diff,
           dtypes=all_types_and_complex_and(torch.bool, torch.float16, torch.bfloat16),
           sample_inputs_func=sample_inputs_diff),
    OpInfo('div',
           variant_test_name='no_rounding_mode',
           dtypes=all_types_and_complex_and(torch.bool, torch.half, torch.bfloat16),
           sample_inputs_func=sample_inputs_div,
           skips=(SkipInfo('TestOpInfo', 'test_duplicate_method_tests'),),
           assert_autodiffed=True),
    OpInfo('div',
           variant_test_name='true_rounding',
           dtypes=all_types_and_complex_and(torch.bool, torch.half, torch.bfloat16),
           sample_inputs_func=partial(sample_inputs_div, rounding_mode=None),
           skips=(SkipInfo('TestOpInfo', 'test_duplicate_method_tests'),),
           assert_autodiffed=True),
    OpInfo('div',
           variant_test_name='trunc_rounding',
           dtypes=all_types_and(torch.half, torch.bfloat16),
           sample_inputs_func=partial(sample_inputs_div, rounding_mode='trunc'),
           skips=(SkipInfo('TestOpInfo', 'test_duplicate_method_tests'),),
           assert_autodiffed=True),
    OpInfo('div',
           variant_test_name='floor_rounding',
           dtypes=all_types_and(torch.half, torch.bfloat16),
           sample_inputs_func=partial(sample_inputs_div, rounding_mode='floor'),
           skips=(SkipInfo('TestOpInfo', 'test_duplicate_method_tests'),),
           assert_autodiffed=True),
    UnaryUfuncInfo('exp',
                   ref=np_unary_ufunc_integer_promotion_wrapper(np.exp),
                   dtypes=all_types_and_complex_and(torch.bool, torch.half),
                   dtypesIfCPU=all_types_and_complex_and(torch.bool, torch.bfloat16),
                   dtypesIfCUDA=all_types_and_complex_and(torch.bool, torch.half, torch.bfloat16),
                   skips=(
                       # Reference: https://github.com/pytorch/pytorch/pull/50093#pullrequestreview-561791547
                       SkipInfo('TestUnaryUfuncs', 'test_reference_numerics_extremal', dtypes=[torch.bfloat16]),
                       SkipInfo('TestUnaryUfuncs', 'test_reference_numerics_hard', dtypes=[torch.bfloat16]),
                       SkipInfo('TestUnaryUfuncs', 'test_reference_numerics_normal', dtypes=[torch.bfloat16]),
                       # Reference: https://github.com/pytorch/pytorch/issues/48010
                       SkipInfo('TestUnaryUfuncs', 'test_reference_numerics_extremal',
                                device_type='cpu', dtypes=[torch.cfloat, torch.cdouble]),
                       SkipInfo('TestUnaryUfuncs', 'test_reference_numerics_hard',
                                device_type='cpu', dtypes=[torch.cfloat, torch.cdouble]),
                   ),
                   assert_autodiffed=True,
                   safe_casts_outputs=True),
    OpInfo('diag',
           dtypes=all_types_and_complex_and(torch.bool),
           dtypesIfCPU=all_types_and_complex_and(torch.bool),
           dtypesIfCUDA=all_types_and_complex_and(torch.bool, torch.half),
           sample_inputs_func=sample_inputs_diag),
    UnaryUfuncInfo('frac',
                   ref=lambda x: np.modf(x)[0],
                   dtypes=floating_types_and(torch.bfloat16, torch.float16),
                   dtypesIfCPU=floating_types_and(torch.bfloat16, torch.float16),
                   dtypesIfCUDA=floating_types_and(torch.float16),
                   assert_autodiffed=True,
                   # Reference for disabling extremals
                   # https://github.com/pytorch/pytorch/issues/51948
                   handles_extremals=False),
    SpectralFuncInfo('fft.fft',
                     aten_name='fft_fft',
                     ref=np.fft.fft,
                     ndimensional=False,
                     dtypes=all_types_and_complex_and(torch.bool),
                     default_test_dtypes=floating_and_complex_types()),
    SpectralFuncInfo('fft.fftn',
                     aten_name='fft_fftn',
                     ref=np.fft.fftn,
                     ndimensional=True,
                     dtypes=all_types_and_complex_and(torch.bool),
                     default_test_dtypes=floating_and_complex_types(),
                     decorators=[precisionOverride(
                         {torch.float: 1e-4, torch.cfloat: 1e-4})],),
    SpectralFuncInfo('fft.hfft',
                     aten_name='fft_hfft',
                     ref=np.fft.hfft,
                     ndimensional=False,
                     dtypes=all_types_and_complex_and(torch.bool),
                     default_test_dtypes=floating_and_complex_types(),
                     check_batched_gradgrad=False),
    SpectralFuncInfo('fft.rfft',
                     aten_name='fft_rfft',
                     ref=np.fft.rfft,
                     ndimensional=False,
                     dtypes=all_types_and(torch.bool),
                     default_test_dtypes=floating_and_complex_types(),
                     check_batched_grad=False,
                     check_batched_gradgrad=False),
    SpectralFuncInfo('fft.rfftn',
                     aten_name='fft_rfftn',
                     ref=np.fft.rfftn,
                     ndimensional=True,
                     dtypes=all_types_and(torch.bool),
                     default_test_dtypes=floating_and_complex_types(),
                     check_batched_grad=False,
                     check_batched_gradgrad=False,
                     decorators=[precisionOverride({torch.float: 1e-4})],),
    SpectralFuncInfo('fft.ifft',
                     aten_name='fft_ifft',
                     ref=np.fft.ifft,
                     ndimensional=False,
                     dtypes=all_types_and_complex_and(torch.bool),
                     default_test_dtypes=floating_and_complex_types()),
    SpectralFuncInfo('fft.ifftn',
                     aten_name='fft_ifftn',
                     ref=np.fft.ifftn,
                     ndimensional=True,
                     dtypes=all_types_and_complex_and(torch.bool),
                     default_test_dtypes=floating_and_complex_types()),
    SpectralFuncInfo('fft.ihfft',
                     aten_name='fft_ihfft',
                     ref=np.fft.ihfft,
                     ndimensional=False,
                     dtypes=all_types_and(torch.bool),
                     default_test_dtypes=floating_types(),
                     check_batched_grad=False),
    SpectralFuncInfo('fft.irfft',
                     aten_name='fft_irfft',
                     ref=np.fft.irfft,
                     ndimensional=False,
                     dtypes=all_types_and_complex_and(torch.bool),
                     default_test_dtypes=floating_and_complex_types(),
                     check_batched_gradgrad=False),
    SpectralFuncInfo('fft.irfftn',
                     aten_name='fft_irfftn',
                     ref=np.fft.irfftn,
                     ndimensional=True,
                     dtypes=all_types_and_complex_and(torch.bool),
                     default_test_dtypes=floating_and_complex_types(),
                     check_batched_gradgrad=False),
    UnaryUfuncInfo('floor',
                   ref=np.floor,
                   dtypes=floating_types_and(torch.half),
                   dtypesIfCPU=floating_types_and(torch.bfloat16),
                   dtypesIfCUDA=floating_types_and(torch.half),
                   assert_autodiffed=True),
    OpInfo('flip',
           op=torch.flip,
           dtypes=all_types_and_complex_and(torch.bool, torch.half, torch.bfloat16),
           sample_inputs_func=sample_inputs_flip,
           supports_out=False),
    OpInfo('fliplr',
           op=torch.fliplr,
           dtypes=all_types_and_complex_and(torch.bool, torch.half, torch.bfloat16),
           sample_inputs_func=sample_inputs_fliplr_flipud,
           supports_out=False),
    OpInfo('flipud',
           op=torch.flipud,
           dtypes=all_types_and_complex_and(torch.bool, torch.half, torch.bfloat16),
           sample_inputs_func=sample_inputs_fliplr_flipud,
           supports_out=False),
    UnaryUfuncInfo('i0',
                   ref=np.i0,
                   decorators=(precisionOverride({torch.bfloat16: 3e-1,
                                                  torch.float16: 5e-1}),),
                   dtypes=floating_types_and(torch.bfloat16),
                   dtypesIfCPU=floating_types_and(torch.bfloat16),
                   dtypesIfCUDA=floating_types_and(torch.half, torch.bfloat16),
                   supports_autograd=False),
    OpInfo('floor_divide',
           dtypes=all_types_and(torch.half, torch.bfloat16),
           sample_inputs_func=sample_inputs_floor_divide,
           decorators=[_wrap_warn_once("floor_divide is deprecated, and will be removed")],
           skips=(
               # `test_duplicate_method_tests` doesn't raise any warning, as it doesn't actually
               # call the operator.
               SkipInfo('TestOpInfo', 'test_duplicate_method_tests'),),
           supports_autograd=False,
           ),
    UnaryUfuncInfo('frexp',
                   op=torch.frexp,
                   ref=np.frexp,
                   dtypesIfCPU=floating_types_and(torch.half),
                   dtypesIfCUDA=floating_types_and(torch.half),
                   # skip testing torch.frexp as it is not supported by ROCm platform yet
                   decorators=[skipCUDAIfRocm],
                   supports_out=False,
                   skips=(
                       # skips below tests as torch.frexp returns tuple-like (mantissa, exponent) as outputs,
                       # while theses tests currently requires output to a single tensor.
                       SkipInfo('TestUnaryUfuncs', 'test_batch_vs_slicing'),
                       SkipInfo('TestUnaryUfuncs', 'test_contig_vs_every_other'),
                       SkipInfo('TestUnaryUfuncs', 'test_contig_vs_transposed'),
                       SkipInfo('TestUnaryUfuncs', 'test_non_contig_expand'),
                       SkipInfo('TestUnaryUfuncs', 'test_variant_consistency'),

                       # skips test_reference_numerics due to error in Windows CI.
                       # The np.frexp returns exponent as np.intc dtype on Windows platform,
                       # and np.intc does not have the correspond torch dtype
                       SkipInfo('TestUnaryUfuncs', 'test_reference_numerics_normal',
                                active_if=IS_WINDOWS),
                       SkipInfo('TestUnaryUfuncs', 'test_reference_numerics_hard',
                                active_if=IS_WINDOWS),
                       SkipInfo('TestUnaryUfuncs', 'test_reference_numerics_extremal',
                                active_if=IS_WINDOWS),
                   )),
    OpInfo('linalg.householder_product',
           aten_name='linalg_householder_product',
           op=torch.linalg.householder_product,
           aliases=('orgqr', ),
           dtypes=floating_and_complex_types(),
           # TODO: backward uses in-place operations that vmap doesn't like
           check_batched_grad=False,
           check_batched_gradgrad=False,
           sample_inputs_func=sample_inputs_householder_product,
           decorators=[skipCUDAIfNoCusolver, skipCUDAIfRocm, skipCPUIfNoLapack,
                       # gradgrad checks are slow
                       DecorateInfo(slowTest, 'TestGradients', 'test_fn_gradgrad'), ]),

    OpInfo('inverse',
           op=torch.inverse,
           dtypes=floating_and_complex_types(),
           check_batched_gradgrad=False,
           sample_inputs_func=sample_inputs_linalg_invertible,
           decorators=[skipCUDAIfNoMagmaAndNoCusolver, skipCUDAIfRocm, skipCPUIfNoLapack],
           skips=(
               # cuda gradchecks are slow
               # see discussion https://github.com/pytorch/pytorch/pull/47761#issuecomment-747316775
               SkipInfo('TestGradients', 'test_fn_gradgrad', device_type='cuda'),)),
    OpInfo('linalg.det',
           op=torch.linalg.det,
           aliases=('det', ),
           dtypes=floating_and_complex_types(),
           aten_name='linalg_det',
           sample_inputs_func=sample_inputs_linalg_det,
           decorators=[skipCUDAIfNoMagma, skipCPUIfNoLapack],
           supports_complex_autograd=False,
           supports_inplace_autograd=False,
           skips=(
               # The following tests fail only on ROCm. This is probably
               # related to the fact that the current linalg.det backward is
               # unstable if the matrix has repeated singular values, see
               # https://github.com/pytorch/pytorch/issues/53364
               SkipInfo('TestGradients', 'test_fn_grad', device_type='cuda',
                        dtypes=(torch.float64,), active_if=TEST_WITH_ROCM),
               SkipInfo('TestGradients', 'test_fn_gradgrad', device_type='cuda',
                        dtypes=(torch.float64,), active_if=TEST_WITH_ROCM),
               SkipInfo('TestCommon', 'test_variant_consistency_jit', device_type='cuda',
                        dtypes=(torch.float64, torch.float32), active_if=TEST_WITH_ROCM),
           )),
    OpInfo('linalg.cholesky',
           aten_name='linalg_cholesky',
           dtypes=floating_and_complex_types(),
           # TODO: RuntimeError: While computing batched gradients,
           # got: vmap: Calling Tensor.as_strided is not supported
           # unless the batch dims being vmapped over are at the front of the tensor (in memory layout).
           check_batched_gradgrad=False,
           sample_inputs_func=sample_inputs_linalg_cholesky,
           gradcheck_wrapper=gradcheck_wrapper_hermitian_input,
           decorators=[skipCUDAIfNoMagma, skipCUDAIfRocm, skipCPUIfNoLapack],
           skips=(
               # cuda gradchecks are slow
               # see discussion https://github.com/pytorch/pytorch/pull/47761#issuecomment-747316775
               SkipInfo('TestGradients', 'test_fn_gradgrad', device_type='cuda'),)
           ),
    OpInfo('linalg.eig',
           aten_name='linalg_eig',
           op=torch.linalg.eig,
           dtypes=floating_and_complex_types(),
           supports_autograd=False,
           sample_inputs_func=sample_inputs_linalg_invertible,
           decorators=[skipCUDAIfNoMagma, skipCUDAIfRocm, skipCPUIfNoLapack]),
    OpInfo('linalg.eigvals',
           aten_name='linalg_eigvals',
           op=torch.linalg.eigvals,
           dtypes=floating_and_complex_types(),
           supports_autograd=False,
           sample_inputs_func=sample_inputs_linalg_invertible,
           decorators=[skipCUDAIfNoMagma, skipCUDAIfRocm, skipCPUIfNoLapack]),
    OpInfo('linalg.eigh',
           aten_name='linalg_eigh',
           dtypes=floating_and_complex_types(),
           check_batched_gradgrad=False,
           sample_inputs_func=sample_inputs_linalg_eigh,
           gradcheck_wrapper=gradcheck_wrapper_hermitian_input,
           decorators=[skipCUDAIfNoMagma, skipCUDAIfRocm, skipCPUIfNoLapack],
           skips=(
               # cuda gradchecks are slow
               # see discussion https://github.com/pytorch/pytorch/pull/47761#issuecomment-747316775
               SkipInfo('TestGradients', 'test_fn_gradgrad', device_type='cuda'),)
           ),
    OpInfo('linalg.lstsq',
           aten_name='linalg_lstsq',
           op=torch.linalg.lstsq,
           dtypes=floating_and_complex_types(),
           supports_out=False,
           sample_inputs_func=sample_inputs_linalg_lstsq,
           check_batched_grad=False,
           check_batched_gradgrad=False,
           decorators=[skipCUDAIfNoMagma, skipCPUIfNoLapack],
           skips=(
               # skip because `linalg_lstsq` is not differentiable
               SkipInfo('TestGradients', 'test_fn_grad'),
               SkipInfo('TestCommon', 'test_variant_consistency_jit'),
           )),
    OpInfo('linalg.matrix_power',
           aliases=('matrix_power',),
           aten_name='linalg_matrix_power',
           dtypes=floating_and_complex_types(),
           supports_inplace_autograd=False,
           decorators=[skipCUDAIfNoMagmaAndNoCusolver, skipCPUIfNoLapack, skipCUDAIfRocm],
           sample_inputs_func=sample_inputs_linalg_matrix_power,),
    OpInfo('linalg.multi_dot',
           # Need this lambda because gradcheck does not work with TensorList inputs
           aten_name='linalg_multi_dot',
           dtypes=floating_and_complex_types_and(torch.half),
           dtypesIfCPU=all_types_and_complex_and(torch.half, torch.bfloat16),
           dtypesIfCUDA=floating_and_complex_types_and(torch.half, *[torch.bfloat16] if CUDA11OrLater else []),
           supports_inplace_autograd=False,
           # Batched grad checks fail for empty input tensors (see https://github.com/pytorch/pytorch/issues/53407)
           check_batched_grad=False,
           check_batched_gradgrad=False,
           sample_inputs_func=sample_inputs_linalg_multi_dot,),
    OpInfo('linalg.norm',
           op=torch.linalg.norm,
           dtypes=floating_and_complex_types_and(torch.float16, torch.bfloat16),
           decorators=[skipCUDAIfNoMagma, skipCPUIfNoLapack],
           sample_inputs_func=sample_inputs_linalg_norm,
           aten_name='linalg_norm',
           skips=(
               # "pow" not implemented for 'BFloat16' or 'half'
               SkipInfo('TestOpInfo', 'test_supported_backward',
                        dtypes=(torch.bfloat16, torch.float16)),
               # linalg.norm does not fail when out= has a different dtype to input
               SkipInfo('TestCommon', 'test_out'),
           )),
    OpInfo('linalg.qr',
           aten_name='linalg_qr',
           op=torch.linalg.qr,
           dtypes=floating_and_complex_types(),
           supports_inplace_autograd=False,
           sample_inputs_func=sample_inputs_linalg_qr,
           decorators=[skipCUDAIfNoMagma, skipCUDAIfRocm, skipCPUIfNoLapack],
           skips=(
               # cuda gradchecks are slow
               # see discussion https://github.com/pytorch/pytorch/pull/47761#issuecomment-747316775
               SkipInfo('TestGradients', 'test_fn_gradgrad', device_type='cuda'),)),
    OpInfo('linalg.slogdet',
           aten_name='linalg_slogdet',
           op=torch.linalg.slogdet,
           dtypes=floating_and_complex_types(),
           sample_inputs_func=sample_inputs_linalg_slogdet,
           decorators=[skipCUDAIfNoMagma, skipCUDAIfRocm, skipCPUIfNoLapack]),
    OpInfo('linalg.vector_norm',
           op=torch.linalg.vector_norm,
           dtypes=floating_and_complex_types_and(torch.float16, torch.bfloat16),
           decorators=[skipCUDAIfNoMagma, skipCPUIfNoLapack],
           sample_inputs_func=sample_inputs_linalg_vector_norm,
           aten_name='linalg_vector_norm',
           skips=(
               # "pow" not implemented for 'BFloat16' or 'half'
               SkipInfo('TestOpInfo', 'test_supported_backward',
                        dtypes=(torch.bfloat16, torch.float16)),
               # linalg.vector_norm does not correctly warn when resizing out= inputs
               SkipInfo('TestCommon', 'test_out'),
           )),
    UnaryUfuncInfo('log',
                   ref=np.log,
                   domain=(0, float('inf')),
                   dtypes=all_types_and_complex_and(torch.bool, torch.bfloat16),
                   dtypesIfCPU=all_types_and_complex_and(torch.bool, torch.bfloat16),
                   dtypesIfCUDA=all_types_and_complex_and(torch.bool, torch.half, torch.bfloat16),
                   assert_autodiffed=True,
                   safe_casts_outputs=True,
                   decorators=(precisionOverride({torch.bfloat16: 5e-2}),),
                   skips=(
                       SkipInfo('TestUnaryUfuncs', 'test_reference_numerics_extremal',
                                device_type='cpu', dtypes=[torch.cfloat, torch.cdouble],
                                active_if=IS_WINDOWS),
                   )),
    UnaryUfuncInfo('log10',
                   ref=np.log10,
                   domain=(0, float('inf')),
                   decorators=(precisionOverride({torch.bfloat16: 5e-2}),),
                   dtypes=all_types_and_complex_and(torch.bool, torch.bfloat16),
                   dtypesIfCPU=all_types_and_complex_and(torch.bool, torch.bfloat16),
                   assert_autodiffed=True,
                   dtypesIfCUDA=all_types_and_complex_and(torch.bool, torch.half, torch.bfloat16),
                   safe_casts_outputs=True,
                   skips=(
                       SkipInfo('TestUnaryUfuncs', 'test_reference_numerics_extremal',
                                device_type='cpu', dtypes=[torch.cfloat, torch.cdouble],
                                active_if=IS_WINDOWS),
                   )),
    UnaryUfuncInfo('log1p',
                   ref=np.log1p,
                   domain=(-1, float('inf')),
                   dtypesIfCPU=all_types_and(torch.bool, torch.bfloat16),
                   dtypesIfCUDA=all_types_and(torch.bool, torch.half, torch.bfloat16),
                   decorators=(precisionOverride({torch.bfloat16: 1e-1}),),
                   safe_casts_outputs=True,
                   assert_autodiffed=True),
    UnaryUfuncInfo('log2',
                   ref=np.log2,
                   domain=(0, float('inf')),
                   dtypes=all_types_and_complex_and(torch.bool, torch.bfloat16),
                   dtypesIfCPU=all_types_and_complex_and(torch.bool, torch.bfloat16),
                   dtypesIfCUDA=all_types_and_complex_and(torch.bool, torch.half, torch.bfloat16),
                   assert_autodiffed=True,
                   safe_casts_outputs=True,
                   decorators=(precisionOverride({torch.bfloat16: 1e-1}),),
                   skips=(
                       SkipInfo('TestUnaryUfuncs', 'test_reference_numerics_extremal',
                                dtypes=[torch.cfloat, torch.cdouble]),
                       SkipInfo('TestUnaryUfuncs', 'test_reference_numerics_normal',
                                dtypes=[torch.cfloat, torch.cdouble]),
                   )),
    UnaryUfuncInfo('logical_not',
                   ref=np.logical_not,
                   decorators=(precisionOverride({torch.bfloat16: 7e-1,
                                                  torch.float16: 5e-1}),),
                   dtypes=all_types_and_complex_and(torch.bool, torch.half, torch.bfloat16),
                   dtypesIfCPU=all_types_and_complex_and(torch.bool, torch.half, torch.bfloat16),
                   dtypesIfCUDA=all_types_and_complex_and(torch.bool, torch.half, torch.bfloat16),
                   safe_casts_outputs=True,
                   supports_autograd=False,
                   skips=(
                       # The function variant always returns BoolTensor
                       # while the inplace variant preserves the input dtype.
                       # >>> t = torch.randn(3)
                       # >>> torch.logical_not(t)
                       # tensor([False, False, False])
                       # >>> torch.logical_not(t).dtype
                       # torch.bool
                       # >>> t.logical_not_().dtype
                       # torch.float32
                       SkipInfo('TestUnaryUfuncs', 'test_variant_consistency',
                                dtypes=all_types_and_complex_and(torch.half, torch.bfloat16)),
                       SkipInfo('TestCommon', 'test_variant_consistency_eager',
                                dtypes=all_types_and_complex_and(torch.half, torch.bfloat16)),
                   )),
    OpInfo('lu',
           op=torch.lu,
           dtypes=floating_and_complex_types(),
           supports_inplace_autograd=False,
           check_batched_gradgrad=False,
           supports_out=False,
           sample_inputs_func=sample_inputs_lu,
           decorators=[skipCUDAIfNoMagmaAndNoCusolver, skipCUDAIfRocm, skipCPUIfNoLapack],
           skips=(
               # cuda gradchecks are slow
               # see discussion https://github.com/pytorch/pytorch/pull/47761#issuecomment-747316775
               SkipInfo('TestGradients', 'test_fn_gradgrad', device_type='cuda'),
               # we skip jit tests because lu_backward is impelemented as autograd.Function,
               # which does not support autograd with scripting
               SkipInfo('TestCommon', 'test_variant_consistency_jit'),
               # Skip operator schema test because this is a functional and not an operator
               SkipInfo('TestOperatorSignatures', 'test_get_torch_func_signature_exhaustive'),
           )),
    OpInfo('masked_fill',
           dtypes=all_types_and_complex_and(torch.bool, torch.half, torch.bfloat16),
           dtypesIfCPU=all_types_and_complex_and(torch.bool, torch.half, torch.bfloat16),
           dtypesIfCUDA=all_types_and_complex_and(torch.bool, torch.half, torch.bfloat16),
           sample_inputs_func=sample_inputs_masked_fill,
           supports_out=False),
    OpInfo('masked_scatter',
           dtypes=all_types_and_complex_and(torch.bool, torch.half, torch.bfloat16),
           dtypesIfCPU=all_types_and_complex_and(torch.bool, torch.half, torch.bfloat16),
           dtypesIfCUDA=all_types_and_complex_and(torch.bool, torch.half, torch.bfloat16),
           sample_inputs_func=sample_inputs_masked_scatter,
           supports_out=False),
    OpInfo('masked_select',
           dtypes=all_types_and_complex_and(torch.bool, torch.half, torch.bfloat16),
           dtypesIfCPU=all_types_and_complex_and(torch.bool, torch.half, torch.bfloat16),
           dtypesIfCUDA=all_types_and_complex_and(torch.bool, torch.half, torch.bfloat16),
           sample_inputs_func=sample_inputs_masked_select),
    OpInfo('max',
           op=torch.max,
           variant_test_name='binary',
           dtypes=all_types_and(torch.float16, torch.bfloat16, torch.bool),
           dtypesIfCPU=all_types_and(torch.float16, torch.bfloat16, torch.bool),
           dtypesIfCUDA=all_types_and(torch.float16, torch.bfloat16, torch.bool),
           sample_inputs_func=sample_inputs_max_min_binary,
           assert_autodiffed=True,),
    OpInfo('max',
           op=torch.max,
           variant_test_name='reduction_with_dim',
           dtypes=all_types_and(torch.float16, torch.bfloat16, torch.bool),
           dtypesIfCPU=all_types_and(torch.float16, torch.bfloat16, torch.bool),
           dtypesIfCUDA=all_types_and(torch.float16, torch.bfloat16, torch.bool),
           sample_inputs_func=sample_inputs_max_min_reduction_with_dim,
           skips=(
               # max does not correctly warn when resizing out= inputs
               SkipInfo('TestCommon', 'test_out'),)),
    OpInfo('max',
           op=torch.max,
           variant_test_name='reduction_no_dim',
           dtypes=all_types_and(torch.float16, torch.bfloat16, torch.bool),
           dtypesIfCPU=all_types_and(torch.float16, torch.bfloat16, torch.bool),
           dtypesIfCUDA=all_types_and(torch.float16, torch.bfloat16, torch.bool),
           supports_out=False,
           sample_inputs_func=sample_inputs_max_min_reduction_no_dim,),
    OpInfo('min',
           op=torch.min,
           variant_test_name='binary',
           dtypes=all_types_and(torch.float16, torch.bfloat16, torch.bool),
           dtypesIfCPU=all_types_and(torch.float16, torch.bfloat16, torch.bool),
           dtypesIfCUDA=all_types_and(torch.float16, torch.bfloat16, torch.bool),
           sample_inputs_func=sample_inputs_max_min_binary,
           assert_autodiffed=True,),
    OpInfo('min',
           op=torch.min,
           variant_test_name='reduction_with_dim',
           dtypes=all_types_and(torch.float16, torch.bfloat16, torch.bool),
           dtypesIfCPU=all_types_and(torch.float16, torch.bfloat16, torch.bool),
           dtypesIfCUDA=all_types_and(torch.float16, torch.bfloat16, torch.bool),
           sample_inputs_func=sample_inputs_max_min_reduction_with_dim,
           skips=(
               # min does not correctly warn when resizing out= inputs
               SkipInfo('TestCommon', 'test_out'),
           )),
    OpInfo('min',
           op=torch.min,
           variant_test_name='reduction_no_dim',
           dtypes=all_types_and(torch.float16, torch.bfloat16, torch.bool),
           dtypesIfCPU=all_types_and(torch.float16, torch.bfloat16, torch.bool),
           dtypesIfCUDA=all_types_and(torch.float16, torch.bfloat16, torch.bool),
           supports_out=False,
           sample_inputs_func=sample_inputs_max_min_reduction_no_dim,),
    OpInfo('sum',
           dtypes=all_types_and_complex_and(torch.float16, torch.bfloat16, torch.bool),
           supports_out=False,
           sample_inputs_func=sample_inputs_reduction),
    OpInfo('mode',
           op=torch.mode,
           dtypes=all_types_and(torch.float16, torch.bfloat16, torch.bool),
           dtypesIfCPU=all_types_and(torch.float16, torch.bfloat16, torch.bool),
           dtypesIfCUDA=all_types_and(torch.float16, torch.bfloat16, torch.bool),
           sample_inputs_func=sample_inputs_mode,),
    UnaryUfuncInfo('neg',
                   aliases=('negative', ),
                   ref=np.negative,
                   dtypes=all_types_and_complex_and(torch.half, torch.bfloat16),
                   dtypesIfCPU=all_types_and_complex_and(torch.half, torch.bfloat16),
                   dtypesIfCUDA=all_types_and_complex_and(torch.half, torch.bfloat16),
                   assert_autodiffed=True,),
    OpInfo('dist',
           op=torch.dist,
           dtypes=floating_and_complex_types_and(torch.half, torch.bfloat16),
           sample_inputs_func=sample_inputs_dist,
           skips=(
               # "pow" not implemented for 'BFloat16' or 'half'
               SkipInfo('TestOpInfo', 'test_supported_backward',
                        dtypes=(torch.bfloat16, torch.float16)),
               # dist does not correctly warn when resizing out= inputs
               SkipInfo('TestCommon', 'test_out'),
           )),
    OpInfo('outer',
           op=torch.outer,
           aliases=('ger', ),
           dtypes=all_types_and_complex_and(torch.bool, torch.float16, torch.bfloat16),
           sample_inputs_func=sample_inputs_outer,),
    OpInfo('prod',
           dtypes=all_types_and_complex_and(torch.bool),
           dtypesIfCUDA=all_types_and_complex_and(torch.bool, torch.float16, torch.bfloat16),
           skips=(
               # "cumprod_cuda" not implemented for 'BFloat16'
               SkipInfo('TestOpInfo', 'test_supported_backward', dtypes=(torch.bfloat16,)),
               # prod does not support the (Tensor, *, out) overload
               SkipInfo('TestCommon', 'test_out',
                        dtypes=[torch.float32]),
           ),
           sample_inputs_func=sample_inputs_prod),
    OpInfo('qr',
           op=torch.qr,
           dtypes=floating_and_complex_types(),
           sample_inputs_func=sample_inputs_linalg_qr,
           decorators=[skipCUDAIfNoMagma, skipCUDAIfRocm, skipCPUIfNoLapack],
           skips=(
               # cuda gradchecks are slow
               # see discussion https://github.com/pytorch/pytorch/pull/47761#issuecomment-747316775
               SkipInfo('TestGradients', 'test_fn_gradgrad', device_type='cuda'),)),
    UnaryUfuncInfo('rad2deg',
                   ref=np.degrees,
                   decorators=(precisionOverride({torch.bfloat16: 7e-1,
                                                  torch.float16: 7e-1}),),
                   dtypes=all_types_and(torch.bool, torch.half, torch.bfloat16),
                   dtypesIfCPU=all_types_and(torch.bool, torch.half, torch.bfloat16),
                   dtypesIfCUDA=all_types_and(torch.bool, torch.half, torch.bfloat16),
                   skips=(
                       # Reference: https://github.com/pytorch/pytorch/pull/51283#issuecomment-770614273
                       SkipInfo('TestUnaryUfuncs', 'test_reference_numerics_normal',
                                dtypes=[torch.bfloat16]),
                       SkipInfo('TestUnaryUfuncs', 'test_reference_numerics_hard',
                                dtypes=[torch.bfloat16]),
                       SkipInfo('TestUnaryUfuncs', 'test_reference_numerics_extremal',
                                dtypes=[torch.bfloat16]),
                   ),
                   safe_casts_outputs=True),
    UnaryUfuncInfo('round',
                   ref=np.round,
                   dtypes=floating_types_and(torch.half),
                   dtypesIfCPU=floating_types_and(torch.bfloat16),
                   dtypesIfCUDA=floating_types_and(torch.half),
                   assert_autodiffed=True,),
    UnaryUfuncInfo('sin',
                   ref=np.sin,
                   dtypes=all_types_and_complex_and(torch.bool, torch.bfloat16),
                   dtypesIfCPU=all_types_and_complex_and(torch.bool, torch.bfloat16),
                   dtypesIfCUDA=all_types_and_complex_and(torch.bool, torch.half),
                   assert_autodiffed=True,
                   handles_large_floats=False,
                   handles_complex_extremals=False,
                   safe_casts_outputs=True,
                   decorators=(precisionOverride({torch.bfloat16: 1e-2}),)),
    UnaryUfuncInfo('sinc',
                   ref=np_sinc_with_fp16_as_fp32,
                   dtypes=all_types_and_complex_and(torch.bool, torch.bfloat16),
                   dtypesIfCPU=all_types_and_complex_and(torch.bool, torch.bfloat16),
                   dtypesIfCUDA=all_types_and_complex_and(torch.bool, torch.half),
                   handles_large_floats=False,
                   handles_complex_extremals=False,
                   safe_casts_outputs=True,
                   decorators=(precisionOverride({torch.bfloat16: 1e-2,
                                                  torch.float16: 1e-2}),),
                   skips=(
                       # Reference: https://github.com/pytorch/pytorch/issues/49133
                       SkipInfo('TestUnaryUfuncs', 'test_reference_numerics_normal',
                                dtypes=[torch.cfloat]),
                   )),
    UnaryUfuncInfo('sinh',
                   ref=np_unary_ufunc_integer_promotion_wrapper(np.sinh),
                   dtypesIfCPU=all_types_and_complex_and(torch.bool),
                   dtypesIfCUDA=all_types_and_complex_and(torch.bool, torch.half),
                   safe_casts_outputs=True,
                   assert_autodiffed=True,
                   decorators=(precisionOverride({torch.float16: 1e-2}),),
                   skips=(
                       SkipInfo('TestUnaryUfuncs', 'test_reference_numerics_extremal',
                                device_type='cpu', dtypes=[torch.cfloat, torch.cdouble],
                                active_if=(IS_MACOS or IS_WINDOWS)),
                       SkipInfo('TestUnaryUfuncs', 'test_reference_numerics_hard',
                                device_type='cpu', dtypes=[torch.cfloat, torch.cdouble],
                                active_if=(IS_MACOS or IS_WINDOWS)),
                       # Reference: https://github.com/pytorch/pytorch/issues/48641
                       SkipInfo('TestUnaryUfuncs', 'test_reference_numerics_hard',
                                device_type='cpu', dtypes=[torch.int8]),
                   )),
    UnaryUfuncInfo('sign',
                   ref=reference_sign,
                   dtypes=all_types_and(torch.bfloat16, torch.half),
                   dtypesIfCPU=all_types_and(torch.bool, torch.bfloat16, torch.half),
                   dtypesIfCUDA=all_types_and(torch.bool, torch.bfloat16, torch.half),
                   skips=(
                       # Reference: https://github.com/pytorch/pytorch/issues/41245
                       SkipInfo('TestUnaryUfuncs', 'test_reference_numerics_extremal',
                                dtypes=[torch.bfloat16, torch.float16, torch.float32, torch.float64]),
                   )),
    UnaryUfuncInfo('sgn',
                   ref=reference_sgn,
                   dtypes=all_types_and_complex_and(torch.bool, torch.bfloat16, torch.half),
                   dtypesIfCPU=all_types_and_complex_and(torch.bool, torch.bfloat16, torch.half),
                   dtypesIfCUDA=all_types_and_complex_and(torch.bool, torch.bfloat16, torch.half),
                   skips=(
                       # Reference: https://github.com/pytorch/pytorch/issues/41245
                       SkipInfo('TestUnaryUfuncs', 'test_reference_numerics_extremal',
                                dtypes=[torch.bfloat16, torch.float16, torch.float32, torch.float64]),
                       # Reference: https://github.com/pytorch/pytorch/issues/53958
                       # Test fails in comparison on Nan as the `equal_nan` is True for
                       # comparing the CPU tensors.
                       SkipInfo('TestUnaryUfuncs', 'test_reference_numerics_extremal',
                                device_type='cpu', dtypes=[torch.complex64, torch.complex128]),
                       # Reference: https://github.com/pytorch/pytorch/issues/48486
                       SkipInfo('TestUnaryUfuncs', 'test_reference_numerics_hard',
                                device_type='cpu', dtypes=[torch.complex64])
                   )),
    OpInfo('rsub',
           dtypes=all_types_and_complex_and(torch.bfloat16, torch.half),
           variant_test_name='rsub_tensor',
           supports_out=False,
           supports_inplace_autograd=False,
           skips=(
               # Reference: https://github.com/pytorch/pytorch/issues/53797
               # JIT doesn't understand complex literals
               SkipInfo('TestCommon', 'test_variant_consistency_jit',
                        dtypes=[torch.cfloat, torch.cdouble]),
           ),
           sample_inputs_func=partial(sample_inputs_rsub, variant='tensor'),),
    OpInfo('rsub',
           dtypes=all_types_and_complex_and(torch.bfloat16, torch.half),
           variant_test_name='rsub_scalar',
           supports_out=False,
           supports_inplace_autograd=False,
           sample_inputs_func=partial(sample_inputs_rsub, variant='scalar'),
           skips=(
               # Reference: https://github.com/pytorch/pytorch/issues/53797
               # JIT doesn't understand complex literals
               SkipInfo('TestCommon', 'test_variant_consistency_jit',
                        dtypes=all_types_and_complex_and(torch.bfloat16, torch.half)),),
           assert_autodiffed=True,),
    UnaryUfuncInfo('signbit',
                   ref=np.signbit,
                   dtypes=all_types_and(torch.bfloat16, torch.half),
                   dtypesIfCPU=all_types_and(torch.bool, torch.bfloat16, torch.half),
                   dtypesIfCUDA=all_types_and(torch.bool, torch.bfloat16, torch.half),
                   supports_autograd=False,),
    OpInfo('solve',
           op=torch.solve,
           dtypes=floating_and_complex_types(),
           sample_inputs_func=sample_inputs_legacy_solve,
           check_batched_gradgrad=False,
           decorators=[skipCUDAIfNoMagma, skipCUDAIfRocm, skipCPUIfNoLapack],
           # cuda gradchecks are slow
           # see discussion https://github.com/pytorch/pytorch/pull/47761#issuecomment-747316775
           skips=(SkipInfo('TestGradients', 'test_fn_gradgrad', device_type='cuda'),)),
    OpInfo('std',
           dtypes=floating_types_and(),
           dtypesIfCUDA=floating_and_complex_types_and(torch.half, torch.bfloat16),
           sample_inputs_func=sample_inputs_std_var,
           # TODO: std does support out in some signatures
           supports_out=False,
           supports_complex_autograd=False,
           # std has only partial support for complex and half (#51127)
           skips=(SkipInfo('TestOpInfo', 'test_unsupported_dtypes',
                           dtypes=[torch.half, torch.complex64, torch.complex128]),),
           assert_autodiffed=True,
           ),
    UnaryUfuncInfo('tan',
                   ref=np.tan,
                   dtypes=all_types_and_complex_and(torch.bool, torch.bfloat16),
                   dtypesIfCPU=all_types_and_complex_and(torch.bool, torch.bfloat16),
                   dtypesIfCUDA=all_types_and_complex_and(torch.bool, torch.half),
                   assert_autodiffed=True,
                   safe_casts_outputs=True,
                   skips=(
                       # "pow" not implemented for 'BFloat16' or 'half'
                       SkipInfo('TestOpInfo', 'test_supported_backward',
                                dtypes=(torch.bfloat16, torch.float16)),
                       SkipInfo('TestUnaryUfuncs', 'test_reference_numerics_extremal',
                                device_type='cpu', dtypes=[torch.bfloat16]),
                       SkipInfo('TestUnaryUfuncs', 'test_reference_numerics_hard',
                                device_type='cpu', dtypes=[torch.bfloat16]),
                       SkipInfo('TestUnaryUfuncs', 'test_reference_numerics_normal',
                                device_type='cpu', dtypes=[torch.bfloat16]),
                       SkipInfo('TestUnaryUfuncs', 'test_reference_numerics_extremal',
                                device_type='cpu', dtypes=[torch.cfloat, torch.cdouble],
                                active_if=(IS_MACOS or IS_WINDOWS)),
                       SkipInfo('TestUnaryUfuncs', 'test_reference_numerics_hard',
                                device_type='cpu', dtypes=[torch.cfloat, torch.cdouble],
                                active_if=(IS_MACOS or IS_WINDOWS)),
                       SkipInfo('TestUnaryUfuncs', 'test_reference_numerics_normal',
                                device_type='cpu', dtypes=[torch.cfloat, torch.cdouble],
                                active_if=(IS_MACOS or IS_WINDOWS)),
                       SkipInfo('TestUnaryUfuncs', 'test_reference_numerics_hard',
                                device_type='cuda', dtypes=[torch.float64],
                                active_if=TEST_WITH_ROCM),
                   )),
    UnaryUfuncInfo('tanh',
                   ref=np.tanh,
                   decorators=(precisionOverride({torch.bfloat16: 1e-2}),),
                   dtypes=all_types_and_complex_and(torch.bool),
                   dtypesIfCPU=all_types_and_complex_and(torch.bool, torch.bfloat16),
                   dtypesIfCUDA=all_types_and_complex_and(torch.bool, torch.half, torch.bfloat16),
                   assert_autodiffed=True,
                   safe_casts_outputs=True,
                   skips=(
                       # "tanh_backward_cpu" not implemented for 'BFloat16'
                       SkipInfo('TestOpInfo', 'test_supported_backward',
                                dtypes=(torch.bfloat16,)),
                       SkipInfo('TestUnaryUfuncs', 'test_reference_numerics_extremal',
                                device_type='cpu', dtypes=[torch.cfloat, torch.cdouble],
                                active_if=(IS_MACOS or IS_WINDOWS)),
                       SkipInfo('TestUnaryUfuncs', 'test_reference_numerics_hard',
                                device_type='cpu', dtypes=[torch.cfloat, torch.cdouble],
                                active_if=(IS_MACOS or IS_WINDOWS)),
                       SkipInfo('TestUnaryUfuncs', 'test_reference_numerics_normal',
                                device_type='cpu', dtypes=[torch.cfloat, torch.cdouble],
                                active_if=(IS_MACOS or IS_WINDOWS)),
                   )),
    OpInfo('tensor_split',
           dtypes=all_types_and_complex_and(torch.bool),
           dtypesIfCPU=all_types_and_complex_and(torch.bool, torch.bfloat16, torch.float16),
           dtypesIfCUDA=all_types_and_complex_and(torch.bool, torch.bfloat16, torch.float16),
           supports_out=False,
           skips=(SkipInfo('TestOpInfo', 'test_duplicate_method_tests'),),
           sample_inputs_func=sample_inputs_tensor_split,),
    OpInfo('triangular_solve',
           op=torch.triangular_solve,
           dtypes=floating_and_complex_types(),
           supports_out=False,
           sample_inputs_func=sample_inputs_legacy_solve,
           check_batched_gradgrad=False,
           decorators=[skipCUDAIfNoMagma, skipCUDAIfRocm, skipCPUIfNoLapack],
           # CUDA gradchecks are slow and triangular solve backward is a composite operation
           # see discussion https://github.com/pytorch/pytorch/pull/47761#issuecomment-747316775
           skips=(SkipInfo('TestGradients', 'test_fn_gradgrad', device_type='cuda'),)),
    UnaryUfuncInfo('trunc',
                   aliases=('fix', ),
                   ref=np.trunc,
                   dtypes=floating_types_and(torch.bfloat16),
                   dtypesIfCPU=floating_types_and(torch.bfloat16),
                   dtypesIfCUDA=floating_types_and(torch.float16),
                   assert_autodiffed=True),
    UnaryUfuncInfo('exp2',
                   aliases=('special.exp2', ),
                   ref=np_unary_ufunc_integer_promotion_wrapper(np.exp2),
                   dtypes=all_types_and(torch.bool, torch.half),
                   dtypesIfCPU=all_types_and(torch.bool, torch.half),
                   dtypesIfCUDA=all_types_and(torch.bool, torch.half),
                   safe_casts_outputs=True),
    UnaryUfuncInfo('expm1',
                   aliases=('special.expm1', ),
                   ref=np_unary_ufunc_integer_promotion_wrapper(np.expm1),
                   dtypes=all_types_and(torch.bool, torch.half),
                   dtypesIfCPU=all_types_and(torch.bool, torch.bfloat16),
                   dtypesIfCUDA=all_types_and(torch.bool, torch.half),
                   safe_casts_outputs=True,
                   assert_autodiffed=True,
                   skips=(
                       # Reference: https://github.com/pytorch/pytorch/pull/48926#issuecomment-739734774
                       SkipInfo('TestUnaryUfuncs', 'test_reference_numerics_extremal',
                                device_type='cpu', dtypes=[torch.bfloat16]),
                       SkipInfo('TestUnaryUfuncs', 'test_reference_numerics_hard',
                                device_type='cpu', dtypes=[torch.bfloat16]),
                       SkipInfo('TestUnaryUfuncs', 'test_reference_numerics_normal',
                                device_type='cpu', dtypes=[torch.bfloat16]),
                   )),
    UnaryUfuncInfo('nan_to_num',
                   ref=np.nan_to_num,
                   dtypes=all_types_and(torch.half, torch.bool),
                   dtypesIfCPU=None,
                   dtypesIfCUDA=None),
    UnaryUfuncInfo('reciprocal',
                   ref=np_unary_ufunc_integer_promotion_wrapper(np.reciprocal),
                   dtypes=all_types_and_complex_and(torch.bool, torch.half, torch.bfloat16),
                   dtypesIfCPU=None,
                   dtypesIfCUDA=None,
                   assert_autodiffed=True,
                   safe_casts_outputs=True,
                   skips=(
                       # Reference: https://github.com/pytorch/pytorch/issues/45690
                       SkipInfo('TestUnaryUfuncs', 'test_reference_numerics_extremal',
                                dtypes=[torch.cfloat, torch.cdouble]),
                       # Reference: https://github.com/pytorch/pytorch/pull/49102#issuecomment-744604601
                       SkipInfo('TestUnaryUfuncs', 'test_reference_numerics_extremal',
                                dtypes=[torch.bfloat16]),
                       SkipInfo('TestUnaryUfuncs', 'test_reference_numerics_hard',
                                dtypes=[torch.bfloat16]),
                       SkipInfo('TestUnaryUfuncs', 'test_reference_numerics_normal',
                                dtypes=[torch.bfloat16]),
                   )),
    UnaryUfuncInfo('rsqrt',
                   ref=lambda x: np.reciprocal(np.sqrt(x)),
                   domain=(0, float('inf')),
                   dtypes=all_types_and_complex_and(torch.bool),
                   dtypesIfCPU=all_types_and_complex_and(torch.bool),
                   dtypesIfCUDA=all_types_and_complex_and(torch.bool, torch.half),
                   decorators=(precisionOverride({torch.half: 5e-2}),),
                   safe_casts_outputs=True,
                   assert_autodiffed=True,
                   handles_complex_extremals=False),
    UnaryUfuncInfo('sqrt',
                   ref=np.sqrt,
                   supports_sparse=True,
                   domain=(0, float('inf')),
                   dtypes=all_types_and_complex_and(torch.bool, torch.bfloat16),
                   dtypesIfCPU=all_types_and_complex_and(torch.bool, torch.bfloat16),
                   dtypesIfCUDA=all_types_and_complex_and(torch.bool, torch.half, torch.bfloat16),
                   assert_autodiffed=True,
                   decorators=(precisionOverride({torch.bfloat16: 7e-2}),),
                   skips=(
                       # Reference: https://github.com/pytorch/pytorch/issues/47358
                       SkipInfo('TestUnaryUfuncs', 'test_reference_numerics_hard',
                                device_type='cpu', dtypes=[torch.cfloat, torch.cdouble],
                                active_if=IS_MACOS),
                       # Reference: https://github.com/pytorch/pytorch/pull/47293#issuecomment-721774436
                       SkipInfo('TestUnaryUfuncs', 'test_reference_numerics_hard',
                                dtypes=[torch.bfloat16])),
                   safe_casts_outputs=True,
                   handles_complex_extremals=False),
    UnaryUfuncInfo('square',
                   ref=np.square,
                   dtypes=all_types_and_complex_and(torch.bool),
                   dtypesIfCPU=all_types_and_complex_and(torch.bool),
                   dtypesIfCUDA=all_types_and_complex_and(torch.bool, torch.half, torch.bfloat16),
                   decorators=(precisionOverride({torch.complex64: 3e-4, torch.bfloat16: 3e-1}),),
                   skips=(
                       # Reference: https://github.com/pytorch/pytorch/issues/52549
                       SkipInfo('TestUnaryUfuncs', 'test_reference_numerics_hard',
                                dtypes=[torch.cfloat, torch.cdouble]),
                       # >>> t = torch.tensor(complex(-0.01, float("inf")))
                       # >>> np.square(t.numpy())
                       # (-inf-infj)
                       # >>> t.square()
                       # tensor(-inf-infj)
                       # >>> t.cuda().square()
                       # tensor(inf+nanj, device='cuda:0')
                       SkipInfo('TestUnaryUfuncs', 'test_reference_numerics_extremal',
                                device_type='cuda', dtypes=[torch.cfloat, torch.cdouble]),
                       # Reference: https://github.com/pytorch/pytorch/pull/52551#issuecomment-782596181
                       SkipInfo('TestUnaryUfuncs', 'test_reference_numerics_hard',
                                device_type='cuda', dtypes=[torch.bfloat16]),
                   ),),
    OpInfo('lerp',
           dtypes=floating_and_complex_types(),
           dtypesIfCUDA=floating_and_complex_types_and(torch.half),
           dtypesIfROCM=floating_and_complex_types_and(torch.half),
           sample_inputs_func=sample_inputs_lerp,
           skips=(
               SkipInfo('TestOpInfo', 'test_duplicate_method_tests'),
           ),
           assert_autodiffed=True),
    OpInfo('linalg.inv',
           aten_name='linalg_inv',
           op=torch.linalg.inv,
           dtypes=floating_and_complex_types(),
           sample_inputs_func=sample_inputs_linalg_invertible,
           check_batched_gradgrad=False,
           decorators=[skipCUDAIfNoMagmaAndNoCusolver, skipCUDAIfRocm, skipCPUIfNoLapack],
           skips=(
               # linalg_inv does not correctly warn when resizing out= inputs
               SkipInfo('TestCommon', 'test_out'),
           )),
    UnaryUfuncInfo('angle',
                   ref=np.angle,
                   dtypes=all_types_and_complex_and(torch.bool),
                   dtypesIfCPU=all_types_and_complex_and(torch.bool, torch.bfloat16, torch.float16),
                   dtypesIfCUDA=all_types_and_complex_and(torch.bool),
                   dtypesIfROCM=all_types_and_complex_and(torch.bool),
                   decorators=(precisionOverride({torch.float16: 1e-2,
                                                  torch.bfloat16: 1e-2}),),
                   safe_casts_outputs=True,
                   supports_complex_to_float=True),
    OpInfo('linalg.solve',
           aten_name='linalg_solve',
           op=torch.linalg.solve,
           dtypes=floating_and_complex_types(),
           sample_inputs_func=sample_inputs_linalg_solve,
           check_batched_gradgrad=False,
           decorators=[skipCUDAIfNoMagma, skipCUDAIfRocm, skipCPUIfNoLapack],
           skips=(SkipInfo('TestGradients', 'test_fn_gradgrad', device_type='cuda'),)),
    OpInfo('linalg.pinv',
           aten_name='linalg_pinv',
           op=torch.linalg.pinv,
           dtypes=floating_and_complex_types(),
           check_batched_grad=False,
           check_batched_gradgrad=False,
           sample_inputs_func=sample_inputs_linalg_invertible,
           decorators=[skipCUDAIfNoMagmaAndNoCusolver, skipCUDAIfRocm, skipCPUIfNoLapack],
           skips=(
               # cuda gradchecks are slow
               # see discussion https://github.com/pytorch/pytorch/pull/47761#issuecomment-747316775
               SkipInfo('TestGradients', 'test_fn_gradgrad', device_type='cuda'),)),
    OpInfo('linalg.pinv',
           aten_name='linalg_pinv',
           variant_test_name='hermitian',
           dtypes=floating_and_complex_types(),
           check_batched_grad=False,
           check_batched_gradgrad=False,
           sample_inputs_func=sample_inputs_linalg_pinv_hermitian,
           gradcheck_wrapper=gradcheck_wrapper_hermitian_input,
           decorators=[skipCUDAIfNoMagma, skipCUDAIfRocm, skipCPUIfNoLapack],
           skips=(
               # cuda gradchecks are slow
               # see discussion https://github.com/pytorch/pytorch/pull/47761#issuecomment-747316775
               SkipInfo('TestGradients', 'test_fn_gradgrad', device_type='cuda'),)),
    OpInfo('eig',
           op=torch.eig,
           dtypes=floating_and_complex_types(),
           sample_inputs_func=sample_inputs_eig,
           decorators=[
               skipCUDAIfNoMagma,
               skipCPUIfNoLapack,
               skipCUDAIfRocm
           ],),
    OpInfo('svd',
           op=torch.svd,
           dtypes=floating_and_complex_types(),
           sample_inputs_func=sample_inputs_svd,
           decorators=[
               skipCUDAIfNoMagmaAndNoCusolver,
               skipCUDAIfRocm,
               skipCPUIfNoLapack,
               # gradgrad checks are slow
               DecorateInfo(slowTest, 'TestGradients', 'test_fn_gradgrad'),
           ],
           skips=(
               # cuda gradchecks are very slow
               # see discussion https://github.com/pytorch/pytorch/pull/47761#issuecomment-747316775
               SkipInfo('TestGradients', 'test_fn_gradgrad', device_type='cuda'),)),
    OpInfo('linalg.svd',
           op=torch.linalg.svd,
           aten_name='linalg_svd',
           dtypes=floating_and_complex_types(),
           sample_inputs_func=sample_inputs_linalg_svd,
           decorators=[
               skipCUDAIfNoMagmaAndNoCusolver,
               skipCUDAIfRocm,
               skipCPUIfNoLapack,
               # gradgrad checks are slow
               DecorateInfo(slowTest, 'TestGradients', 'test_fn_gradgrad'),
           ],
           skips=(
               # cuda gradchecks are very slow
               # see discussion https://github.com/pytorch/pytorch/pull/47761#issuecomment-747316775
               SkipInfo('TestGradients', 'test_fn_gradgrad', device_type='cuda'),)),
    OpInfo('polar',
           dtypes=floating_types(),
           sample_inputs_func=sample_inputs_polar),
    OpInfo('pinverse',
           op=torch.pinverse,
           dtypes=floating_and_complex_types(),
           check_batched_grad=False,
           check_batched_gradgrad=False,
           supports_out=False,
           sample_inputs_func=sample_inputs_linalg_invertible,
           decorators=[skipCUDAIfNoMagmaAndNoCusolver, skipCUDAIfRocm, skipCPUIfNoLapack],
           skips=(
               # cuda gradchecks are slow
               # see discussion https://github.com/pytorch/pytorch/pull/47761#issuecomment-747316775
               SkipInfo('TestGradients', 'test_fn_gradgrad', device_type='cuda'),)),
    OpInfo('gather',
           dtypes=all_types_and_complex_and(torch.bool, torch.float16),
           dtypesIfCUDA=all_types_and_complex_and(torch.bool, torch.float16, torch.bfloat16),
           sample_inputs_func=sample_inputs_gather,
           ),
    OpInfo('index_fill',
           dtypes=all_types_and_complex_and(torch.bool, torch.float16, torch.bfloat16),
           supports_inplace_autograd=False,
           skips=(SkipInfo('TestOpInfo', 'test_duplicate_method_tests'),),
           supports_out=False,
           sample_inputs_func=sample_inputs_index_fill),
    OpInfo('index_copy',
           dtypes=all_types_and_complex_and(torch.bool, torch.float16, torch.bfloat16),
           supports_inplace_autograd=False,
           supports_out=False,
           sample_inputs_func=sample_inputs_index_copy),
    OpInfo('index_select',
           dtypes=all_types_and_complex_and(torch.bool, torch.float16, torch.bfloat16),
           sample_inputs_func=sample_inputs_index_select),
    OpInfo('index_add',
           dtypes=all_types_and_complex_and(torch.bool, torch.float16, torch.bfloat16),
           supports_out=False,
           sample_inputs_func=sample_inputs_index_add),
    OpInfo('__getitem__',
           dtypes=all_types_and_complex_and(torch.bool, torch.float16, torch.bfloat16),
           supports_out=False,
           supports_inplace_autograd=False,
           op=torch.Tensor.__getitem__,
           sample_inputs_func=sample_inputs_getitem,
           skips=(SkipInfo('TestCommon', 'test_variant_consistency_jit'),)),
    OpInfo('index_put',
           dtypes=all_types_and_complex_and(torch.bool, torch.float16, torch.bfloat16),
           supports_out=False,
           supports_inplace_autograd=True,
           sample_inputs_func=sample_inputs_index_put,
           skips=(
               SkipInfo('TestCommon', 'test_variant_consistency_jit'),
           )),
    OpInfo('sort',
           dtypes=all_types_and(torch.bool, torch.float16),
           # sort on CUDA is still in the TH, no torch.bool/torch.float16 support yet
           dtypesIfCUDA=all_types_and(torch.float16),
           dtypesIfROCM=all_types_and(torch.float16),
           sample_inputs_func=sample_inputs_sort,
           skips=(
               # sort does not correctly warn when resizing out= inputs
               SkipInfo('TestCommon', 'test_out'),
           )),
    OpInfo('put',
           dtypes=all_types_and_complex_and(torch.bool, torch.float16, torch.bfloat16),
           supports_out=False,
           check_batched_gradgrad=False,  # vmap complains of the sizes
           sample_inputs_func=sample_inputs_put),
    OpInfo('take',
           dtypes=all_types_and_complex_and(torch.bool, torch.float16, torch.bfloat16),
           check_batched_grad=False,  # vmap complains of the sizes
           sample_inputs_func=sample_inputs_take),
    OpInfo('stack',
           dtypes=all_types_and_complex_and(torch.bool, torch.float16, torch.bfloat16),
           sample_inputs_func=sample_inputs_stack,
           assert_autodiffed=True,
           skips=(
               # stack does not correctly warn when resizing out= inputs
               SkipInfo('TestCommon', 'test_out'),),),
    OpInfo('hstack',
           dtypes=all_types_and_complex_and(torch.bool, torch.float16, torch.bfloat16),
           sample_inputs_func=sample_inputs_hstack_dstack_vstack,
           skips=(
               # hstack does not correctly warn when resizing out= inputs
               SkipInfo('TestCommon', 'test_out'),),),
    OpInfo('vstack',
           dtypes=all_types_and_complex_and(torch.bool, torch.float16, torch.bfloat16),
           sample_inputs_func=sample_inputs_hstack_dstack_vstack,
           skips=(
               # vstack does not correctly warn when resizing out= inputs
               SkipInfo('TestCommon', 'test_out'),),),
    OpInfo('dstack',
           dtypes=all_types_and_complex_and(torch.bool, torch.float16, torch.bfloat16),
           sample_inputs_func=sample_inputs_hstack_dstack_vstack,
           skips=(
               # dstack does not correctly warn when resizing out= inputs
               SkipInfo('TestCommon', 'test_out'),),),
    OpInfo('unfold',
           op=lambda x, *args: x.unfold(*args),
           dtypes=all_types_and_complex_and(torch.bool, torch.float16, torch.bfloat16),
           supports_out=False,
           check_batched_gradgrad=False,
           skips=(
               # torch.unfold does not exist so we get a RuntimeError.
               SkipInfo('TestCommon', 'test_variant_consistency_jit',
                        dtypes=all_types_and_complex_and(torch.bool, torch.float16, torch.bfloat16)),
               # Skip operator schema test because this is a functional and not an operator
               SkipInfo('TestOperatorSignatures', 'test_get_torch_func_signature_exhaustive'),
           ),
           sample_inputs_func=sample_inputs_unfold),
    OpInfo('movedim',
           dtypes=all_types_and_complex_and(torch.bool, torch.float16, torch.bfloat16),
           supports_out=False,
           sample_inputs_func=sample_movedim_moveaxis),
    OpInfo('moveaxis',
           dtypes=all_types_and_complex_and(torch.bool, torch.float16, torch.bfloat16),
           supports_out=False,
           sample_inputs_func=sample_movedim_moveaxis),
    ShapeFuncInfo('repeat',
                  op=lambda x, dims: x.repeat(dims),
                  ref=np.tile,
                  dtypes=all_types_and_complex_and(torch.bool, torch.float16, torch.bfloat16),
                  supports_out=False,
                  skips=(
                      # torch.repeat does not exist so we get a RuntimeError.
                      SkipInfo('TestCommon', 'test_variant_consistency_jit',
                               dtypes=all_types_and_complex_and(torch.bool, torch.float16, torch.bfloat16)),
                  ),
                  sample_inputs_func=sample_repeat_tile),
    OpInfo('take_along_dim',
           dtypes=all_types_and_complex_and(torch.bool, torch.float16),
           dtypesIfCUDA=all_types_and_complex_and(torch.bool, torch.float16, torch.bfloat16),
           supports_inplace_autograd=False,
           sample_inputs_func=sample_inputs_take_along_dim),
    ShapeFuncInfo('tile',
                  ref=np.tile,
                  dtypes=all_types_and_complex_and(torch.bool, torch.float16, torch.bfloat16),
                  supports_out=False,
                  sample_inputs_func=sample_repeat_tile),
    OpInfo('var',
           dtypes=floating_types_and(),
           dtypesIfCUDA=floating_and_complex_types_and(torch.half, torch.bfloat16),
           sample_inputs_func=sample_inputs_std_var,
           # TODO: revisit, some var signatures do support out (see std, too)
           supports_out=False,
           supports_complex_autograd=False,
           # var has only partial support for complex and half (#51127)
           skips=(SkipInfo('TestOpInfo', 'test_unsupported_dtypes',
                           dtypes=[torch.half, torch.complex64, torch.complex128]),),
           assert_autodiffed=True,
           ),
    OpInfo('xlogy',
           dtypes=all_types_and(torch.bool),
           dtypesIfCPU=all_types_and(torch.bool, torch.half, torch.bfloat16),
           dtypesIfCUDA=all_types_and(torch.bool, torch.half, torch.bfloat16),
           supports_inplace_autograd=True,
           safe_casts_outputs=True,
           sample_inputs_func=sample_inputs_xlogy),
    OpInfo('trace',
           dtypes=all_types_and_complex(),
           dtypesIfCUDA=all_types_and_complex_and(torch.bool, torch.half),
           supports_inplace_autograd=False,
           supports_out=False,
           sample_inputs_func=sample_inputs_trace),
    UnaryUfuncInfo('sigmoid',
                   ref=reference_sigmoid if TEST_SCIPY else _NOTHING,
                   decorators=(precisionOverride({torch.float16: 1e-2,
                                                  torch.bfloat16: 1e-2}),),
                   skips=(
                       SkipInfo('TestUnaryUfuncs', 'test_reference_numerics_extremal',
                                device_type='cpu', dtypes=[torch.cfloat, torch.cdouble]),
                       SkipInfo('TestUnaryUfuncs', 'test_reference_numerics_hard',
                                device_type='cpu', dtypes=[torch.cfloat, torch.cdouble]),
                       SkipInfo('TestUnaryUfuncs', 'test_reference_numerics_normal',
                                device_type='cpu', dtypes=[torch.cfloat, torch.cdouble])),
                   dtypes=all_types_and_complex_and(torch.bool, torch.bfloat16),
                   dtypesIfCPU=all_types_and_complex_and(torch.bool, torch.bfloat16),
                   dtypesIfCUDA=all_types_and(torch.bool, torch.half, torch.bfloat16),
                   safe_casts_outputs=True,
                   assert_autodiffed=True,
                   supports_complex_autograd=False),  # Reference: https://github.com/pytorch/pytorch/issues/48552
    UnaryUfuncInfo('digamma',
                   ref=scipy.special.digamma if TEST_SCIPY else _NOTHING,
                   decorators=(precisionOverride({torch.float16: 5e-1}),),
                   dtypes=all_types_and(torch.bool),
                   dtypesIfCPU=all_types_and(torch.bool),
                   dtypesIfCUDA=all_types_and(torch.bool, torch.half),
                   safe_casts_outputs=True),
    UnaryUfuncInfo('special.entr',
                   ref=scipy.special.entr if TEST_SCIPY else _NOTHING,
                   aten_name='special_entr',
                   decorators=(precisionOverride({torch.float16: 1e-1,
                                                  torch.bfloat16: 1e-1}),),
                   dtypes=all_types_and(torch.bool),
                   dtypesIfCPU=all_types_and(torch.bool, torch.bfloat16),
                   dtypesIfCUDA=all_types_and(torch.bool, torch.half, torch.bfloat16),
                   skips=(
                       SkipInfo('TestUnaryUfuncs', 'test_reference_numerics_hard',
                                dtypes=[torch.bfloat16, torch.float16]),
                   ),
                   supports_inplace_autograd=False,
                   safe_casts_outputs=True,
                   sample_inputs_func=sample_inputs_entr),
    UnaryUfuncInfo('erf',
                   ref=scipy.special.erf if TEST_SCIPY else _NOTHING,
                   aliases=('special.erf', ),
                   decorators=(precisionOverride({torch.float16: 1e-2,
                                                  torch.bfloat16: 1e-2}),),
                   dtypes=all_types_and(torch.bool),
                   dtypesIfCPU=all_types_and(torch.bool, torch.bfloat16),
                   dtypesIfCUDA=all_types_and(torch.bool, torch.half, torch.bfloat16),
                   assert_autodiffed=True,
                   safe_casts_outputs=True,
                   skips=(
                       # "pow" not implemented for 'BFloat16'
                       SkipInfo('TestOpInfo', 'test_supported_backward', dtypes=(torch.bfloat16,)),
                   )),
    UnaryUfuncInfo('erfc',
                   ref=scipy.special.erfc if TEST_SCIPY else _NOTHING,
                   aliases=('special.erfc', ),
                   decorators=(precisionOverride({torch.float16: 1e-2,
                                                  torch.bfloat16: 1e-2}),),
                   dtypes=all_types_and(torch.bool),
                   dtypesIfCPU=all_types_and(torch.bool, torch.bfloat16),
                   dtypesIfCUDA=all_types_and(torch.bool, torch.half),
                   assert_autodiffed=True,
                   safe_casts_outputs=True,
                   skips=(
                       # "pow" not implemented for 'BFloat16'
                       SkipInfo('TestOpInfo', 'test_supported_backward', dtypes=(torch.bfloat16,)),
                   )),
    UnaryUfuncInfo('erfinv',
                   ref=scipy.special.erfinv if TEST_SCIPY else _NOTHING,
                   aliases=('special.erfinv', ),
                   decorators=(precisionOverride({torch.float16: 1e-2,
                                                  torch.bfloat16: 1e-2,
                                                  torch.float32: 1e-4}),),
                   dtypes=all_types_and(torch.bool),
                   dtypesIfCPU=all_types_and(torch.bool, torch.bfloat16),
                   dtypesIfCUDA=all_types_and(torch.bool, torch.half),
                   safe_casts_outputs=True,
                   domain=(-1, 1),
                   skips=(
                       # "pow" not implemented for 'BFloat16'
                       SkipInfo('TestOpInfo', 'test_supported_backward', dtypes=(torch.bfloat16,)),
                       # Reference: https://github.com/pytorch/pytorch/pull/49155#issuecomment-742664611
                       SkipInfo('TestUnaryUfuncs', 'test_reference_numerics_extremal',
                                active_if=TEST_SCIPY and LooseVersion(scipy.__version__) < "1.4.0"),
                       SkipInfo('TestUnaryUfuncs', 'test_reference_numerics_hard',
                                active_if=TEST_SCIPY and LooseVersion(scipy.__version__) < "1.4.0"),
                       SkipInfo('TestUnaryUfuncs', 'test_reference_numerics_normal',
                                active_if=TEST_SCIPY and LooseVersion(scipy.__version__) < "1.4.0"),
                   )),
    UnaryUfuncInfo('lgamma',
                   ref=reference_lgamma if TEST_SCIPY else _NOTHING,
                   aliases=('special.gammaln', ),
                   decorators=(precisionOverride({torch.float16: 7e-1}),),
                   dtypes=all_types_and(torch.bool),
                   dtypesIfCPU=all_types_and(torch.bool, torch.bfloat16),
                   dtypesIfCUDA=all_types_and(torch.bool, torch.half),
                   skips=(
                       # "digamma" not implemented for 'BFloat16'
                       SkipInfo('TestOpInfo', 'test_supported_backward', dtypes=(torch.bfloat16,)),
                       # Reference: https://github.com/pytorch/pytorch/pull/50140#discussion_r552615345
                       SkipInfo('TestUnaryUfuncs', 'test_reference_numerics_extremal',
                                dtypes=[torch.bfloat16]),
                       SkipInfo('TestUnaryUfuncs', 'test_reference_numerics_hard',
                                device_type='cpu', dtypes=[torch.bfloat16]),
                       SkipInfo('TestUnaryUfuncs', 'test_reference_numerics_normal',
                                device_type='cpu', dtypes=[torch.bfloat16]),
                       # Reference: https://github.com/pytorch/pytorch/pull/50140#issuecomment-756150214
                       SkipInfo('TestUnaryUfuncs', 'test_reference_numerics_extremal',
                                dtypes=[torch.float32, torch.float64], active_if=IS_WINDOWS),
                       SkipInfo('TestUnaryUfuncs', 'test_reference_numerics_hard',
                                dtypes=[torch.float32, torch.float64], active_if=IS_WINDOWS),
                       SkipInfo('TestUnaryUfuncs', 'test_reference_numerics_normal',
                                dtypes=[torch.float32, torch.float64], active_if=IS_WINDOWS),
                   ),
                   safe_casts_outputs=True),
    UnaryUfuncInfo('logit',
                   ref=scipy.special.logit if TEST_SCIPY else _NOTHING,
                   domain=(0, 1),
                   decorators=(precisionOverride({torch.bfloat16: 5e-1,
                                                  torch.float16: 5e-1}),),
                   dtypes=all_types_and(torch.half),
                   dtypesIfCPU=all_types_and(torch.bool, torch.bfloat16),
                   dtypesIfCUDA=all_types_and(torch.bool, torch.half, torch.bfloat16),
                   sample_inputs_func=sample_inputs_logit,
                   safe_casts_outputs=True),
]

# Common operator groupings
unary_ufuncs = [op for op in op_db if isinstance(op, UnaryUfuncInfo)]
spectral_funcs = [op for op in op_db if isinstance(op, SpectralFuncInfo)]
sparse_unary_ufuncs = [op for op in op_db if isinstance(op, UnaryUfuncInfo) and op.supports_sparse is True]
shape_funcs = [op for op in op_db if isinstance(op, ShapeFuncInfo)]

def index_variable(shape, max_indices, device=torch.device('cpu')):
    if not isinstance(shape, tuple):
        shape = (shape,)
    index = torch.rand(*shape, device=device).mul_(max_indices).floor_().long()
    return index


def index_perm_variable(shape, max_indices):
    if not isinstance(shape, tuple):
        shape = (shape,)

    index = torch.randperm(max_indices).narrow(0, 0, reduce(mul, shape)).view(shape)
    return index


def gather_variable(shape, index_dim, max_indices, duplicate=False, device=torch.device('cpu')):
    assert len(shape) == 2
    assert index_dim < 2
    batch_dim = 1 - index_dim
    index = torch.zeros(*shape, dtype=torch.long, device=device)
    for i in range(shape[index_dim]):
        index.select(index_dim, i).copy_(
            torch.randperm(max_indices, device=device)[:shape[batch_dim]])
    if duplicate:
        index.select(batch_dim, 0).copy_(index.select(batch_dim, 1))
    return index


def bernoulli_scalar():
    return torch.tensor(0, dtype=torch.bool).bernoulli_()


def mask_not_all_zeros(shape):
    assert len(shape) > 0
    while True:
        result = torch.randn(shape).gt(0)
        if result.sum() > 0:
            return result


def uniform_scalar(offset=0, requires_grad=False):
    v = torch.rand(()) + offset
    v.requires_grad = requires_grad
    return v


def normal_scalar_clamp(amin, amax, requires_grad=False):
    v = torch.randn(()).clamp(amin, amax)
    v.requires_grad = requires_grad
    return v


def prod_zeros(dim_size, dim_select):
    assert len(dim_select) == 2
    result = torch.randn(dim_size, dim_size, dim_size)
    result.narrow(dim_select[0], 0, 1).narrow(dim_select[1], 1, 1).zero_()
    result.narrow(dim_select[0], 2, 1).narrow(dim_select[1], 3, 1).zero_()
    result.narrow(dim_select[0], 4, 1).narrow(dim_select[1], 3, 1).zero_()
    return result


non_differentiable = collections.namedtuple('non_differentiable', ['tensor'])


class dont_convert(tuple):
    pass


class NoArgsClass(object):
    def __iter__(self):
        return self

    def __next__(self):
        raise StopIteration()
    next = __next__  # Python 2 compatibility

    def __len__(self):
        return 0

NO_ARGS = NoArgsClass()

def ident(x):
    return x

# Do NOT add to this list. Method tests are being DEPRECATED and replaced by OpInfos.
# See https://github.com/pytorch/pytorch/wiki/Writing-tests-in-PyTorch-1.8
#
# (
#   method name,
#   input size/constructing fn,
#   args (tuple represents shape of a tensor arg),
#   test variant name (will be used at test name suffix),    // optional
#   (should_check_autodiff[bool], nonfusible_nodes, fusible_nodes) for autodiff, // optional
#   indices for possible dim arg,                            // optional
#   fn mapping output to part that should be gradcheck'ed,   // optional
#   kwargs                                                   // optional
# )
# Note: some functions have separate schema for (Tensor other) and (Scalar other),
#       and it's possible that we only support AD for Scalar version but not Tensor
#       version, and vice versa.
#       When writing tests, only scalar(float/int) input triggers the Scalar schema.
#       uniform_scalar produces a scalar **Tensor** which won't match Scalar input.
def method_tests():
    set_rng_seed(SEED)
    return [
        ('add', (S, S, S), ((S, S, S),), '', (True,)),
        ('add', (S, S, S), ((S, S),), 'broadcast_rhs', (True,)),
        ('add', (S, S), ((S, S, S),), 'broadcast_lhs', (True,)),
        ('add', (S, 1, S), ((M, S),), 'broadcast_all', (True,)),
        ('add', (), ((),), 'scalar', (True,)),
        ('add', (S, S, S), ((),), 'scalar_broadcast_rhs', (True,)),
        ('add', (), ((S, S, S),), 'scalar_broadcast_lhs', (True,)),
        ('add', (S, S, S), (3.14,), 'constant', (True,)),
        ('add', (), (3.14,), 'scalar_constant', (True,)),
        ('add', (S, S, S), (3.14j,), 'complex_scalar_constant', (True,)),
        ('__radd__', (S, S, S), (3.14,), 'constant', (True, 'aten::add')),
        ('__radd__', (), (3.14,), 'scalar_constant', (True, 'aten::add')),
        ('sub', (S, S, S), ((S, S, S),), '', (True,)),
        ('sub', (S, S, S), ((S, S),), 'broadcast_rhs', (True,)),
        ('sub', (S, S), ((S, S, S),), 'broadcast_lhs', (True,)),
        ('sub', (S, 1, S), ((M, S),), 'broadcast_all', (True,)),
        ('sub', (S, S, S), ((),), 'scalar_broadcast_rhs', (True,)),
        ('sub', (), ((S, S, S),), 'scalar_broadcast_lhs', (True,)),
        ('sub', (S, S, S), (3.14,), 'constant', (True,)),
        ('sub', (), (3.14,), 'scalar_constant', (True,)),
        ('sub', (S, S, S), (3.14j,), 'complex_scalar_constant', (True,)),
        ('__rsub__', (S, S, S), (3.14,), 'constant', (True, 'aten::rsub')),
        ('__rsub__', (), (3.14,), 'scalar_constant', (True, 'aten::rsub')),
        ('mul', (S, S, S), ((S, S, S),), '', (True,)),
        ('mul', (), ((),), 'scalar', (True,)),
        ('mul', (S, S, S), ((S, S),), 'broadcast_rhs', (True,)),
        ('mul', (S, S), ((S, S, S),), 'broadcast_lhs', (True,)),
        ('mul', (S, 1, S), ((M, S),), 'broadcast_all', (True,)),
        ('mul', (S, S, S), ((),), 'scalar_broadcast_rhs', (True,)),
        ('mul', (), ((S, S, S),), 'scalar_broadcast_lhs', (True,)),
        ('mul', (S, S, S), (3.14,), 'constant', (True,)),
        ('mul', (), (3.14,), 'scalar_constant', (True,)),
        # TODO(@anjali411): enable these tests
        # ('mul', (S, S, S), (3.14j,), 'imaginary_constant', (True,)),
        # ('mul', (), (3.14j,), 'imaginary_scalar_constant', (True,)),
        ('__rmul__', (S, S, S), (3.14,), 'constant', (True, 'aten::mul')),
        ('__rmul__', (), (3.14,), 'scalar_constant', (True, 'aten::mul')),
        ('div', (S, S, S), (torch.rand(S, S, S) + 0.1,), '', (True,)),
        ('div', (S, S, S), (torch.rand(S, S) + 0.1,), 'broadcast_rhs', (True,)),
        ('div', (S, S), (torch.rand(S, S, S) + 0.1,), 'broadcast_lhs', (True,)),
        ('div', (S, 1, S), (torch.rand(M, S) + 0.1,), 'broadcast_all', (True,)),
        ('div', (), (uniform_scalar(0.1),), 'scalar', (True,)),
        ('div', (S, S, S), (uniform_scalar(0.1),), 'scalar_broadcast_rhs', (True,)),
        ('div', (), (uniform_scalar(0.1),), 'scalar_broadcast_lhs', (True,)),
        ('div', torch.rand(S, S, S) + 1e-1, (3.14,), 'constant', (True,)),
        ('div', uniform_scalar(1e-1, requires_grad=True), (3.14,), 'scalar_constant', (True,)),
        ('true_divide', (S, S, S), (torch.rand(S, S, S) + 0.1,), '', (True,)),
        ('true_divide', (S, S, S), (torch.rand(S, S) + 0.1,), 'broadcast_rhs', (True,)),
        ('true_divide', (S, S), (torch.rand(S, S, S) + 0.1,), 'broadcast_lhs', (True,)),
        ('true_divide', (S, 1, S), (torch.rand(M, S) + 0.1,), 'broadcast_all', (True,)),
        ('true_divide', (), (uniform_scalar(0.1),), 'scalar', (True,)),
        ('true_divide', (S, S, S), (uniform_scalar(0.1),), 'scalar_broadcast_rhs', (True,)),
        ('true_divide', (), (uniform_scalar(0.1),), 'scalar_broadcast_lhs', (True,)),
        ('true_divide', torch.rand(S, S, S) + 1e-1, (3.14,), 'constant', (True,)),
        ('true_divide', uniform_scalar(1e-1, requires_grad=True), (3.14,), 'scalar_constant', (True,)),
        ('__rdiv__', torch.rand(S, S, S) + 1e-1, (3.14,), 'constant',
            (True, [], ['aten::mul', 'aten::reciprocal'])),
        ('__rdiv__', uniform_scalar(1e-1, requires_grad=True), (3.14,), 'scalar_constant',
            (True, [], ['aten::mul', 'aten::reciprocal'])),
        ('__rdiv__', torch.rand(S, S, S, dtype=torch.cdouble) + 1e-1, (3.14j,), 'complex_constant',
            (True, [], ['aten::mul', 'aten::reciprocal'])),
        ('__rdiv__', uniform_scalar(1e-1 * (1 + 1j), requires_grad=True), (3.14j,), 'complex_scalar_constant',
            (True, [], ['aten::mul', 'aten::reciprocal'])),
        ('div', (S, S, S), (torch.rand(S, S, S, dtype=torch.cdouble) + 0.1,), 'complex', (True,)),
        ('div', (S, S, S), (torch.rand(S, S, dtype=torch.cdouble) + 0.1,), 'complex_broadcast_rhs', (True,)),
        ('div', (S, S), (torch.rand(S, S, S, dtype=torch.cdouble) + 0.1,), 'complex_broadcast_lhs', (True,)),
        ('div', (S, 1, S), (torch.rand(M, S, dtype=torch.cdouble) + 0.1,), 'complex_broadcast_all', (True,)),
        ('div', (), (uniform_scalar(0.1j),), 'complex_scalar', (True,)),
        ('div', (S, S, S), (uniform_scalar(0.1j),), 'complex_scalar_broadcast_rhs', (True,)),
        ('div', (), (uniform_scalar(0.1j),), 'complex_scalar_broadcast_lhs', (True,)),
        ('div', torch.rand(S, S, S, dtype=torch.cdouble) + 1e-1, (3.14j,), 'complex_constant', (True,)),
        ('div', uniform_scalar(1e-1j, requires_grad=True), (3.14j,), 'complex_scalar_constant', (True,)),
        ('pow', torch.rand(S, S, S) + 1e-3, (torch.rand(S, S, S) + 0.1,), '', (True,)),
        ('pow', torch.rand(S, S, S) + 1e-3, (torch.rand(1,) + 0.1,), 'broadcast_rhs', (True,)),
        ('pow', torch.rand(1,) + 1e-3, (torch.rand(S, S, S) + 0.1,), 'broadcast_lhs', (True,)),
        ('pow', torch.rand(S, 1, S) + 1e-3, (torch.rand(1, S, 1) + 0.1,), 'broadcast_all', (True,)),
        ('pow', uniform_scalar(1e-3, requires_grad=True), (uniform_scalar(0.1),), 'scalar', (True,)),
        ('pow', torch.rand(S, S, S) + 1e-3, (uniform_scalar(0.1),), 'scalar_broadcast_rhs', (True,)),
        ('pow', uniform_scalar(1e-3, requires_grad=True), (torch.rand(S, S, S) + 0.1,), 'scalar_broadcast_lhs', (True,)),
        ('pow', torch.rand(S, S, S) + 1e-3, (3.14,), 'constant', (True,)),
        ('pow', torch.rand(S, S, S, dtype=torch.cdouble) + 1e-3 * (1 + 1j), (3.14,), 'complex_constant', (True,)),
        ('__rpow__', torch.rand(S, S, S) + 1e-3, (3.14,), 'constant', (True, 'aten::pow')),
        ('pow', uniform_scalar(1e-3, requires_grad=True), (3.14,), 'scalar_constant', (True,)),
        ('pow', uniform_scalar(1e-3 * (1 + 1j), requires_grad=True), (3.14,), 'complex_scalar_constant', (True,)),
        ('pow', uniform_scalar(1e-3 * (1 + 1j), requires_grad=True), (3.14j,), 'complex_imaginary_exponent', (True,)),
        ('__rpow__', uniform_scalar(1e-3, requires_grad=True), (3.14,), 'scalar_constant', (True, 'aten::pow')),
        ('float_power', torch.rand(S, S, S) + 1e-3, (torch.rand(S, S, S) + 0.1,), ''),
        ('float_power', torch.rand(S, S, S) + 1e-3, (torch.rand(1,) + 0.1,), 'broadcast_rhs'),
        ('float_power', torch.rand(1,) + 1e-3, (torch.rand(S, S, S) + 0.1,), 'broadcast_lhs'),
        ('float_power', torch.rand(S, 1, S) + 1e-3, (torch.rand(1, S, 1) + 0.1,), 'broadcast_all'),
        ('float_power', uniform_scalar(1e-3, requires_grad=True), (uniform_scalar(0.1),), 'scalar'),
        ('float_power', torch.rand(S, S, S) + 1e-3, (uniform_scalar(0.1),), 'scalar_broadcast_rhs'),
        ('float_power', uniform_scalar(1e-3, requires_grad=True), (torch.rand(S, S, S) + 0.1,), 'scalar_broadcast_lhs'),
        ('float_power', torch.rand(S, S, S) + 1e-3, (3.14,), 'constant'),
        ('transpose', (1, 2, 3), (1, 2), 'dim', (False,), [0, 1]),
        ('transpose', (), (0, 0), 'scalar', (False,)),
        ('transpose', (1,), (0, 0), '1d', (False,)),
        ('transpose', (L, L), (0, 1), '2d', (False,)),
        ('transpose', (S, S, S), (2, 0), '3d', (False,)),
        ('swapdims', (1, 2, 3), (1, 2), 'dim', (False,), [0, 1]),
        ('swapdims', (), (0, 0), 'scalar', (False,)),
        ('swapdims', (1,), (0, 0), '1d', (False,)),
        ('swapdims', (L, L), (0, 1), '2d', (False,)),
        ('swapdims', (S, S, S), (2, 0), '3d', (False,)),
        ('swapaxes', (1, 2, 3), (1, 2), 'dim', (False,), [0, 1]),
        ('swapaxes', (), (0, 0), 'scalar', (False,)),
        ('swapaxes', (1,), (0, 0), '1d', (False,)),
        ('swapaxes', (L, L), (0, 1), '2d', (False,)),
        ('swapaxes', (S, S, S), (2, 0), '3d', (False,)),
        ('t', (1, 2), NO_ARGS, '', (False,)),
        ('view', (S, S, S), (S * S, S), '', (False,)),
        ('view', (torch.Size([S * S, S]),), (S, S, S), 'size', (False,)),
        ('view', (S,), (S,), '1d', (False,)),
        ('view', (), (dont_convert(()),), 'scalar_to_scalar', (False,)),
        ('view', (), (1,), 'scalar_to_1d', (False,)),
        ('ravel', (S, S, S), NO_ARGS, '', (False,)),
        ('reshape', (S, S, S), (S * S, S), '', (False,)),
        ('reshape', (torch.Size([S * S, S]),), (S, S, S), 'size', (False,)),
        ('reshape', (S,), (S,), '1d', (False,)),
        ('reshape', (), (dont_convert(()),), 'scalar_to_scalar', (False,)),
        ('reshape', (), (1,), 'scalar_to_1d', (False,)),
        ('reshape_as', (S, S, S), (non_differentiable(torch.rand(S * S, S)),)),
        ('reshape_as', (), (non_differentiable(torch.tensor(42.)),), 'scalar'),
        ('reshape_as', (), (non_differentiable(torch.rand(1, 1)),), 'scalar_to_dims'),
        ('roll', (S, S, S), (0, 0), 'd0'),
        ('roll', (S, S, S), (1, 2), 'd12'),
        ('roll', (S, S, S), (0, 2,), 'd02'),
        ('roll', (S, S, S), (2, 0,), 'd20'),
        ('roll', (S, S, S), (-1, 0), 'neg_shift'),
        ('roll', (S, S, S), (10000, 1), 'loop_shift'),
        ('roll', (S, S, S), (2,), 'flattened'),
        ('roll', (S, S, S), ([1, 2, -1], [0, 1, 2]), 'three_dims'),
        ('rot90', (S, S, S), (1, [0, 1],), 'k1_d01'),
        ('rot90', (S, S, S), (1, [1, 2],), 'k1_d12'),
        ('rot90', (S, S, S), (1, [1, -1],), 'k1_neg_d'),
        ('rot90', (S, S, S), (), 'default'),
        ('view_as', (S, S, S), (non_differentiable(torch.rand(S * S, S)),)),
        ('view_as', (), (non_differentiable(torch.tensor(5.5)),), 'scalar'),
        ('view_as', (), (non_differentiable(torch.rand(1, 1)),), 'scalar_to_dims'),
        ('expand', (S, 1, 1), (S, S, S), '', (False,)),
        ('expand', (torch.Size([S, 1, S]),), (S, S, S), 'size', (False,)),
        ('expand', (S, 1), (S, S, S), 'new_dim', (False,)),
        ('expand', (1,), (S, S, S), '1_element', (False,)),
        ('expand', (1, S), (1, 1, S), 'new_dim_front_old_front_1', (False,)),
        ('expand', (), (dont_convert(()),), 'scalar_to_scalar'),
        ('expand', (), (1, 3, 2), 'scalar_to_dims', (False,)),
        ('expand_as', (S, 1, 1), (torch.rand(S, S, S),), '', (False,)),
        ('real', (S, S, S), NO_ARGS, 'complex'),
        ('imag', (S, S, S), NO_ARGS, 'complex'),
        ('view_as_real', (S, S, S), NO_ARGS, 'complex'),
        ('view_as_complex', (S, S, 2), NO_ARGS),
        ('complex', (S, S, S), ((S, S, S),), ''),
        ('atan2', (S, S, S), ((S, S, S),)),
        ('atan2', (), ((),), 'scalar'),
        ('atan2', (S, S, S), ((S,),), 'broadcast_rhs'),
        ('atan2', (S,), ((S, S, S),), 'broadcast_lhs'),
        ('atan2', (S, 1, S), ((S, S),), 'broadcast_all'),
        ('fmod', (S, S, S), (1.5,), '', (True,)),
        ('fmod', (), (1.5,), 'scalar', (True,)),
        ('fmod', (S, S, S), (non_differentiable(torch.rand(S, S, S) + 1.5),), 'tensor'),
        ('fmod', (S,), (non_differentiable(torch.rand(S, S, S) + 1.5),), 'tensor_broadcast_lhs'),
        ('fmod', (S, S, S), (non_differentiable(torch.rand(S) + 1.5),), 'tensor_broadcast_rhs'),
        ('fmod', (S, 1, S), (non_differentiable(torch.rand(S, S) + 1.5),), 'tensor_broadcast_all'),
        ('fmod', (), (non_differentiable(uniform_scalar(1.5)),), 'scalar_tensor'),
        ('fmod', (), (non_differentiable(torch.rand(S, S, S) + 1.5),), 'scalar_tensor_broadcast_lhs'),
        ('fmod', (S, S, S), (non_differentiable(uniform_scalar(1.5)),), 'scalar_tensor_broadcast_rhs'),
        ('hypot', (S, S), ((S, S),)),
        ('remainder', (S, S, S), (1.5,), '', (True,)),
        ('remainder', (), (1.5,), 'scalar', (True,)),
        ('remainder', (S, S, S), (non_differentiable(torch.rand(S, S, S) + 1.5),), 'tensor'),
        ('remainder', (S,), (non_differentiable(torch.rand(S, S, S) + 1.5),), 'tensor_broadcast_lhs'),
        ('remainder', (S, 1, S), (non_differentiable(torch.rand(S, S) + 1.5),), 'tensor_broadcast_all'),
        ('remainder', (), (non_differentiable(uniform_scalar(1.5)),), 'scalar_tensor'),
        ('remainder', (), (non_differentiable(torch.rand(S, S, S) + 1.5),), 'scalar_tensor_broadcast_lhs'),
        ('lerp', (S,), ((S, S, S), 0.4), 'broadcast_lhs', (True,)),
        ('lerp', (S, 1, S), ((S, S), 0.4), 'broadcast_all', (True,)),
        ('lerp', (), ((S, S, S), 0.4), 'scalar_broadcast_lhs', (True,)),
        ('lerp', (S, 1, S), ((S, S), (S, 1, 1, S)), 'tensor_broadcast_all', (True,)),
        ('mean', (S, S, S), NO_ARGS, '', (True,)),
        ('mean', (S, S, S), (1,), 'dim', (True,), [0]),
        ('mean', (S, S, S), (1, True,), 'keepdim_dim', (True,), [0]),
        ('mean', (), NO_ARGS, 'scalar', (True,)),
        ('mean', (), (0,), 'scalar_dim', (True,), [0]),
        ('mean', (), (0, True,), 'scalar_keepdim_dim', (True,), [0]),
        ('mean', (S, S, S), (), 'dtype', (True,), (), (), ident, {'dtype': torch.float64}),
        ('kthvalue', (S, S, S), (2,)),
        ('kthvalue', (S, S, S), (2, 1,), 'dim', (), [1]),
        ('kthvalue', (S, S, S), (2, 1,), 'dim_alert_nondeterministic', (), [1],
            [skipMeta, expectedAlertNondeterministic('kthvalue CUDA', 'cuda')]),
        ('kthvalue', (S, S, S), (2, 1, True,), 'keepdim_dim', (), [1]),
        ('kthvalue', (S,), (2, 0,), 'dim_1d', (), [1]),
        ('kthvalue', (S,), (2, 0, True,), 'keepdim_dim_1d', (), [1]),
        ('kthvalue', (), (1,), 'scalar', (), ()),
        ('kthvalue', (), (1, 0,), 'scalar_dim', (), [1]),
        ('kthvalue', (), (1, 0, True), 'scalar_keepdim_dim', (), [1]),
        ('quantile', (S, S, S), (0.5,)),
        ('quantile', (S, S, S), (0.5, 0), 'dim', (), [1]),
        ('quantile', (S, S, S), (0.5, None, True), 'keepdim'),
        ('quantile', (S, S, S), (0.5, 0, False), 'linear', (), [1], NO_ARGS, ident, {'interpolation': 'linear'}),
        ('quantile', (S, S, S), (0.5, 0, False), 'lower', (), [1], NO_ARGS, ident, {'interpolation': 'lower'}),
        ('quantile', (S, S, S), (0.5, 0, False), 'higher', (), [1], NO_ARGS, ident, {'interpolation': 'higher'}),
        ('quantile', (S, S, S), (0.5, 0, False), 'midpoint', (), [1], NO_ARGS, ident, {'interpolation': 'midpoint'}),
        ('quantile', (S, S, S), (0.5, 0, False), 'nearest', (), [1], NO_ARGS, ident, {'interpolation': 'nearest'}),
        ('quantile', (), (0.5,), 'scalar'),
        ('nanquantile', (S, S, S), (0.5,)),
        ('nanquantile', (S, S, S), (0.5, 0), 'dim', (), [1]),
        ('nanquantile', (S, S, S), (0.5, None, True), 'keepdim'),
        ('nanquantile', (S, S, S), (0.5, 0, False), 'linear', (), [1], NO_ARGS, ident, {'interpolation': 'linear'}),
        ('nanquantile', (S, S, S), (0.5, 0, False), 'lower', (), [1], NO_ARGS, ident, {'interpolation': 'lower'}),
        ('nanquantile', (S, S, S), (0.5, 0, False), 'higher', (), [1], NO_ARGS, ident, {'interpolation': 'higher'}),
        ('nanquantile', (S, S, S), (0.5, 0, False), 'midpoint', (), [1], NO_ARGS, ident, {'interpolation': 'midpoint'}),
        ('nanquantile', (S, S, S), (0.5, 0, False), 'nearest', (), [1], NO_ARGS, ident, {'interpolation': 'nearest'}),
        ('nanquantile', (), (0.5,), 'scalar'),
        ('median', (S, S, S), NO_ARGS),
        ('median', (S, S, S), (1,), 'dim', (), [0]),
        ('median', (S, S, S), (1,), 'dim_alert_nondeterministic', (), [0],
            [skipMeta, expectedAlertNondeterministic('median CUDA with indices output', 'cuda')]),
        ('median', (S, S, S), (1, True,), 'keepdim_dim', (), [0]),
        ('median', (), NO_ARGS, 'scalar'),
        ('median', (), (0,), 'scalar_dim', (), [0]),
        ('median', (), (0, True,), 'scalar_keepdim_dim', (), [0]),
        ('nanmedian', (S, S, S), NO_ARGS),
        ('nanmedian', (S, S, S), (1,), 'dim', (), [0]),
        ('nanmedian', (S, S, S), (1, True,), 'keepdim_dim', (), [0]),
        ('nanmedian', (), NO_ARGS, 'scalar'),
        ('nanmedian', (), (0,), 'scalar_dim', (), [0]),
        ('nanmedian', (), (0, True,), 'scalar_keepdim_dim', (), [0]),
        ('nansum', (S, S, S), NO_ARGS),
        ('nansum', (S, S, S), (1,), 'dim', (), [0]),
        ('nansum', (S, S, S), (1, True,), 'keepdim_dim', (), [0]),
        ('nansum', (), NO_ARGS, 'scalar'),
        ('nansum', (), (0,), 'scalar_dim', (), [0]),
        ('nansum', (), (0, True,), 'scalar_keepdim_dim', (), [0]),
        ('nansum', (S, S, S), ([1, 2],), 'multi_dim'),
        ('nansum', (S, S, S), ([1, 2], True,), 'multi_dim_keepdim'),
        ('var_mean', (S, S, S), NO_ARGS, ''),
        ('var_mean', (S, S, S), (1,), 'dim', [0]),
        ('var_mean', (S, S, S), (1, True, True), 'keepdim_dim', [0]),
        ('var_mean', (S,), (0,), 'dim_1d', [0]),
        ('var_mean', (S,), (0, True, True), 'keepdim_dim_1d', [0]),
        ('std_mean', (S, S, S), NO_ARGS, ''),
        ('std_mean', (S, S, S), (1,), 'dim', [0]),
        ('std_mean', (S, S, S), (1, True, True), 'keepdim_dim', [0]),
        ('std_mean', (S,), (0,), 'dim_1d', [0]),
        ('std_mean', (S,), (0, True, True), 'keepdim_dim_1d', [0]),
        ('renorm', (S, S, S), (2, 1, 0.5), 'dim', (), [1]),
        ('renorm', (S, S, S), (1, 2, 3), 'norm_1'),
        ('renorm', (S, S, S), (inf, 2, 0.5), 'norm_inf'),
        ('logcumsumexp', (S, S, S), (0,), 'dim0', (), [0]),
        ('logcumsumexp', (S, S, S), (1,), 'dim1', (), [0]),
        ('logcumsumexp', (), (0,), 'dim0_scalar', (), [0]),
        ('log_softmax', (S, S, S), (1, torch.float64,), 'kwarg_dtype_would_break_jit_loader', (True,)),
        ('addmm', (S, M), ((S, S), (S, M)), '', (True, ['aten::add', 'aten::mm'])),
        ('addmm', (1,), ((S, S), (S, M)), 'broadcast_lhs', (True, ['aten::add', 'aten::mm'])),
        ('addmm', (S, M), ((S, S), (S, M)), 'coef', (True,), (), (), ident, {'beta': 0.2, 'alpha': 0.6}),
        ('addmm', (1,), ((S, S), (S, M)), 'broadcast_lhs_coef', (True,), (), (), ident, {'beta': 0.2, 'alpha': 0.6}),
        ('addmm', (), ((S, S), (S, M)), 'scalar_broadcast_lhs', (True, ['aten::add', 'aten::mm'])),
        ('addmm', (), ((S, S), (S, M)), 'scalar_broadcast_lhs_coef', (True,), (), (), ident, {'beta': 0.2, 'alpha': 0.6}),
        ('addbmm', (S, M), ((S, S, S), (S, S, M)),),
        ('addbmm', (1,), ((S, S, S), (S, S, M)), 'broadcast_lhs'),
        ('addbmm', (S, M), ((S, S, S), (S, S, M)), 'coef', (), (), (), ident, {'beta': 0.2, 'alpha': 0.6}),
        ('addbmm', (1,), ((S, S, S), (S, S, M)), 'broadcast_lhs_coef', (),
         (), (), ident, {'beta': 0.2, 'alpha': 0.6}),
        ('addbmm', (), ((S, S, S), (S, S, M)), 'scalar_broadcast_lhs'),
        ('addbmm', (), ((S, S, S), (S, S, M)), 'scalar_broadcast_lhs_coef', (), (), (), ident,
         {'beta': 0.2, 'alpha': 0.6}),
        ('baddbmm', (S, S, M), ((S, S, S), (S, S, M)),),
        ('baddbmm', (1,), ((S, S, S), (S, S, M)), 'broadcast_lhs'),
        ('baddbmm', (S, S, M), ((S, S, S), (S, S, M)), 'coef', (), (), (), ident, {'beta': 0.2, 'alpha': 0.6}),
        ('baddbmm', (1,), ((S, S, S), (S, S, M)), 'broadcast_lhs_coef', (),
         (), (), ident, {'beta': 0.2, 'alpha': 0.6}),
        ('baddbmm', (), ((S, S, S), (S, S, M)), 'scalar_broadcast_lhs'),
        ('baddbmm', (), ((S, S, S), (S, S, M)), 'scalar_broadcast_lhs_coef', (), (), (), ident,
         {'beta': 0.2, 'alpha': 0.6}),
        ('addmv', (S,), ((S, M), (M,)),),
        ('addmv', (1,), ((S, M), (M,)), 'broadcast_lhs'),
        ('addmv', (S,), ((S, M), (M,)), 'coef', (), (), (), ident, {'beta': 0.2, 'alpha': 0.6}),
        ('addmv', (1,), ((S, M), (M,)), 'broadcast_lhs_coef', (), (), (), ident, {'beta': 0.2, 'alpha': 0.6}),
        ('addmv', (), ((S, M), (M,)), 'scalar_broadcast_lhs'),
        ('addmv', (), ((S, M), (M,)), 'scalar_broadcast_lhs_coef', (), (), (), ident, {'beta': 0.2, 'alpha': 0.6}),
        ('dot', (L,), ((L,),), '', (True,)),
        ('vdot', (L,), ((L,),),),
        ('mm', (S, M), ((M, S),), '', (True,)),
        ('bmm', (M, S, M), ((M, M, S),), '', (True,)),
        ('mv', (S, M), ((M,),), '', (True,)),
        ('inner', (S,), ((S,),), "1d_1d", (False,)),
        ('inner', (), ((S, S),), "scalar_2d", (False,)),
        ('matmul', (L,), ((L,),), '', (True,)),
        ('matmul', (S, M), ((M,),), "2d_1d", (True,)),
        ('matmul', (M,), ((M, S),), "1d_2d", (True,)),
        ('matmul', (S, M), ((M, S),), "2d_2d", (True,)),
        ('matmul', (S, S, M), ((M,),), "3d_1d", (True,)),
        ('matmul', (S, S, M), ((M, S),), "3d_2d", (True,)),
        ('matmul', (M,), ((S, M, S),), "1d_3d", (True,)),
        ('matmul', (S, M), ((S, M, S),), "2d_3d", (True,)),
        ('matmul', (S, S, M, M), ((S, S, M, S),), "4d_4d", (True,)),
        ('matmul', (S, S, M, M), ((M,),), "4d_1d", (True,)),
        ('matmul', (M,), ((S, S, M, S),), "1d_4d", (True,)),
        ('matrix_exp', (S, S), NO_ARGS, "single_matrix"),
        ('matrix_exp', (S, S, S), NO_ARGS, "batch_of_matrices"),
        ('mvlgamma', torch.empty(S,).uniform_(0.5, 1), [1], "p=1"),
        ('mvlgamma', torch.empty(S,).uniform_(1, 2), [2], "p=2"),
        ('mvlgamma', torch.empty(S, S).uniform_(1.5, 3), [3], "p=3"),
        ('mvlgamma', torch.empty(S, S).uniform_(2.5, 5), [5], "p=5"),
        ('addcmul', (S, S), ((S, S), (S, S)), '', (True,)),
        ('addcmul', (S, S), ((S, 1), (1, S)), 'broadcast_rhs', (True,)),
        ('addcmul', (1,), ((S, S, 1), (1, S)), 'broadcast_all', (True,)),
        ('addcmul', (S, S), ((S, S), (S, S)), 'scale', (True,), (), (), ident, {'value': 0.5}),
        ('addcmul', (S, S), ((S, 1), (1, S)), 'scale_broadcast_rhs', (True,), (), (), ident, {'value': 0.5}),
        ('addcmul', (1,), ((S, S, 1), (1, S)), 'scale_broadcast_all', (True,), (), (), ident, {'value': 0.5}),
        ('addcmul', (), ((), ()), 'scalar', (True,)),
        ('addcmul', (S, S), ((), ()), 'scalar_broadcast_rhs', (True,)),
        ('addcmul', (), ((S, S, 1), (1, S)), 'scalar_broadcast_lhs', (True,)),
        ('addcmul', (), ((), ()), 'scalar_scale', (True,), (), (), ident, {'value': 0.5}),
        ('addcmul', (S, S), ((), ()), 'scalar_scale_broadcast_rhs', (True,), (), (), ident, {'value': 0.5}),
        ('addcmul', (), ((S, S, 1), (1, S)), 'scalar_scale_broadcast_lhs', (True,), (), (), ident, {'value': 0.5}),
        ('addcdiv', (S, S), ((S, S), (S, S))),
        ('addcdiv', (S, S), ((S, 1), (1, S)), 'broadcast_rhs'),
        ('addcdiv', (1,), ((S, S, 1), (1, S)), 'broadcast_all'),
        ('addcdiv', (S, S), ((S, S), (S, S)), 'scale', (), (), (), ident, {'value': 0.5}),
        ('addcdiv', (S, S), ((S, 1), (1, S)), 'scale_broadcast_rhs', (), (), (), ident, {'value': 0.5}),
        ('addcdiv', (1,), ((S, S, 1), (1, S)), 'scale_broadcast_all', (), (), (), ident, {'value': 0.5}),
        ('addcdiv', (), ((), ()), 'scalar'),
        ('addcdiv', (S, S), ((), ()), 'scalar_broadcast_rhs'),
        ('addcdiv', (), ((S, S, 1), (1, S)), 'scalar_broadcast_lhs'),
        ('addcdiv', (), ((), ()), 'scalar_scale', (), (), (), ident, {'value': 0.5}),
        ('addcdiv', (S, S), ((), ()), 'scalar_scale_broadcast_rhs', (), (), (), ident, {'value': 0.5}),
        ('addcdiv', (), ((S, S, 1), (1, S)), 'scalar_scale_broadcast_lhs', (), (), (), ident, {'value': 0.5}),
        ('zero_', (S, S, S), NO_ARGS),
        ('zero_', (), NO_ARGS, 'scalar'),
        ('logaddexp', (S, S), ((S, S),)),
        ('logaddexp2', (S, S), ((S, S),)),
        ('logsumexp', (S, S), (1,), '', (True,)),
        ('logsumexp', (), (0,), 'scalar', (True,)),
        ('norm', (S, S), (), 'default'),
        ('norm', (S, S), (2,), '2'),
        ('norm', (S, S), (0,), '0'),
        ('norm', (S, S), (0.5,), '0_5'),
        ('norm', (S, S), (1,), '1'),
        ('norm', (S, S), (3,), '3'),
        ('norm', (S, S), (inf,), 'inf'),
        ('norm', (S, S), (-inf,), '-inf'),
        ('norm', (S, S), ('fro',), 'fro_default'),
        ('norm', (S, S), ('fro', [0, 1],), 'fro'),
        ('norm', (S, S), ('nuc',), 'nuc', (), NO_ARGS, [skipCPUIfNoLapack, skipCUDAIfNoMagma]),
        ('norm', (S, S, S), ('nuc', [1, 2]), 'nuc_batched', (), NO_ARGS, [skipCPUIfNoLapack, skipCUDAIfNoMagma]),
        ('norm', (S, S), (-1,), 'neg_1'),
        ('norm', (S, S), (-2,), 'neg_2'),
        ('norm', (S, S), (-0.5,), 'neg_0_5'),
        ('norm', (S, S), (-1.5,), 'neg_1_5'),
        ('norm', (S, S), (-2, 1,), 'neg_2_2_dim', (), [1]),
        ('norm', (S, S), (-1, 1,), 'neg_1_2_dim', (), [1]),
        ('norm', (S, S), (0, 1,), '0_2_dim', (), [1]),
        ('norm', (S, S), (1, 1,), '1_2_dim', (), [1]),
        ('norm', (S, S), (2, 1,), '2_2_dim', (), [1]),
        ('norm', (S, S), (3, 1,), '3_2_dim', (), [1]),
        ('norm', (S, S), (inf, 1,), 'inf_2_dim'),
        ('norm', torch.rand(S, S, S) + 5e-2, (1.5,), '1_5_default'),
        ('norm', (S, S, S), (2, 1), '2_dim', (), [1]),
        ('norm', (S, S, S), (3, 1), '3_dim', (), [1]),
        ('norm', torch.rand(S, S, S) + 5e-2, (1.5, 1), '1_5_dim', (), [1]),
        ('norm', (S, S, S), (2, 1, True), 'keepdim_2_dim', (), [1]),
        ('norm', (S, S, S), (3, 1, True), 'keepdim_3_dim', (), [1]),
        ('norm', torch.rand(S, S, S) + 5e-2, (1.5, 1, True), 'keepdim_1_5_dim', (), [1]),
        ('norm', (), (2, 0), '2_dim_scalar', (), [1]),
        ('norm', (), (3, 0), '3_dim_scalar', (), [1]),
        ('norm', (), (2, 0, True), 'keepdim_2_dim_scalar', (), [1]),
        ('norm', (), (3, 0, True), 'keepdim_3_dim_scalar', (), [1]),
        ('clone', (S, M, S), NO_ARGS),
        ('clone', (), NO_ARGS, 'scalar'),
        ('contiguous', (S, S), NO_ARGS, '', (True,)),
        ('contiguous', torch.randn(S, S).transpose(0, 1), NO_ARGS, 'not_contiguous', (True,)),
        ('diag_embed', (S, S), NO_ARGS),
        ('diagonal', (M, M), NO_ARGS, '2d'),
        ('diagonal', (3, 5), NO_ARGS, '2d_wide'),
        ('diagonal', (3, 5), (2,), '2d_wide_pos'),
        ('diagonal', (3, 5), (-2,), '2d_wide_neg'),
        ('diagonal', (5, 3), NO_ARGS, '2d_tall'),
        ('diagonal', (5, 3), (2,), '2d_tall_pos'),
        ('diagonal', (5, 3), (-2,), '2d_tall_neg'),
        ('diagonal', (M, M), (1,), '2d_1'),
        ('diagonal', (M, M), (2,), '2d_2'),
        ('diagonal', (M, M, M), (1, 1, 2), '3d_1'),
        ('diagonal', (M, M, M), (2, 0, 1), '3d_2'),
        ('diagonal', (M, M, M), (-2, 0, 1), '3d_3'),
        ('tril', (M, M), NO_ARGS),
        ('tril', (M, M), (2,), 'idx'),
        ('tril', (S, M, M), NO_ARGS, 'batched'),
        ('tril', (S, M, M), (2,), 'batched_idx'),
        ('tril', (3, 3, S, S), NO_ARGS, 'more_batched'),
        ('triu', (M, M), NO_ARGS),
        ('triu', (M, M), (2,), 'idx'),
        ('triu', (S, M, M), NO_ARGS, 'batched'),
        ('triu', (S, M, M), (2,), 'batched_idx'),
        ('triu', (3, 3, S, S), NO_ARGS, 'more_batched'),
        ('cross', (S, 3), ((S, 3),)),
        ('cross', (S, 3, S), ((S, 3, S), 1), 'dim'),
        ('index_fill', (S, S), (0, index_variable(2, S), 2), 'dim', (), [0]),
        ('index_fill', (S, S), (0, index_variable(2, S), ()), 'variable_dim', (), [0]),
        ('index_fill', (S, S), (0, torch.tensor(0, dtype=torch.int64), 2), 'scalar_index_dim', (), [0]),
        ('index_fill', (), (0, torch.tensor([0], dtype=torch.int64), 2), 'scalar_input_dim', (), [0]),
        ('index_fill', (), (0, torch.tensor(0, dtype=torch.int64), 2), 'scalar_both_dim', (), [0]),
        # For `logdet` the function at det=0 is not smooth.
        # We need to exclude tests with det=0 (e.g. dim2_null, rank1, rank2) and use
        # `make_nonzero_det` to make the random matrices have nonzero det. For
        # `logdet`, we also set `make_nonzero_det(matrix, sign=1)` to make the
        # matrix have positive det.
        ('logdet', lambda dtype, device: make_nonzero_det(torch.randn(S, S), 1),
            NO_ARGS, '', (), NO_ARGS, [skipCPUIfNoLapack, skipCUDAIfNoMagma]),
        ('logdet', lambda dtype, device: make_nonzero_det(torch.randn(1, 1), 1),
            NO_ARGS, '1x1', (), NO_ARGS, [skipCPUIfNoLapack, skipCUDAIfNoMagma]),
        ('logdet', lambda dtype, device: make_nonzero_det(random_symmetric_matrix(S), 1), NO_ARGS,
         'symmetric', (), NO_ARGS, [skipCPUIfNoLapack, skipCUDAIfNoMagma]),
        ('logdet', lambda dtype, device: make_nonzero_det(random_symmetric_pd_matrix(S), 1), NO_ARGS,
         'symmetric_pd', (), NO_ARGS, [skipCPUIfNoLapack, skipCUDAIfNoMagma]),
        ('logdet', lambda dtype, device: make_nonzero_det(random_fullrank_matrix_distinct_singular_value(S), 1, 0), NO_ARGS,
         'distinct_singular_values', (), NO_ARGS, [skipCPUIfNoLapack, skipCUDAIfNoMagma]),
        ('logdet', lambda dtype, device: make_nonzero_det(torch.randn(3, 3, S, S), 1),
            NO_ARGS, 'batched', (), NO_ARGS, [skipCPUIfNoLapack, skipCUDAIfNoMagma, skipCUDAIfRocm]),
        ('logdet', lambda dtype, device: make_nonzero_det(torch.randn(3, 3, 1, 1), 1),
            NO_ARGS, 'batched_1x1', (), NO_ARGS, [skipCPUIfNoLapack, skipCUDAIfNoMagma]),
        ('logdet', lambda dtype, device: make_nonzero_det(random_symmetric_matrix(S, 3), 1), NO_ARGS,
         'batched_symmetric', (), NO_ARGS, [skipCPUIfNoLapack, skipCUDAIfNoMagma, skipCUDAIfRocm]),
        ('logdet', lambda dtype, device: make_nonzero_det(random_symmetric_pd_matrix(S, 3), 1), NO_ARGS,
         'batched_symmetric_pd', (), NO_ARGS, [skipCPUIfNoLapack, skipCUDAIfNoMagma, skipCUDAIfRocm]),
        ('logdet', lambda dtype, device: make_nonzero_det(random_fullrank_matrix_distinct_singular_value(S, 3), 1, 0), NO_ARGS,
         'batched_distinct_singular_values', (), NO_ARGS, [skipCPUIfNoLapack, skipCUDAIfNoMagma, skipCUDAIfRocm]),
        ('fill_', (S, S, S), (1,), 'number'),
        ('fill_', (), (1,), 'number_scalar'),
        ('fill_', (S, S, S), ((),), 'variable'),
        ('eq_', (S, S, S), ((S, S, S),)),
        ('eq_', (S, S, S), ((1,),), 'broadcast_rhs'),
        ('eq_', (), ((),), 'scalar'),
        ('eq_', (S, S, S), ((),), 'scalar_broadcast_rhs'),
        ('ne_', (S, S, S), ((S, S, S),)),
        ('ne_', (S, S, S), ((1,),), 'broadcast_rhs'),
        ('ne_', (), ((),), 'scalar'),
        ('ne_', (S, S, S), ((),), 'scalar_broadcast_rhs'),
        ('gt_', (S, S, S), ((S, S, S),)),
        ('gt_', (S, S, S), ((1,),), 'broadcast_rhs'),
        ('gt_', (), ((),), 'scalar'),
        ('gt_', (S, S, S), ((),), 'scalar_broadcast_rhs'),
        ('ge_', (S, S, S), ((S, S, S),)),
        ('ge_', (S, S, S), ((1,),), 'broadcast_rhs'),
        ('ge_', (), ((),), 'scalar'),
        ('ge_', (S, S, S), ((),), 'scalar_broadcast_rhs'),
        ('lt_', (S, S, S), ((S, S, S),)),
        ('lt_', (S, S, S), ((1,),), 'broadcast_rhs'),
        ('lt_', (), ((),), 'scalar'),
        ('lt_', (S, S, S), ((),), 'scalar_broadcast_rhs'),
        ('le_', (S, S, S), ((S, S, S),)),
        ('le_', (S, S, S), ((1,),), 'broadcast_rhs'),
        ('le_', (), ((),), 'scalar'),
        ('le_', (S, S, S), ((),), 'scalar_broadcast_rhs'),
        ('eq_', (S, S, S), (0,), 'pyscalar'),
        ('ne_', (S, S, S), (0,), 'pyscalar'),
        ('gt_', (S, S, S), (0,), 'pyscalar'),
        ('ge_', (S, S, S), (0,), 'pyscalar'),
        ('le_', (S, S, S), (0,), 'pyscalar'),
        ('lt_', (), (0,), 'pyscalar'),
        ('eq_', (), (0,), 'pyscalar_scalar'),
        ('ne_', (), (0,), 'pyscalar_scalar'),
        ('gt_', (), (0,), 'pyscalar_scalar'),
        ('ge_', (), (0,), 'pyscalar_scalar'),
        ('lt_', (), (0,), 'pyscalar_scalar'),
        ('le_', (), (0,), 'pyscalar_scalar'),
        ('permute', (1, 2, 3, 4), (0, 2, 3, 1), '', (True,)),
        ('permute', (1, 2, 3, 4), (0, -2, -1, 1), 'neg_dim', (True,)),
        ('permute', (), (dont_convert(()),), 'scalar', (True,)),
        ('select', (S, S, S), (1, 2), 'dim', (), [0]),
        ('select', (S, S, S), (1, -1), 'wrap_dim', (), [0]),
        ('select', (S,), (0, 2), '1d'),
        ('narrow', (S, S, S), (1, 2, 2), 'dim', (), [0]),
        ('narrow', (S, S, S), (1, 0, 0), 'empty_dim', (), [0]),
        ('squeeze', (S, 1, S, 1), NO_ARGS, '', (True,)),
        ('squeeze', (1, 1, 1, 1), NO_ARGS, 'input_sizes_are_ones', (True,)),
        ('squeeze', (S, 1, S, 1), (1,), '1_dim', (True,), [0]),
        ('squeeze', (S, 1, S, 1), (2,), 'not_1_dim', (True,), [0]),
        ('squeeze', (), (0,), 'scalar', (True,), [0]),
        ('unsqueeze', (S, S, S), (0,), 'first', (True,), [0]),
        ('unsqueeze', (S, S, S), (1,), 'middle', (True,), [0]),
        ('unsqueeze', (S, S, S), (3,), 'last', (True,), [0]),
        ('unsqueeze', (), (0,), 'scalar', (True,), [0]),
        ('chunk', (S, S, S), (2,), '', (True, 'prim::ConstantChunk')),
        ('chunk', (S, S, S), (S, 1), 'dim', (True, 'prim::ConstantChunk'), [1]),
        ('split', (S, S, S), (2,), '', (True,)),
        ('split', (S, S, S), (S, 1), 'dim', (True,), [1]),
        ('split', (S, S, S), ([int(S / 3), S - int(S / 3) * 2, int(S / 3)],), 'size_list',
            (True, 'aten::split_with_sizes')),
        ('split', (S, S, S), ([int(S / 2), S - int(S / 2) * 2, int(S / 2)], 2), 'size_list_dim',
            (True, 'aten::split_with_sizes'), [1]),
        ('split_with_sizes', (S, S, S), ([int(S / 3), S - int(S / 3) * 2, int(S / 3)],), '', (True,)),
        ('split_with_sizes', (S, S, S), ([int(S / 3), S - int(S / 3), 0],), 'size_0', (True, )),
        ('split_with_sizes', (S, S, S), ([int(S / 3), S - int(S / 3) * 2, int(S / 3)],), 'dim', (True, ), [1]),
        ('tensor_split', (S, S, S), (3,), 'sections', (False,)),
        ('tensor_split', (S, S, S), (3, 1), 'sections_dim', (False,), [1]),
        ('tensor_split', (S, S, S), ([2, 4],), 'indices', (False,)),
        ('tensor_split', (S, S, S), ([2, 4], 1), 'indices_dim', (False,), [1]),
        ('scatter', (M, S), (0, gather_variable((S, S), 1, M), (S, S)), 'dim0', (), [0]),
        ('scatter', (M, S), (1, gather_variable((M, S // 2), 0, S), (M, S // 2)), 'dim1', (), [0]),
        ('scatter', (), (0, torch.tensor(0, dtype=torch.int64), ()), 'scalartensor_all_dim0', (), [0]),
        ('scatter', (), (0, torch.tensor(0, dtype=torch.int64), 2.5), 'scalar_all_dim0', (), [0]),
        ('scatter_add', (M, S), (0, gather_variable((S, S), 1, M), (S, S)), 'dim0', (), [0]),
        ('scatter_add', (M, S), (1, gather_variable((M, S // 2), 0, S), (M, S // 2)), 'dim1', (), [0]),
        ('scatter_add', (), (0, torch.tensor(0, dtype=torch.int64), ()), 'scalar_all_dim0', (), [0]),
        ('scatter_add', (M, S), (0, gather_variable((S, S), 1, M), (S, S)), 'alert_nondeterministic', (), [0],
            [expectedAlertNondeterministic('scatter_add_cuda_kernel', 'cuda')]),
        ('maximum', (S, S), ((S, S),)),
        ('minimum', (S, S), ((S, S),)),
        ('fmax', (S, S), ((S, S),)),
        ('fmin', (S, S), ((S, S),)),
        ('resize_', (S, S, S), (torch.Size([S * S, S])), 'fewer_dims'),
        ('resize_', (), (dont_convert(()),), 'scalar'),
        ('resize_', (), (torch.Size([1, 1, 1])), 'scalar_to_dims'),
        ('resize_as_', (), (non_differentiable(torch.tensor(5.)),), 'scalar'),
        ('resize_as_', (), (non_differentiable(torch.randn((1, 1, 1))),), 'scalar_to_dims'),
        ('resize_as_', (S, S, S), (non_differentiable(torch.randn(S * S, S)),)),
        ('msort', (S, M, S), NO_ARGS),
        ('topk', (S, M, S), (3,)),
        ('topk', (S, M, S), (3, 1), 'dim', (), [1]),
        ('topk', (S, M, S), (3, 1, True), 'dim_desc', (), [1]),
        ('topk', (S, M, S), (3, 1, True, True), 'dim_desc_sort', (), [1]),
        ('topk', (), (1,), 'scalar'),
        ('topk', (), (1, 0), 'dim_scalar', (), [1]),
        ('topk', (), (1, 0, True), 'dim_desc_scalar', (), [1]),
        ('topk', (), (1, 0, True, True), 'dim_desc_sort_scalar', (), [1]),
        ('where', (M, M), (mask_not_all_zeros((M, M)), (M, M)), '', (True,)),
        ('where', (M, 1, M), (mask_not_all_zeros((M, M)), (M, M, 1)), 'broadcast_all', (True,)),
        ('where', (), (bernoulli_scalar(), ()), 'scalar', (True,)),
        ('where', (M, 1, M), (bernoulli_scalar(), (M, M, 1)), 'scalar_broadcast_mask', (True,)),
        ('where', (), (mask_not_all_zeros((M, M)), ()), 'scalar_broadcast_non_mask', (True,)),
        ('to_sparse', (S, S), (), '', (), (), [], lambda x: x.to_dense()),
        ('kron', (S, S), ((M, L),))
    ]

def create_input(call_args, requires_grad=True, non_contiguous=False, call_kwargs=None, dtype=torch.double, device=None):
    if not isinstance(call_args, tuple):
        call_args = (call_args,)

    def map_arg(arg):
        def maybe_non_contig(tensor):
            return tensor if not non_contiguous else make_non_contiguous(tensor)

        if isinstance(arg, torch.Size) or isinstance(arg, dont_convert):
            return arg
        elif isinstance(arg, tuple) and len(arg) == 0:
            var = torch.randn((), dtype=dtype, device=device)
            var.requires_grad = requires_grad
            return var
        elif isinstance(arg, tuple) and not isinstance(arg[0], torch.Tensor):
            return Variable(maybe_non_contig(torch.randn(*arg, dtype=dtype, device=device)), requires_grad=requires_grad)
        # double check casting
        elif isinstance(arg, non_differentiable):
            if isinstance(arg.tensor, torch.Tensor):
                return maybe_non_contig(arg.tensor.to(device=device))
            return maybe_non_contig(arg.tensor.to(device=device))
        elif isinstance(arg, torch.Tensor):
            if arg.dtype == torch.float:
                arg = arg.double()
            if arg.dtype == torch.cfloat:
                arg = arg.to(torch.cdouble)
            if arg.is_complex() != dtype.is_complex:
                raise RuntimeError("User provided tensor is real for a test that runs with complex dtype, ",
                                   "which is not supported for now")
            # NOTE: We do clone() after detach() here because we need to be able to change size/storage of v afterwards
            v = maybe_non_contig(arg).detach().to(device=device).clone()
            v.requires_grad = requires_grad and (v.is_floating_point() or v.is_complex())
            return v
        elif callable(arg):
            return map_arg(arg(dtype=dtype, device=device))
        else:
            return arg
    args_out = tuple(map_arg(arg) for arg in call_args)
    kwargs_out = {k: map_arg(v) for k, v in call_kwargs.items()} if call_kwargs else {}
    return args_out, kwargs_out


def _compare_trilu_indices(
        self, row, col, offset=0, dtype=torch.long, device='cpu'):
    if row == 0 or col == 0:
        # have to handle this separately as tril and triu does not take
        # empty matrix as input
        self.assertEqual(
            torch.empty(0, 2, dtype=dtype, device=device).transpose(0, 1),
            torch.tril_indices(row, col, offset, dtype=dtype, device=device))

        self.assertEqual(
            torch.empty(0, 2, dtype=dtype, device=device).transpose(0, 1),
            torch.triu_indices(row, col, offset, dtype=dtype, device=device))

    else:
        # TODO(#38095): Replace assertEqualIgnoreType. See issue #38095
        self.assertEqualIgnoreType(
            torch.ones(row, col, device='cpu')
                 .tril(offset).nonzero().to(dtype).transpose(0, 1),
            torch.tril_indices(row, col, offset, dtype=dtype, device=device))

        # TODO(#38095): Replace assertEqualIgnoreType. See issue #38095
        self.assertEqualIgnoreType(
            torch.ones(row, col, device='cpu')
                 .tril(offset).nonzero().to(dtype).transpose(0, 1),
            torch.tril_indices(row, col, offset, dtype=dtype, device=device))


def _compare_large_trilu_indices(
        self, row, col, offset=0, dtype=torch.long, device='cpu'):
    l = torch.ones(row, col, dtype=dtype, device='cpu').tril(offset) \
             .nonzero()[-100:-1, :].transpose(0, 1).to(device)
    torch.cuda.empty_cache()

    r = torch.tril_indices(
        row, col, offset, dtype=dtype, device=device)[:, -100:-1]
    self.assertEqual(l, r)
    torch.cuda.empty_cache()

    l = torch.ones(row, col, dtype=dtype, device='cpu').triu(offset) \
             .nonzero()[-100:-1, :].transpose(0, 1).to(device)
    torch.cuda.empty_cache()

    r = torch.triu_indices(
        row, col, offset, dtype=dtype, device=device)[:, -100:-1]
    self.assertEqual(l, r)
    torch.cuda.empty_cache()

# (
#   row
#   col
#   offset (optional)
#   dtype (optional)
# )
tri_tests_args = [
    (1, 1),
    (3, 3),
    (3, 3, 1),
    (3, 3, 2),
    (3, 3, 200),
    (3, 3, -1),
    (3, 3, -2),
    (3, 3, -200),
    (0, 3, 0),
    (0, 3, 1),
    (0, 3, -1),
    (3, 0, 0),
    (3, 0, 1),
    (3, 0, -1),
    (0, 0, 0),
    (0, 0, 1),
    (0, 0, -1),
    (3, 6, 0),
    (3, 6, 1),
    (3, 6, 3),
    (3, 6, 9),
    (3, 6, -1),
    (3, 6, -3),
    (3, 6, -9),
    (6, 3, 0),
    (6, 3, 1),
    (6, 3, 3),
    (6, 3, 9),
    (6, 3, -1),
    (6, 3, -3),
    (6, 3, -9),
    (258, 253, 1, torch.float32),
    (257, 258, 1, torch.float64),
    (258, 258, 1, torch.short),
    (3, 513, 1, torch.long),
    (513, 3, 1, torch.int),
    (513, 0, 1, torch.double),
    (1024, 1024),
    (1024, 1024, 500, torch.float32),
    (1024, 1024, 1023),
    (1024, 1024, -500),
    (1023, 1025),
    (1025, 1023, 1022),
    (1024, 1024, -500),
    (3, 2028),
    (3, 2028, 1),
    (3, 2028, -1),
    (2028, 3),
    (2028, 1),
    (2028, 1, -1)
]

tri_large_tests_args: List[Tuple[int, ...]] = [
    # Large test cases below are deliberately commented out to speed up CI
    # tests and to avoid OOM error. When modifying implementations of
    # tril_indices and triu_indices, please enable these tests and make sure
    # they pass.
    #
    # (1, 268435455),
    # (5000, 5000),
    # (10000, 10000),
    # (268435455, 1),
    # (134217727, 2, 1),
    # (2, 134217727, 1),
    # (536870901, 1),
    # (1, 536870901),
    # (268435455, 2, 1),
    # (2, 268435455, 1)
]


def run_additional_tri_tests(self, device):
    x = torch.ones(
        3, 3, dtype=torch.long, device=device, layout=torch.strided)
    l = x.tril(0).nonzero().transpose(0, 1)
    u = x.triu(0).nonzero().transpose(0, 1)
    self.assertEqual(l, torch.tril_indices(3, 3, device=device))
    self.assertEqual(
        l, torch.tril_indices(3, 3, device=device, layout=torch.strided))

    self.assertEqual(u, torch.triu_indices(3, 3, device=device))
    self.assertEqual(
        u, torch.triu_indices(3, 3, device=device, layout=torch.strided))

    self.assertRaises(
        RuntimeError,
        lambda: torch.triu_indices(
            1, 1, device=device, layout=torch.sparse_coo))

    self.assertRaises(
        RuntimeError,
        lambda: torch.tril_indices(
            1, 1, device=device, layout=torch.sparse_coo))


def unpack_variables(args):
    if isinstance(args, tuple):
        return tuple(unpack_variables(elem) for elem in args)
    else:
        return args


EXCLUDE_FUNCTIONAL = {
    'addmm',
    'addmm_',
    'addbmm',
    'baddbmm',
    'addmv',
    'addmv_',
    'addr',
    'addr_',
    'reshape',
    'where'  # argument order
}
EXCLUDE_GRADCHECK: Dict[str, Any] = {
}
EXCLUDE_GRADGRADCHECK: Dict[str, Any] = {
}
EXCLUDE_GRADGRADCHECK_BY_TEST_NAME = {
    # *det methods uses svd in backward when matrix is not invertible. However,
    # svd backward is unstable unless the matrix has positive distinct singular
    # values. Generated random matrices satisfy this with high probability, but
    # we can't rely on it. So only test gradgrad on invertible test cases and
    # _distinct_singular_values.
    'test_det',
    'test_det_1x1',
    'test_det_symmetric',
    'test_det_symmetric_psd',
    'test_det_dim2_null',
    'test_det_rank1',
    'test_det_rank2',
    'test_det_batched',
    'test_det_batched_1x1',
    'test_det_batched_symmetric',
    'test_det_batched_symmetric_psd',
    # `other` expand_as(self, other) is not used in autograd.
    'test_expand_as',
    'test_logdet',
    'test_logdet_1x1',
    'test_logdet_symmetric',
    'test_logdet_batched',
    'test_logdet_batched_1x1',
    'test_logdet_batched_symmetric',
    'test_cdist',
}


def exclude_tensor_method(name, test_name):
    # there are no tensor equivalents for these (inplace or out)
    exclude_all_tensor_method_by_test_name = {
        'test_slice',
        'test_where',
        'test_where_broadcast_all',
        'test_where_scalar',
        'test_where_scalar_broadcast_mask',
        'test_where_scalar_broadcast_non_mask',
        'test_var_mean_keepdim_dim_1d',
        'test_var_mean_keepdim_dim',
        'test_var_mean_dim_1d',
        'test_var_mean_dim',
        'test_var_mean',
        'test_std_mean_keepdim_dim_1d',
        'test_std_mean_keepdim_dim',
        'test_std_mean_dim_1d',
        'test_std_mean_dim',
        'test_std_mean',
        'test_view_as_complex',
        'test_view_as_real_complex',
        'test_real_complex',
        'test_imag_complex',
        'test_complex'
    }
    # there are no out-of-place tensor equivalents for these
    exclude_outplace_tensor_method = {
        'index_add',
        'index_copy',
        'index_fill',
        'masked_fill',
        'masked_scatter',
        'scatter',
        'scatter_add',
        'det',
    }
    if test_name in exclude_all_tensor_method_by_test_name:
        return True
    is_magic_method = name[:2] == '__' and name[-2:] == '__'
    is_inplace = name[-1] == "_" and not is_magic_method
    if not is_inplace and name in exclude_outplace_tensor_method:
        return True
    if 'fft.' in name:
        return True
    return False<|MERGE_RESOLUTION|>--- conflicted
+++ resolved
@@ -1053,7 +1053,6 @@
                                           requires_grad=requires_grad),))
     return inputs
 
-<<<<<<< HEAD
 # Generates input tensors for testing reduction ops
 def _generate_reduction_inputs(device, dtype, requires_grad):
     yield make_tensor((), device, dtype, requires_grad=requires_grad)
@@ -1100,10 +1099,7 @@
 
     return inputs
 
-def sample_inputs_outer(op_info, device, dtype, requires_grad):
-=======
 def sample_inputs_outer(op_info, device, dtype, requires_grad, **kwargs):
->>>>>>> 17e5ba44
     inputs = []
     arg_a = make_tensor((S,), device, dtype, requires_grad=requires_grad)
     arg_b = make_tensor((M,), device, dtype, requires_grad=requires_grad)
