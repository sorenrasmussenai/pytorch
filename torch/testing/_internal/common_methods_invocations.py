--- conflicted
+++ resolved
@@ -815,15 +815,6 @@
                  supports_alpha_param=False,
                  **kwargs):
         super(ForeachBinaryFuncInfo, self).__init__(name,
-<<<<<<< HEAD
-                                                   dtypes=dtypes,
-                                                   dtypesIfCPU=dtypesIfCPU,
-                                                   dtypesIfCUDA=dtypesIfCUDA,
-                                                   dtypesIfROCM=dtypesIfROCM,
-                                                   safe_casts_outputs=safe_casts_outputs,
-                                                   sample_inputs_func=sample_inputs_func,
-                                                   **kwargs)
-=======
                                                     dtypes=dtypes,
                                                     dtypesIfCPU=dtypesIfCPU,
                                                     dtypesIfCUDA=dtypesIfCUDA,
@@ -831,7 +822,6 @@
                                                     safe_casts_outputs=safe_casts_outputs,
                                                     sample_inputs_func=sample_inputs_func,
                                                     **kwargs)
->>>>>>> cc33bb05
         self.method_variant = method
         self.inplace_variant = inplace
         self.ref = ref
