--- conflicted
+++ resolved
@@ -4898,18 +4898,6 @@
         ('resize_as_', (), (non_differentiable(torch.tensor(5.)),), 'scalar'),
         ('resize_as_', (), (non_differentiable(torch.randn((1, 1, 1))),), 'scalar_to_dims'),
         ('resize_as_', (S, S, S), (non_differentiable(torch.randn(S * S, S)),)),
-<<<<<<< HEAD
-        ('msort', (S, M, S), NO_ARGS),
-=======
-        ('topk', (S, M, S), (3,)),
-        ('topk', (S, M, S), (3, 1), 'dim', (), [1]),
-        ('topk', (S, M, S), (3, 1, True), 'dim_desc', (), [1]),
-        ('topk', (S, M, S), (3, 1, True, True), 'dim_desc_sort', (), [1]),
-        ('topk', (), (1,), 'scalar'),
-        ('topk', (), (1, 0), 'dim_scalar', (), [1]),
-        ('topk', (), (1, 0, True), 'dim_desc_scalar', (), [1]),
-        ('topk', (), (1, 0, True, True), 'dim_desc_sort_scalar', (), [1]),
->>>>>>> 061f82b3
         ('where', (M, M), (mask_not_all_zeros((M, M)), (M, M)), '', (True,)),
         ('where', (M, 1, M), (mask_not_all_zeros((M, M)), (M, M, 1)), 'broadcast_all', (True,)),
         ('where', (), (bernoulli_scalar(), ()), 'scalar', (True,)),
