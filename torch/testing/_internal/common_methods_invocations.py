--- conflicted
+++ resolved
@@ -2500,24 +2500,17 @@
            assert_autodiffed=True,
            supports_inplace_autograd=False,
            skips=(
-<<<<<<< HEAD
-               SkipInfo('TestCommon', 'test_variant_consistency_eager'),
-               SkipInfo('TestGradients', 'test_inplace_grad'),
-               SkipInfo('TestGradients', 'test_inplace_gradgrad'),),
+               # TODO: update sample inputs with for_inplace_variant kwarg to support this test
+               SkipInfo('TestCommon', 'test_variant_consistency_eager'),),
            sample_inputs_func=sample_inputs_addcmul_addcdiv),
     OpInfo('addcdiv',
            dtypes=floating_and_complex_types(),
            dtypesIfCUDA=floating_and_complex_types_and(torch.float16, torch.bfloat16),
+           supports_inplace_autograd=False,
            skips=(
-               SkipInfo('TestCommon', 'test_variant_consistency_eager'),
-               SkipInfo('TestGradients', 'test_inplace_grad'),
-               SkipInfo('TestGradients', 'test_inplace_gradgrad'),),
-           sample_inputs_func=sample_inputs_addcmul_addcdiv),
-=======
                # TODO: update sample inputs with for_inplace_variant kwarg to support this test
                SkipInfo('TestCommon', 'test_variant_consistency_eager'),),
-           sample_inputs_func=sample_inputs_addcmul),
->>>>>>> 6c14d207
+           sample_inputs_func=sample_inputs_addcmul_addcdiv),
     OpInfo('amax',
            dtypes=all_types_and(torch.float16, torch.bfloat16, torch.bool),
            sample_inputs_func=sample_inputs_amax_amin,),
