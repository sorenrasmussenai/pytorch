--- conflicted
+++ resolved
@@ -511,21 +511,10 @@
 
 
     # Creates device-specific test cases
-<<<<<<< HEAD
-    for base in device_type_test_bases:
-        # Skips bases listed in except_for
-        if except_for is not None and only_for is not None:
-            assert base.device_type not in except_for or base.device_type not in only_for,\
-                "same device cannot appear in except_for and only_for"
-        if except_for is not None and base.device_type in except_for:
-            continue
-        if only_for is not None and base.device_type not in only_for:
-=======
     for base in desired_device_type_test_bases:
         # Special-case for ROCm testing -- only test for 'cuda' i.e. ROCm device by default
         # The except_for and only_for cases were already checked above. At this point we only need to check 'cuda'.
         if TEST_WITH_ROCM and base.device_type != 'cuda':
->>>>>>> 8bdea14c
             continue
 
         class_name = generic_test_class.__name__ + base.device_type.upper()
