import copy
from collections import namedtuple
import itertools
import random
import math
import os
import sys
import time
import tempfile
import unittest
from contextlib import contextmanager, suppress
from datetime import timedelta
from functools import reduce
from typing import Union, NamedTuple
from torch.testing._internal.common_utils import IS_MACOS, IS_WINDOWS, FILE_SCHEMA

import torch
import torch.cuda
import torch.distributed as dist
import torch.distributed.algorithms.ddp_comm_hooks.powerSGD_hook as powerSGD
from torch.distributed.algorithms.ddp_comm_hooks import quantization as quantization_hooks
from torch.distributed.algorithms.ddp_comm_hooks import default_hooks as default
from torch.utils.data.distributed import DistributedSampler
from torch.nn.parallel.distributed import _dump_DDP_relevant_env_vars
import torch.nn as nn
import torch.nn.functional as F
from torch.distributed.distributed_c10d import _get_default_group, AllreduceOptions, GroupMember
from torch.testing._internal.common_distributed import (
    MultiProcessTestCase,
    TEST_SKIPS,
    initialize_temp_directories,
    cleanup_temp_dir,
    simple_sparse_reduce_tests,
    skip_if_rocm,
    skip_if_small_worldsize,
    skip_if_lt_x_gpu,
    skip_if_no_gpu,
    require_n_gpus_for_nccl_backend,
    requires_nccl_version,
    captured_output,
    with_nccl_blocking_wait,
    with_dist_debug_levels,
)
from torch._utils_internal import TEST_MASTER_ADDR as MASTER_ADDR
from torch._utils_internal import TEST_MASTER_PORT as MASTER_PORT

try:
    import torchvision
    HAS_TORCHVISION = True
except ImportError:
    HAS_TORCHVISION = False

if sys.platform == 'win32':
    import msvcrt
else:
    import fcntl

class Foo:
    def __init__(self, x):
        # Can be tensor or int
        self.x = x

    def __eq__(self, other):
        def eq(value, other):
            if isinstance(value, torch.Tensor):
                return torch.equal(value, other)
            return value == other

        for attr, value in self.__dict__.items():
            other_value = other.__dict__[attr]
            if not eq(value, other_value):
                return False
        return True

f = Foo(10)
f.bar = 1

foo_cpu_tensor = Foo(torch.randn(3, 3))


COLLECTIVES_OBJECT_TEST_LIST = [
    {"key1": 3, "key2": 4, "key3": {"nested": True}},
    f,
    foo_cpu_tensor,
    "foo",
    [1, 2, True, "string", [4, 5, "nested"]],
]

# Allowlist of distributed backends where profiling collectives is supported.
PROFILING_SUPPORTED_BACKENDS = [
    dist.Backend.NCCL,
    dist.Backend.GLOO,
    dist.Backend.MPI,
]

# Allowlist of distributed backends where profiling is supported with use_cuda=True
CUDA_PROFILING_SUPPORTED_BACKENDS = [
    dist.Backend.GLOO,
    dist.Backend.MPI,
]

# Allowlist of distributed backends where profiling is supported for p2p ops
SEND_RECV_PROFILING_SUPPORTED_BACKENDS = [
    dist.Backend.MPI,
    dist.Backend.GLOO,
]

# Dummy NamedTuple data structures to test DDP support for NamedTuple types.
EXPECTED_FIELDS = ("a", "b")
TestNamedTupleInput_0 = namedtuple("NamedTuple", EXPECTED_FIELDS)

class TestNamedTupleInput_1(NamedTuple):
    a: torch.tensor
    b: torch.tensor

skipIfNoTorchVision = unittest.skipIf(not HAS_TORCHVISION, "no torchvision")

BACKEND = os.environ["BACKEND"]
INIT_METHOD = os.getenv("INIT_METHOD", "env://")

DEFAULT_TIMEOUT = 300
CUSTOMIZED_TIMEOUT = {"test_DistributedDataParallel": 500}

def get_profiling_event(postfix, profiler):
    return [
        event for event in profiler.function_events if event.name.endswith(postfix)
    ]

# Base error message substring on unfinished reductions.
ddp_prev_reduction_unfinished_str = "Expected to have finished reduction in the prior iteration"
# Error message substring when find_unused_parameters=True has not been passed
ddp_recommend_find_unused_params_str = "passing the keyword argument `find_unused_parameters=True`"
# Error message substring when find_unused_parameters=True is enabled
ddp_find_unused_params_enabled_str = "Since `find_unused_parameters=True` is enabled"
# Error message substring for possibility of not all model outputs being used
# in loss computation
ddp_outputs_not_used_in_loss_str = "`forward` function outputs participate in calculating loss"
# Error message substring suggesting to use TORCH_DISTRIBUTED_DEBUG
ddp_suggest_debug_mode_str = "set the environment variable TORCH_DISTRIBUTED_DEBUG to either INFO or DETAIL"


class DDPUnevenTestInput(NamedTuple):
    name: str
    model: nn.Module
    inp: Union[torch.tensor, tuple]
    sync_interval: int


class _FC2(nn.Module):
    def __init__(self):
        super(_FC2, self).__init__()
        self.fc = nn.Linear(10, 50, bias=True)
        self.fc.bias.requires_grad = False

    def forward(self, x):
        x = self.fc(x)
        return x


class Net(nn.Module):
    def __init__(self):
        super(Net, self).__init__()
        self.fc1 = nn.Linear(2, 10, bias=False)
        self.fc2 = _FC2()
        self.fc3 = nn.Linear(50, 4, bias=False)
        self.relu = nn.ReLU()
        self.no_grad_param = nn.Parameter(torch.tensor([2, 2]).long(),
                                          requires_grad=False)

    def forward(self, x):
        x = self.relu(self.fc1(x))
        x = self.relu(self.fc2(x))
        x = self.fc3(x)
        return F.softmax(x, dim=1)

class LargeNet(nn.Module):
    def __init__(self):
        super(LargeNet, self).__init__()
        self.fc1 = nn.Linear(1000, 2000, bias=False)
        self.fc2 = nn.Linear(2000, 500, bias=False)

    def forward(self, x):
        x = self.fc1(x)
        x = self.fc2(x)
        return x

class Task(nn.Module):
    def __init__(self):
        super().__init__()
        self.p = nn.Parameter(torch.ones(2, 2))

    def forward(self, x):
        return self.p + x


class BatchNormNet(nn.Module):

    def __init__(self, affine=True):
        super(BatchNormNet, self).__init__()
        self.fc1 = nn.Linear(2, 40, bias=False)
        self.bn = nn.BatchNorm1d(4, affine=affine)
        self.fc2 = nn.Linear(40, 4, bias=False)

    def forward(self, x):
        x = torch.reshape(self.fc1(x), (-1, 4, 10))
        x = self.bn(x)
        x = torch.reshape(x, (-1, 40))
        x = self.fc2(x)
        return F.softmax(x, dim=1)

class TwoLinLayerNet(nn.Module):

    def __init__(self):
        super().__init__()
        self.a = nn.Linear(10, 10, bias=False)
        self.b = nn.Linear(10, 10, bias=False)

    def forward(self, x):
        a = self.a(x)
        b = self.b(x)
        return (a, b)

class EmbeddingNet(nn.Module):

    def __init__(self, rank):
        super().__init__()
        embedding_dim = 500 if rank == 0 else 50
        self.embedding = nn.Embedding(
            num_embeddings=10,
            embedding_dim=embedding_dim
        )
        self.lin = nn.Linear(embedding_dim, 1)

    def forward(self, x):
        x = self.embedding(x)
        return self.lin(x)


DDP_NET = Net()
BN_NET = BatchNormNet()
BN_NET_NO_AFFINE = BatchNormNet(affine=False)
ONLY_SBN_NET = nn.SyncBatchNorm(2, momentum=0.99)

def get_timeout(test_id):
    test_name = test_id.split(".")[-1]
    if test_name in CUSTOMIZED_TIMEOUT:
        return CUSTOMIZED_TIMEOUT[test_name]
    else:
        return DEFAULT_TIMEOUT

default_pg_timeout = 60
# These tests can run slowly and need additional time to complete, otherwise
# they would be taken down by NCCL_ASYNC_ERROR_HANDLING.
CUSTOM_PG_TIMEOUT = {
    "test_ddp_uneven_inputs": 300,
}


def require_backend(backends):
    if BACKEND not in backends:
        return unittest.skip("Test requires backend to be one of %s" % backends)
    return lambda func: func


def require_backends_available(backends):
    def check(backend):
        if backend == dist.Backend.GLOO:
            return dist.is_gloo_available()
        if backend == dist.Backend.NCCL:
            return dist.is_nccl_available()
        if backend == dist.Backend.MPI:
            return dist.is_mpi_available()
        return False
    if not all(check(dist.Backend(backend)) for backend in backends):
        return unittest.skip(
            "Test requires backends to be available %s" % backends)
    return lambda func: func


def require_world_size(world_size):
    if int(os.environ["WORLD_SIZE"]) < world_size:
        return unittest.skip("Test requires world size of %d" % world_size)
    return lambda func: func


def apply_hack_for_nccl():
    # This is a hack for a known NCCL issue using multiprocess
    # in conjunction with multiple threads to manage different GPUs which
    # may cause ncclCommInitRank to fail.
    # http://docs.nvidia.com/deeplearning/sdk/nccl-release-notes/rel_2.1.4.html#rel_2.1.4
    # It slows down the performance of collective operations.
    # Without this setting NCCL might throw unhandled error.
    os.environ["NCCL_MAX_NRINGS"] = "1"


@contextmanager
def _lock():
    TEMP_DIR = os.environ["TEMP_DIR"]
    lockfile = os.path.join(TEMP_DIR, "lockfile")
    with open(lockfile, "w") as lf:
        try:
            if sys.platform == 'win32':
                msvcrt.locking(lf.fileno(), msvcrt.LK_RLCK, 1)
                yield
            else:
                fcntl.flock(lf.fileno(), fcntl.LOCK_EX)
                yield
        finally:
            if sys.platform == 'win32':
                msvcrt.locking(lf.fileno(), msvcrt.LK_UNLCK, 1)
            else:
                fcntl.flock(lf.fileno(), fcntl.LOCK_UN)
            lf.close()


def _build_tensor(size, value=None, dtype=torch.float, device_id=None):
    if value is None:
        value = size
    if device_id is None:
        return torch.empty(size, size, size, dtype=dtype).fill_(value)
    else:
        return torch.empty(size, size, size, dtype=dtype).fill_(value).cuda(device_id)


def _build_multidim_tensor(dim, dim_size, value=None, dtype=torch.float):
    if value is None:
        value = size
    return torch.empty(size=[dim_size for _ in range(dim)], dtype=dtype).fill_(value)


class Barrier(object):
    barrier_id = 0

    @classmethod
    def init(cls):
        cls.barrier_id = 0
        barrier_dir = os.path.join(os.environ["TEMP_DIR"], "barrier")
        for f_name in os.listdir(barrier_dir):
            os.unlink(os.path.join(barrier_dir, f_name))

    @classmethod
    def sync(cls, wait_for=None, timeout=10):
        if wait_for is None:
            wait_for = dist.get_world_size()
        cls.barrier_id += 1
        barrier_dir = os.path.join(os.environ["TEMP_DIR"], "barrier")
        pid = str(os.getpid())
        barrier_file = os.path.join(barrier_dir, pid)
        with _lock():
            with open(barrier_file, "w") as f:
                f.write(str(cls.barrier_id))

        start_time = time.time()
        while True:
            arrived = 0
            with _lock():
                for f_name in os.listdir(barrier_dir):
                    with open(os.path.join(barrier_dir, f_name), "r") as f:
                        data = f.read()
                        if int(data) >= cls.barrier_id:
                            arrived += 1
            if arrived == wait_for:
                break

            if time.time() - start_time > timeout:
                raise RuntimeError("barrier timeout")
            time.sleep(0.1)


class TestDistBackend(MultiProcessTestCase):
    @classmethod
    def setUpClass(cls):
        os.environ["MASTER_ADDR"] = str(MASTER_ADDR)
        os.environ["MASTER_PORT"] = str(MASTER_PORT)
        # NCCL_BLOCKING_WAIT overrides NCCL_ASYNC_ERROR_HANDLING hence tests
        # such as test_batch_isend_irecv_nccl will test NCCL_BLOCKING_WAIT as
        # expected.
        os.environ["NCCL_ASYNC_ERROR_HANDLING"] = "1"
        super().setUpClass()

    def setUp(self):
        super().setUp()
        # initialize temp directories
        initialize_temp_directories()
        # initialize Barrier
        Barrier.init()
        # Skip return code checking for following tests as they are expected to
        # crash a process due to NCCL_ASYNC_ERROR_HANDLING.
        self.skip_return_code_checks = [
            self.test_ddp_model_diff_across_ranks.__wrapped__,
        ]

    def tearDown(self):
        cleanup_temp_dir()
        super().tearDown()

    @property
    def init_method(self):
        return "{}{file_name}".format(FILE_SCHEMA, file_name=self.file_name)

    @classmethod
    def _run(cls, rank, test_name, file_name, pipe):
        if BACKEND == 'nccl' and not torch.cuda.is_available():
            sys.exit(TEST_SKIPS['no_cuda'].exit_code)
        self = cls(test_name)
        self.rank = rank
        self.file_name = file_name

        if torch.cuda.is_available() and torch.cuda.device_count() < int(self.world_size):
            sys.exit(TEST_SKIPS['multi-gpu'].exit_code)
        try:
            pg_timeout_seconds = CUSTOM_PG_TIMEOUT.get(
                test_name, default_pg_timeout
            )
            timeout = timedelta(seconds=pg_timeout_seconds)
            dist.init_process_group(
                init_method=self.init_method,
                backend=BACKEND,
                world_size=int(self.world_size),
                rank=self.rank,
                timeout=timeout,
            )
        except RuntimeError as e:
            if "recompile" in e.args[0]:
                sys.exit(TEST_SKIPS["backend_unavailable"].exit_code)

            raise

        # Execute barrier prior to running test to ensure that every process
        # has finished initialization and that the following test
        # immediately exiting due to a skip doesn't cause flakiness.
        self._barrier()

        self.run_test(test_name, pipe)
        self._barrier()
        dist.destroy_process_group()
        sys.exit(0)

    # Needed since MultiProcessTestCase assumes a world_size of 4, but we
    # run these tests under other various world_sizes.
    @property
    def world_size(self):
        return os.environ["WORLD_SIZE"]


class DistributedTest:
    class _DistTestBase:
        def _barrier(self, *args, **kwargs):
            Barrier.sync(*args, **kwargs)

        def _init_group_test(self, **kwargs):
            group = [1, 2]
            group_id = dist.new_group(group, **kwargs)
            rank = dist.get_rank()
            if rank not in group:
                return ([], None, rank)

            return (group, group_id, rank)

        def _init_full_group_test(self, **kwargs):
            group = list(range(0, dist.get_world_size()))
            group_id = dist.new_group(**kwargs)
            rank = dist.get_rank()
            return (group, group_id, rank)

        def _init_global_test(self):
            group = list(range(0, dist.get_world_size()))
            group_id = dist.group.WORLD
            rank = dist.get_rank()
            return (group, group_id, rank)

        # HELPER FOR MULTIGPU TESTS
        def _init_multigpu_helper(self):
            """Multigpu tests are designed to simulate the multi nodes with multi
            GPUs on each node. Nccl backend requires equal #GPUs in each process.
            On a single node, all visible GPUs are evenly
            divided to subsets, each process only uses a subset.
            """
            nGPUs = torch.cuda.device_count()
            world_size = dist.get_world_size()
            visible_devices = range(nGPUs)

            if BACKEND == "nccl":
                apply_hack_for_nccl()

            # If rank is lesser than or equal to number of available GPU's
            # then each rank can be mapped to corresponding GPU.
            nGPUs_per_process = 1
            if world_size > nGPUs:
                nGPUs_per_process = nGPUs // world_size
            rank_to_GPU = {
                i: list(
                    visible_devices[i * nGPUs_per_process: (i + 1) * nGPUs_per_process]
                )
                for i in range(world_size)
            }
            return rank_to_GPU

        def test_dump_DDP_relevant_env_vars(self):
            with captured_output() as (out, _):
                _dump_DDP_relevant_env_vars()
                lines = out.getvalue().splitlines()

            def format_line(var):
                return "env:%s=%s" % (var, os.environ[var] if var in os.environ else "N/A")

            # Check relevant env vars
            vars = [
                "MASTER_ADDR",
                "MASTER_PORT",
                "WORLD_SIZE",
                "NCCL_TOPO_DUMP_FILE",  # N/A
            ]
            for var in vars:
                line = format_line(var)
                self.assertIn(line, lines)
            # Check irrelevant env vars
            vars = [
                "xxx",
                "yyy",
                "zzz",
            ]
            for var in vars:
                line = format_line(var)
                self.assertNotIn(line, lines)

        # GET RANK
        def test_get_rank(self):
            test_dir = os.path.join(os.environ["TEMP_DIR"], "test_dir")
            pid = str(os.getpid())
            num_processes = dist.get_world_size()
            with open(os.path.join(test_dir, pid), "w") as f:
                f.write(str(dist.get_rank()))

            self._barrier()

            all_ranks = set()
            for f_name in os.listdir(test_dir):
                with open(os.path.join(test_dir, f_name), "r") as f:
                    all_ranks.add(int(f.read()))
            self.assertEqual(len(all_ranks), num_processes)

            self._barrier()

            if dist.get_rank() == 0:
                for f_name in os.listdir(test_dir):
                    os.unlink(os.path.join(test_dir, f_name))

            self._barrier()

        def test_get_backend(self):
            if dist.get_world_size() > 2:
                group = [1, 2]
            else:
                group = [0, 1]
            group_id = dist.new_group(group)
            backend_str = BACKEND.lower()
            self.assertEqual(dist.get_backend(), backend_str)
            if dist.get_rank() in group:
                self.assertEqual(dist.get_backend(group_id), backend_str)
            else:
                with self.assertRaisesRegex(RuntimeError, "Invalid process group specified"):
                    dist.get_backend(group_id)

        def test_Backend_enum_class(self):
            # test parsing
            backend = BACKEND.lower()
            self.assertEqual(dist.Backend(BACKEND.upper()), backend)
            self.assertEqual(dist.Backend(BACKEND), backend)
            with self.assertRaisesRegex(ValueError, "Invalid backend: 'undefined'"):
                dist.Backend("undefined")
            with self.assertRaisesRegex(ValueError, "Invalid backend: 'xYz'"):
                dist.Backend("xYz")
            with self.assertRaises(ValueError):
                dist.Backend(None)
            with self.assertRaises(ValueError):
                dist.Backend(3)
            with self.assertRaises(ValueError):
                dist.Backend(["gloo"])

        # Test destroy
        def test_destroy_group(self):
            if dist.get_world_size() > 2:
                group = [1, 2]
            else:
                group = [0, 1]
            group_id = dist.new_group(group)
            self._barrier()
            dist.destroy_process_group(group_id)

        # Test get rank and size of group
        def test_get_rank_size_group(self):
            if dist.get_world_size() > 2:
                group = [1, 2]
            else:
                group = [0, 1]
            group_id = dist.new_group(group)
            if dist.get_rank() in group:
                self.assertEqual(dist.get_world_size(group_id), 2)
                self.assertTrue(dist.get_rank(group_id) in list(range(2)))
            else:
                self.assertEqual(dist.get_world_size(group_id), -1)
                self.assertEqual(dist.get_rank(group_id), -1)

        # Test destroy full groups
        def test_destroy_full_group(self):
            _, group_id, _ = self._init_full_group_test()
            self._barrier()
            dist.destroy_process_group(group_id)

        # Test get rank and size of full group
        def test_get_rank_size_full_group(self):
            _, group_id, _ = self._init_full_group_test()
            self.assertEqual(dist.get_world_size(group_id), dist.get_world_size())
            self.assertEqual(dist.get_rank(group_id), dist.get_rank())

        def _test_barrier_timeout(self, group_id, timeout):
            local_rank = dist.get_rank(group_id)

            # Only execute barrier on rank == 0, causing it to timeout
            if local_rank == 0:
                expected_time = time.time() + timeout.total_seconds()
                with self.assertRaisesRegex(Exception, " (Timed out|closed|timeout) "):
                    dist.barrier(group_id)
                self.assertGreaterEqual(time.time(), expected_time)
            else:
                time.sleep(timeout.total_seconds())

        @unittest.skipIf(BACKEND != "gloo", "Only gloo backend supports timeouts")
        @unittest.skipIf(
            not INIT_METHOD.startswith("file://"),
            "Requires file:// initialization method. " +
            "Both tcp:// and env:// rely on the TCP store for which "
            "reinitialization has proven racy."
        )
        def test_barrier_timeout_global(self):
            dist.destroy_process_group()

            # Explicitly pass world size to the barrier because we've
            # just destroyed any state in torch.distributed.
            self._barrier(wait_for=int(os.environ["WORLD_SIZE"]))

            # Reinitialize global process group
            timeout = timedelta(seconds=1)
            dist.init_process_group(
                init_method=INIT_METHOD,
                backend=BACKEND,
                world_size=int(os.environ["WORLD_SIZE"]),
                rank=self.rank,
                timeout=timeout,
            )
            self._test_barrier_timeout(dist.group.WORLD, timeout)

        @skip_if_small_worldsize
        @unittest.skipIf(BACKEND != "gloo", "Only gloo backend supports timeouts")
        def test_barrier_timeout_group(self):
            timeout = timedelta(seconds=5)
            _, group_id, _ = self._init_group_test(timeout=timeout)
            if group_id is not None:
                self._test_barrier_timeout(group_id, timeout)

        @unittest.skipIf(BACKEND != "gloo", "Only gloo backend supports timeouts")
        def test_barrier_timeout_full_group(self):
            timeout = timedelta(seconds=1)
            _, group_id, _ = self._init_full_group_test(timeout=timeout)
            if group_id is not None:
                self._test_barrier_timeout(group_id, timeout)

        # This test helper can only be used when using the Gloo or NCCL backend
        # **and** both the Gloo and NCCL backends are available.
        # See the @skip annotations below.
        def _test_group_override_backend(self, initializer):
            if BACKEND == "gloo":
                new_backend = "nccl"
            if BACKEND == "nccl":
                new_backend = "gloo"

            group, group_id, rank = initializer(backend=new_backend)
            if group_id is None:
                return

            if new_backend == "gloo":
                self.assertTrue(isinstance(group_id, dist.ProcessGroupGloo))
            if new_backend == "nccl":
                self.assertTrue(isinstance(group_id, dist.ProcessGroupNCCL))

            self.assertEqual(rank, group[dist.get_rank(group_id)])
            self.assertEqual(len(group), dist.get_world_size(group_id))

            # Pin device (so we avoid NCCL race conditions/deadlocks).
            group_rank = dist.get_rank(group_id)
            torch.cuda.set_device(group_rank)

            # Run broadcast of CUDA tensor (so it works for both Gloo and NCCL).
            tensor = _build_tensor(2, value=group_rank).cuda()
            dist.broadcast(tensor, src=group[0], group=group_id)
            self.assertEqual(_build_tensor(2, value=0), tensor.to("cpu"))

        @require_backend({"gloo", "nccl"})
        @require_backends_available({"gloo", "nccl"})
        @require_world_size(3)
        @skip_if_lt_x_gpu(2)
        def test_backend_group(self):
            self._test_group_override_backend(self._init_group_test)

        @require_backend({"gloo", "nccl"})
        @require_backends_available({"gloo", "nccl"})
        @skip_if_lt_x_gpu(3)
        def test_backend_full_group(self):
            self._test_group_override_backend(self._init_full_group_test)

        # NCCL Batch SEND RECV
        @skip_if_no_gpu
        @unittest.skipIf(BACKEND != "nccl", "NCCL Batch Send Recv Only")
        @requires_nccl_version(2700, "Need NCCL 2.7+ for send/recv")
        def test_batch_isend_irecv_nccl(self):
            self._barrier()
            rank = dist.get_rank()
            rank_to_GPU = self._init_multigpu_helper()
            device_id = rank_to_GPU[rank][0]
            torch.cuda.set_device(device_id)
            p2p_op_list = []

            for val in ["1", "0"]:
                os.environ["NCCL_BLOCKING_WAIT"] = val
                for src in range(0, dist.get_world_size()):
                    send_tensor = _build_tensor(rank + 1, device_id=device_id)
                    recv_tensor = _build_tensor(src + 1, value=-1, device_id=device_id)
                    recv_op = dist.P2POp(dist.irecv, recv_tensor, src)
                    p2p_op_list.append(recv_op)
                    send_op = dist.P2POp(dist.isend, send_tensor, src)
                    p2p_op_list.append(send_op)

                reqs = dist.batch_isend_irecv(p2p_op_list)
                for req in reqs:
                    req.wait()

            self._barrier()

        @skip_if_no_gpu
        @unittest.skipIf(BACKEND != "nccl", "NCCL Batch Send Recv Only")
        @requires_nccl_version(2700, "Need NCCL 2.7+ for send/recv")
        def test_batch_isend_irecv_self_nccl(self):
            self._barrier()
            rank = dist.get_rank()
            rank_to_GPU = self._init_multigpu_helper()
            device_id = rank_to_GPU[rank][0]
            p2p_op_list = []

            if rank == 0:
                send_tensor = _build_tensor(rank + 1, device_id=device_id)
                recv_tensor = _build_tensor(rank + 1, value=-1, device_id=device_id)
                recv_op = dist.P2POp(dist.irecv, recv_tensor, 0)
                p2p_op_list.append(recv_op)
                send_op = dist.P2POp(dist.isend, send_tensor, 0)
                p2p_op_list.append(send_op)

                reqs = dist.batch_isend_irecv(p2p_op_list)
                for req in reqs:
                    req.wait()

            self._barrier()

        @skip_if_no_gpu
        @skip_if_small_worldsize
        @unittest.skipIf(BACKEND != "nccl", "NCCL Batch Send Recv Only")
        @requires_nccl_version(2700, "Need NCCL 2.7+ for send/recv")
        def test_batch_isend_irecv_no_rank_zero_nccl(self):
            self._barrier()
            rank = dist.get_rank()
            rank_to_GPU = self._init_multigpu_helper()
            device_id = rank_to_GPU[rank][0]
            torch.cuda.set_device(device_id)
            p2p_op_list = []

            if rank == 1:
                peer = 2
            elif rank == 2:
                peer = 1

            if rank in [1, 2]:
                send_tensor = _build_tensor(rank + 1, device_id=device_id)
                recv_tensor = _build_tensor(peer + 1, value=-1, device_id=device_id)
                recv_op = dist.P2POp(dist.irecv, recv_tensor, peer)
                p2p_op_list.append(recv_op)
                send_op = dist.P2POp(dist.isend, send_tensor, peer)
                p2p_op_list.append(send_op)

                reqs = dist.batch_isend_irecv(p2p_op_list)
                for req in reqs:
                    req.wait()


            self._barrier()

        # GLOO Batch SEND RECV CPU
        @unittest.skipIf(BACKEND != "gloo", "GLOO Batch Send Recv CPU")
        def test_batch_isend_irecv_gloo(self):
            self._barrier()
            rank = dist.get_rank()
            p2p_op_list = []

            for src in range(0, dist.get_world_size()):
                if src == rank:
                    continue
                send_tensor = _build_tensor(rank + 1)
                recv_tensor = _build_tensor(src + 1, value=-1)
                recv_op = dist.P2POp(dist.irecv, recv_tensor, src)
                p2p_op_list.append(recv_op)
                send_op = dist.P2POp(dist.isend, send_tensor, src)
                p2p_op_list.append(send_op)

            reqs = dist.batch_isend_irecv(p2p_op_list)
            for req in reqs:
                req.wait()

            self._barrier()

        # GLOO Batch SEND RECV CPU with provided tags
        @unittest.skipIf(BACKEND != "gloo", "GLOO Batch Send Recv CPU")
        def test_batch_isend_irecv_gloo_tags(self):
            self._barrier()
            rank = dist.get_rank()
            p2p_op_list = []

            for src in range(0, dist.get_world_size()):
                if src == rank:
                    continue
                send_tensor = _build_tensor(rank + 1)
                recv_tensor = _build_tensor(src + 1, value=-1)
                recv_op = dist.P2POp(dist.irecv, recv_tensor, src, tag=src)
                p2p_op_list.append(recv_op)
                send_op = dist.P2POp(dist.isend, send_tensor, src, tag=rank)
                p2p_op_list.append(send_op)

            reqs = dist.batch_isend_irecv(p2p_op_list)
            for req in reqs:
                req.wait()

            self._barrier()

        # NCCL Batch SEND RECV Tensor Error
        @unittest.skipIf(BACKEND != "nccl", "NCCL Batch Send Recv Only")
        @requires_nccl_version(2700, "Need NCCL 2.7+ for send/recv")
        def test_batch_isend_irecv_tensor_err(self):
            self._barrier()
            rank = dist.get_rank()
            if rank == 0:
                rank_to_GPU = self._init_multigpu_helper()
                device_id = rank_to_GPU[rank][0]
                with self.assertRaisesRegex(
                    RuntimeError, "Tensors must be CUDA and dense"
                ):
                    send_tensor = _build_tensor(rank + 1)
                    send_op = dist.P2POp(dist.isend, send_tensor, 1)
                    req = dist.batch_isend_irecv([send_op])
                    req.wait()

        # NCCL Batch SEND RECV Op Error
        @unittest.skipIf(BACKEND != "nccl", "NCCL Batch Send Recv Only")
        @requires_nccl_version(2700, "Need NCCL 2.7+ for send/recv")
        def test_batch_isend_irecv_op_err(self):
            self._barrier()
            rank = dist.get_rank()
            if rank == 0:
                rank_to_GPU = self._init_multigpu_helper()
                device_id = rank_to_GPU[rank][0]
                with self.assertRaisesRegex(
                    RuntimeError, "^Invalid ``op``"
                ):
                    send_tensor = _build_tensor(rank + 1, device_id=device_id)
                    send_op = dist.P2POp(dist.broadcast, send_tensor, 1)
                    req = dist.batch_isend_irecv([send_op])
                    req.wait()

        # NCCL Batch SEND RECV p2p_op_list Error
        @unittest.skipIf(BACKEND != "nccl", "NCCL Batch Send Recv Only")
        @requires_nccl_version(2700, "Need NCCL 2.7+ for send/recv")
        def test_batch_isend_irecv_op_list_err(self):
            self._barrier()
            rank = dist.get_rank()
            if rank == 0:
                rank_to_GPU = self._init_multigpu_helper()
                device_id = rank_to_GPU[rank][0]
                with self.assertRaisesRegex(
                    RuntimeError, "^Invalid ``p2p_op_list``"
                ):
                    send_tensor = _build_tensor(rank + 1)
                    req = dist.batch_isend_irecv([1, 2])
                    req.wait()

        # NCCL Batch SEND RECV Mixed Backend Error
        @unittest.skipIf(BACKEND != "nccl", "NCCL Batch Send Recv Only")
        @requires_nccl_version(2700, "Need NCCL 2.7+ for send/recv")
        def test_batch_isend_irecv_mixed_backend_err(self):
            self._barrier()
            rank = dist.get_rank()
            rank_to_GPU = self._init_multigpu_helper()
            device_id = rank_to_GPU[rank][0]
            group_gloo = dist.new_group(ranks=[0, 1], backend="gloo")
            group_nccl = dist.new_group(ranks=[0, 1], backend="nccl")
            if rank == 0:
                with self.assertRaisesRegex(
                    RuntimeError, "All groups need to use the same backend"
                ):
                    send_tensor = _build_tensor(rank + 1)
                    send_op_gloo = dist.P2POp(dist.isend, send_tensor, 1, group_gloo)
                    send_op_nccl = dist.P2POp(dist.isend, send_tensor, 1, group_nccl)
                    req = dist.batch_isend_irecv([send_op_gloo, send_op_nccl])
                    req.wait()

        # NCCL SEND RECV
        @skip_if_no_gpu
        @unittest.skipIf(BACKEND != "nccl", "NCCL Send Recv Only")
        @requires_nccl_version(2700, "Need NCCL 2.7+ for send/recv")
        def test_send_recv_nccl(self):
            rank = dist.get_rank()
            rank_to_GPU = self._init_multigpu_helper()
            device_id = rank_to_GPU[rank][0]
            torch.cuda.set_device(device_id)

            tensor = _build_tensor(rank + 1, device_id=device_id)

            for src in range(0, dist.get_world_size()):
                if src == rank:
                    # Send mode
                    for dst in range(0, dist.get_world_size()):
                        if dst == rank:
                            continue
                        dist.send(tensor, dst)
                else:
                    # Recv mode
                    expected_tensor = _build_tensor(src + 1)
                    output_tensor = _build_tensor(src + 1, value=-1, device_id=device_id)
                    dist.recv(output_tensor, src)
                    self.assertEqual(output_tensor, expected_tensor)

            self._barrier()

        # SEND RECV
        @unittest.skipIf(BACKEND == "nccl", "Nccl does not support send/recv")
        def test_send_recv(self):
            rank = dist.get_rank()
            send_size = rank + 1
            tensor = _build_tensor(send_size)
            with torch.autograd.profiler.profile(record_shapes=True) as prof:
                for src in range(0, dist.get_world_size()):
                    if src == rank:
                        # Send mode
                        for dst in range(0, dist.get_world_size()):
                            if dst == rank:
                                continue
                            dist.send(tensor, dst)
                    else:
                        # Recv mode
                        recv_size = src + 1
                        expected_tensor = _build_tensor(recv_size)
                        output_tensor = _build_tensor(recv_size, value=-1)
                        dist.recv(output_tensor, src)
                        self.assertEqual(output_tensor, expected_tensor)

                self._barrier()

            backend = dist.get_backend()
            if backend in SEND_RECV_PROFILING_SUPPORTED_BACKENDS:
                for event_name in [f"{backend}:send", f"{backend}:recv"]:
                    events = get_profiling_event(event_name, prof)
                    # Each rank sends/recvs from all other ranks.
                    event_count = sum(e.count for e in events)
                    expected_event_count = dist.get_world_size() - 1
                    self.assertEqual(event_count, expected_event_count)
                    # Event order is not deterministic, so simply assert their shape
                    # is found in the following list.
                    expected_shapes = [
                        [[rank + 1] * 3] for rank in range(dist.get_world_size())
                    ]
                    for event in events:
                        self.assertTrue(event.input_shapes in expected_shapes)

        # SEND RECV ANY SOURCE
        @unittest.skipIf(
            BACKEND == "nccl", "Nccl does not support send/recv from any source"
        )
        def test_send_recv_any_source(self):
            rank = dist.get_rank()
            send_recv_size = 10
            tensor = _build_tensor(send_recv_size, value=rank)
            recv_ranks = list()
            irecv_ranks = list()

            with torch.autograd.profiler.profile(record_shapes=True) as prof:
                for dst in range(0, dist.get_world_size()):
                    if dst == rank:
                        # Recv mode
                        for dst in range(0, dist.get_world_size()):
                            if dst == rank:
                                continue

                            for recv in ["recv", "irecv"]:
                                output_tensor = _build_tensor(send_recv_size, value=-1)

                                if recv == "recv":
                                    sender = dist.recv(output_tensor)
                                    recv_ranks.append(sender)
                                elif recv == "irecv":
                                    work = dist.irecv(output_tensor)
                                    work.wait()
                                    sender = work._source_rank()
                                    irecv_ranks.append(sender)

                                # Assert the scalar value "sender" that should be
                                # equal to the rank of the sender is equal to all
                                # values in the received tensor.
                                self.assertTrue(output_tensor.eq(sender).all())
                    else:
                        # Send mode
                        dist.send(tensor, dst)  # recv
                        dist.send(tensor, dst)  # irecv

            backend = dist.get_backend()
            if backend in SEND_RECV_PROFILING_SUPPORTED_BACKENDS:
                for event_name in [f"{backend}:send", f"{backend}:recvAnySource"]:
                    events = get_profiling_event(event_name, prof)
                    # Each rank sends/recvs from other rank twice.
                    self.assertEqual(sum(event.count for event in events), 2 * (dist.get_world_size() - 1))
                    for event in events:
                        self.assertEqual(event.input_shapes, [[send_recv_size] * 3])

            # Each rank would have 2 * (world_size - 1) sends, verify that
            # globally we receive the same amount on the other end.
            recv_ranks_tensor = torch.cat((torch.tensor(recv_ranks), torch.tensor(irecv_ranks)), 0)
            global_recv_ranks = [torch.empty_like(recv_ranks_tensor) for _ in range(dist.get_world_size())]
            dist.all_gather(global_recv_ranks, recv_ranks_tensor)
            global_recv_ranks_list = []
            for tensor in global_recv_ranks:
                global_recv_ranks_list += tensor.tolist()

            from itertools import groupby
            global_recv_ranks_list.sort()
            frequency = [len(list(group)) for key, group in groupby(global_recv_ranks_list)]
            self.assertEqual(dist.get_world_size(), len(frequency))
            self.assertEqual([2 * (dist.get_world_size() - 1)] * dist.get_world_size(), frequency)
            self._barrier()

        # SEND RECV WITH TAG
        @unittest.skipIf(BACKEND == "nccl", "Nccl does not support send/recv")
        def test_send_recv_with_tag(self):
            rank = dist.get_rank()
            world_size = dist.get_world_size()
            send_recv_size = 10
            tensor = _build_tensor(send_recv_size, value=rank)
            with torch.autograd.profiler.profile(record_shapes=True) as prof:
                for dst in range(0, world_size):
                    if dst == rank:
                        # Recv mode
                        for src in range(0, world_size):
                            if src == rank:
                                continue
                            output_tensor = _build_tensor(send_recv_size, value=-1)
                            dist.recv(output_tensor, src, tag=src)
                            self.assertTrue(output_tensor.eq(src).all())
                    else:
                        # Send mode
                        dist.send(tensor, dst, tag=rank)

            backend = dist.get_backend()
            if backend in SEND_RECV_PROFILING_SUPPORTED_BACKENDS:
                for event_name in [f"{backend}:send", f"{backend}:recv"]:
                    events = get_profiling_event(event_name, prof)
                    # Each rank sends/recvs from all other ranks
                    event_count = sum(e.count for e in events)
                    expected_event_count = dist.get_world_size() - 1
                    self.assertEqual(event_count, expected_event_count)
                    for event in events:
                        self.assertEqual(event.name, event_name)
                        self.assertEqual(event.input_shapes, [[send_recv_size] * 3])

        # ISEND
        @unittest.skipIf(BACKEND == "nccl", "Nccl does not support isend")
        def test_isend(self):
            rank = dist.get_rank()
            world_size = dist.get_world_size()
            with torch.autograd.profiler.profile(record_shapes=True) as prof:
                if rank == 0:
                    requests = [
                        dist.isend(_build_tensor(dest, 10), dest)
                        for dest in range(1, world_size)
                    ]
                    for request in requests:
                        request.wait()
                        self.assertTrue(request.is_completed())
                else:
                    tensor = _build_tensor(rank, -1)
                    dist.recv(tensor, 0)
                    self.assertEqual(tensor, _build_tensor(rank, 10))

                self._barrier()

            backend = dist.get_backend()
            if backend in SEND_RECV_PROFILING_SUPPORTED_BACKENDS:
                expected_event_name = f"{backend}:send" if rank == 0 else f"{backend}:recv"
                events = get_profiling_event(expected_event_name, prof)
                event_count = sum(e.count for e in events)
                expected_count = dist.get_world_size() - 1 if rank == 0 else 1
                self.assertEqual(expected_count, event_count)
                # Event ordering is not guaranteed, so simply ensure the shapes are
                # found in the following map.
                expected_shapes = {
                    r: [[r] * 3] for r in range(1, dist.get_world_size())
                }
                for event in events:
                    self.assertEqual(event.name, expected_event_name)
                    if rank == 0:
                        self.assertTrue(event.input_shapes in expected_shapes.values())
                    else:
                        self.assertEqual(event.input_shapes, expected_shapes[rank])

        # IRECV
        @unittest.skipIf(BACKEND == "nccl", "Nccl does not support irecv")
        def test_irecv(self):
            rank = dist.get_rank()
            world_size = dist.get_world_size()

            if rank == 0:
                expected_tensors = [_build_tensor(src, -1) for src in range(1, world_size)]
                requests = [
                    dist.irecv(expected_tensors[src - 1], src)
                    for src in range(1, world_size)
                ]

                for src in range(1, world_size):
                    requests[src - 1].wait()
                    self.assertTrue(requests[src - 1].is_completed())
                    self.assertEqual(expected_tensors[src - 1], _build_tensor(src, 10))
            else:
                tensor = _build_tensor(rank, 10)
                dist.send(tensor, 0)

            self._barrier()

        # BROADCAST
        def _test_broadcast_helper(
            self, group, group_id, rank, cuda=False, rank_to_GPU=None, with_options=False
        ):
            for dtype, value, requires_cuda in [
                (torch.float, -1e-10, False),
                (torch.double, -1e-100, False),
                (torch.half, -0.1, True),
                (torch.int8, -2, False),
                (torch.uint8, 129, False),
                (torch.int, -1e5, False),
                (torch.long, -1e15, False),
            ]:
                if requires_cuda and not cuda:
                    continue
                for src in group:
                    expected_tensor = _build_tensor(src + 1, value, dtype)
                    if cuda:
                        expected_tensor = expected_tensor.cuda(rank_to_GPU[rank][0])
                    if rank == src:
                        if with_options:
                            opts = dist.BroadcastOptions()
                            opts.rootTensor = 0
                            opts.rootRank = src
                            self.call_dist_op(":broadcast", True, group_id.broadcast, [expected_tensor], opts)
                        else:
                            self.call_dist_op(":broadcast", False, dist.broadcast, expected_tensor, src, group_id)
                    else:
                        tensor = _build_tensor(src + 1, -1, dtype)
                        if cuda:
                            tensor = tensor.cuda(rank_to_GPU[rank][0])
                        if with_options:
                            opts = dist.BroadcastOptions()
                            opts.rootTensor = 0
                            opts.rootRank = src
                            self.call_dist_op(":broadcast", True, group_id.broadcast, [tensor], opts)
                        else:
                            self.call_dist_op(":broadcast", False, dist.broadcast, tensor, src, group_id)
                        self.assertEqual(tensor.size(), expected_tensor.size())
                        self.assertEqual(tensor.ne(expected_tensor).max(), torch.tensor(False))

            self._barrier()

        @unittest.skipIf(BACKEND == "nccl", "Nccl does not support CPU tensors")
        def test_broadcast(self):
            group, group_id, rank = self._init_global_test()
            self._test_broadcast_helper(group, group_id, rank)

        @unittest.skipIf(
            BACKEND != "gloo" and BACKEND != "nccl",
            "Only Gloo and Nccl backend supports CUDA allReduce",
        )
        @skip_if_no_gpu
        def test_broadcast_cuda(self):
            group, group_id, rank = self._init_global_test()
            rank_to_GPU = self._init_multigpu_helper()
            self._test_broadcast_helper(group, group_id, rank, True, rank_to_GPU)

        @skip_if_small_worldsize
        @unittest.skipIf(BACKEND == "nccl", "Nccl does not support CPU tensors")
        def test_broadcast_group(self):
            group, group_id, rank = self._init_group_test()
            self._test_broadcast_helper(group, group_id, rank)

        @unittest.skipIf(BACKEND == "nccl", "Nccl does not support CPU tensors")
        def test_broadcast_full_group(self):
            group, group_id, rank = self._init_full_group_test()
            self._test_broadcast_helper(group, group_id, rank)

        @unittest.skipIf(
            BACKEND != "nccl",
            "Only NCCL backend supports high priority stream",
        )
        @skip_if_no_gpu
        def test_nccl_high_priority_stream(self):
            group, _, rank = self._init_global_test()
            rank_to_GPU = self._init_multigpu_helper()

            new_port = str(MASTER_PORT + 1)
            os.environ['MASTER_PORT'] = new_port
            gen_iterator = dist.rendezvous('env://', rank, dist.get_world_size())
            store, rank, size = next(gen_iterator)
            store = dist.PrefixStore(new_port, store)

            opts = dist.ProcessGroupNCCL.Options()
            opts.is_high_priority_stream = False
            group_id = dist.ProcessGroupNCCL(store, rank, size, opts)

            self._test_broadcast_helper(group, group_id, rank, True, rank_to_GPU, True)

        # REDUCE
        def _test_reduce_helper(
            self,
            group,
            group_id,
            rank,
            op,
            master_value,
            worker_value,
            expected_value,
            cuda=False,
            rank_to_GPU=None,
        ):
            for src in group:
                tensor = _build_tensor(src + 1).fill_(master_value if rank == src else worker_value)
                if cuda:
                    tensor = tensor.cuda(rank_to_GPU[rank][0])
                self.call_dist_op(":reduce", False, dist.reduce, tensor, src, op, group_id, tensor_shapes=[tensor.shape])
                if rank == src:
                    self.assertEqual(tensor, _build_tensor(src + 1, expected_value))

            self._barrier()

        @unittest.skipIf(BACKEND == "nccl", "Nccl does not support CPU tensors")
        def test_reduce_sum(self):
            group, group_id, rank = self._init_global_test()
            self._test_reduce_helper(
                group,
                group_id,
                rank,
                dist.ReduceOp.SUM,
                2,
                10,
                2 + (10 * (len(group) - 1)),
            )

        @unittest.skipIf(BACKEND != "nccl", "Only Nccl supports CUDA reduce")
        @skip_if_no_gpu
        def test_reduce_sum_cuda(self):
            group, group_id, rank = self._init_global_test()
            rank_to_GPU = self._init_multigpu_helper()
            self._test_reduce_helper(
                group,
                group_id,
                rank,
                dist.ReduceOp.SUM,
                2,
                10,
                2 + 10 * (len(group) - 1),
                True,
                rank_to_GPU,
            )

        @unittest.skipIf(BACKEND == "nccl", "Nccl does not support CPU tensors")
        def test_reduce_product(self):
            group, group_id, rank = self._init_global_test()
            self._test_reduce_helper(
                group,
                group_id,
                rank,
                dist.ReduceOp.PRODUCT,
                2,
                10,
                reduce((lambda x, y: x * y), [10] * (len(group) - 1), 2),
            )

        @unittest.skipIf(BACKEND == "nccl", "Nccl does not support CPU tensors")
        def test_reduce_min(self):
            group, group_id, rank = self._init_global_test()
            self._test_reduce_helper(group, group_id, rank, dist.ReduceOp.MIN, 1010, 1, 1)

        @unittest.skipIf(BACKEND == "nccl", "Nccl does not support CPU tensors")
        def test_reduce_max(self):
            group, group_id, rank = self._init_global_test()
            self._test_reduce_helper(group, group_id, rank, dist.ReduceOp.MAX, -1, 10, 10)

        @unittest.skipIf(BACKEND == "nccl", "Nccl does not support CPU tensors")
        @skip_if_small_worldsize
        def test_reduce_group_sum(self):
            group, group_id, rank = self._init_group_test()
            self._test_reduce_helper(
                group,
                group_id,
                rank,
                dist.ReduceOp.SUM,
                2,
                10,
                2 + (10 * (len(group) - 1)),
            )

        @unittest.skipIf(BACKEND == "nccl", "Nccl does not support CPU tensors")
        @skip_if_small_worldsize
        def test_reduce_group_product(self):
            group, group_id, rank = self._init_group_test()
            self._test_reduce_helper(
                group,
                group_id,
                rank,
                dist.ReduceOp.PRODUCT,
                2,
                10,
                reduce((lambda x, y: x * y), [10] * (len(group) - 1), 2),
            )

        @unittest.skipIf(BACKEND == "nccl", "Nccl does not support CPU tensors")
        @skip_if_small_worldsize
        def test_reduce_group_min(self):
            group, group_id, rank = self._init_group_test()
            self._test_reduce_helper(group, group_id, rank, dist.ReduceOp.MIN, 1010, 1, 1)

        @unittest.skipIf(BACKEND == "nccl", "Nccl does not support CPU tensors")
        @skip_if_small_worldsize
        def test_reduce_group_max(self):
            group, group_id, rank = self._init_group_test()
            self._test_reduce_helper(group, group_id, rank, dist.ReduceOp.MAX, -1, 10, 10)

        @unittest.skipIf(BACKEND == "nccl", "Nccl does not support CPU tensors")
        def test_reduce_full_group_sum(self):
            group, group_id, rank = self._init_full_group_test()
            self._test_reduce_helper(
                group,
                group_id,
                rank,
                dist.ReduceOp.SUM,
                2,
                10,
                2 + (10 * (len(group) - 1)),
            )

        @unittest.skipIf(BACKEND == "nccl", "Nccl does not support CPU tensors")
        def test_reduce_full_group_product(self):
            group, group_id, rank = self._init_full_group_test()
            self._test_reduce_helper(
                group,
                group_id,
                rank,
                dist.ReduceOp.PRODUCT,
                2,
                10,
                reduce((lambda x, y: x * y), [10] * (len(group) - 1), 2),
            )

        @unittest.skipIf(BACKEND == "nccl", "Nccl does not support CPU tensors")
        def test_reduce_full_group_min(self):
            group, group_id, rank = self._init_full_group_test()
            self._test_reduce_helper(group, group_id, rank, dist.ReduceOp.MIN, 1010, 1, 1)

        @unittest.skipIf(BACKEND == "nccl", "Nccl does not support CPU tensors")
        def test_reduce_full_group_max(self):
            group, group_id, rank = self._init_full_group_test()
            self._test_reduce_helper(group, group_id, rank, dist.ReduceOp.MAX, -1, 10, 10)

        # REDUCE TWICE
        def _test_reduce_twice_helper(
            self,
            group,
            group_id,
            rank,
            op,
            master_value,
            worker_value,
            expected_value,
            cuda=False,
            rank_to_GPU=None,
        ):
            for src in group:
                tensors = [_build_tensor(src + 1).fill_(master_value if rank == src else worker_value) for i in range(2)]
                if cuda:
                    for i in range(2):
                        tensors[i] = tensors[i].cuda(rank_to_GPU[rank][0])
                self.call_dist_op(
                    ":reduce",
                    False,
                    dist.reduce,
                    tensors[0],
                    src,
                    op,
                    group_id,
                    secondary_op_call=lambda: dist.reduce(tensors[1], src, op, group_id),
                    tensor_shapes=[tensors[0].shape]
                )
                if rank == src:
                    for tensor in tensors:
                        self.assertEqual(tensor, _build_tensor(src + 1, expected_value))

            self._barrier()

        @unittest.skipIf(BACKEND == "nccl", "Nccl does not support CPU tensors")
        def test_reduce_sum_twice(self):
            group, group_id, rank = self._init_global_test()
            self._test_reduce_twice_helper(
                group,
                group_id,
                rank,
                dist.ReduceOp.SUM,
                2,
                10,
                2 + (10 * (len(group) - 1)),
            )

        @unittest.skipIf(BACKEND != "nccl", "Only Nccl supports CUDA reduce")
        @skip_if_no_gpu
        def test_reduce_sum_cuda_twice(self):
            group, group_id, rank = self._init_global_test()
            rank_to_GPU = self._init_multigpu_helper()
            self._test_reduce_twice_helper(
                group,
                group_id,
                rank,
                dist.ReduceOp.SUM,
                2,
                10,
                2 + 10 * (len(group) - 1),
                True,
                rank_to_GPU,
            )


        @skip_if_no_gpu
        @require_backend({"gloo", "nccl"})
        def test_all_reduce_result_cuda(self):
            group, group_id, rank = self._init_global_test()
            rank_to_GPU = self._init_multigpu_helper()
            for src in group:
                if rank == src:
                    tensor = _build_tensor(src + 1, 2)
                else:
                    tensor = _build_tensor(src + 1, 10)
                tensor = tensor.cuda(rank_to_GPU[rank][0])

                opts = AllreduceOptions()
                opts.reduceOp = dist.ReduceOp.SUM

                if group_id == GroupMember.WORLD:
                    work = _get_default_group().allreduce([tensor], opts)
                else:
                    work = group_id.allreduce([tensor], opts)


                if BACKEND == "gloo":
                    # Calling result right the work is finished should throw exception.
                    # Here we have a race condition, we may not assume the work is not
                    # finished by the time we run next lines.
                    try:
                        with self.assertRaisesRegex(
                                RuntimeError,
                                "Work needs to be completed before calling result"):
                            work.result()
                    except AssertionError:
                        # Exception was not raised, ensure is_completed()
                        self.assertTrue(work.is_completed())

                    work.wait()
                    result = work.result()
                else:
                    # In case of NCCL we should be able to retrieve pointer to the result
                    # even before work is finished.
                    result = work.result()
                    work.wait()

                expected_value = 2 + (10 * (len(group) - 1))
                self.assertEqual(result, [_build_tensor(src + 1, expected_value)])
            self._barrier()

        def call_dist_op(
            self,
            profiling_title_postfix,
            is_async,
            op,
            *args,
            expect_event=True,
            secondary_op_call=None,
            profile_cuda=False,
            tensor_shapes=None,
            **kwargs,
        ):
            op_calls = [lambda: op(*args, **kwargs)]
            if secondary_op_call is not None:
                op_calls.append(secondary_op_call)

            with torch.autograd.profiler.profile(
                use_cuda=profile_cuda, record_shapes=True
            ) as prof:
                works = [op_call() for op_call in op_calls]
                if is_async:
                    for work in works:
                        work.wait()

            def get_event(postfix):
                return [event for event in prof.function_events if event.name.endswith(postfix)]

            if expect_event and dist.get_backend() in PROFILING_SUPPORTED_BACKENDS:
                events = get_event(profiling_title_postfix)
                self.assertEqual(len(events), len(op_calls))
                for e in events:
                    self.assertEqual(e.count, 1)
                    self.assertGreaterEqual(e.cpu_time, 0)
                    # Verify tensor shapes if given
                    if tensor_shapes is not None:
                        self.assertEqual(e.input_shapes, tensor_shapes, f"event shape: {e.input_shapes} vs tensor {tensor_shapes}")

        # ALL REDUCE
        def _test_all_reduce_helper(
            self,
            group,
            group_id,
            rank,
            op,
            master_value,
            worker_value,
            expected_value,
            cuda=False,
            rank_to_GPU=None,
            dtype=torch.float,
            async_op=False,
        ):
            for src in group:
                curr_value = master_value if rank == src else worker_value

                tensor = _build_tensor(src + 1, dtype=dtype).fill_(curr_value)
                if cuda:
                    tensor = tensor.cuda(rank_to_GPU[rank][0])
                if tensor.dtype == torch.complex64:
                    tensor_shapes = [torch.view_as_real(tensor).shape]
                else:
                    tensor_shapes = [tensor.shape]
                self.call_dist_op(
                    ":all_reduce",
                    async_op,
                    dist.all_reduce,
                    tensor,
                    op,
                    group_id,
                    async_op=async_op,
                    tensor_shapes=tensor_shapes
                )
                # Currently, only Gloo backend has profiling tested with CUDA enabled.
                # Only run cuda profiling test for one rank to speed up since
                # running with different src_rank does not affect the correctness.
                if (
                    src == 0
                    and cuda
                    and dist.get_backend() in CUDA_PROFILING_SUPPORTED_BACKENDS
                ):
                    self.call_dist_op(
                        ":all_reduce",
                        async_op,
                        dist.all_reduce,
                        tensor,
                        op,
                        group_id,
                        async_op=async_op,
                        profile_cuda=True,
                        tensor_shapes=tensor_shapes,
                    )

            self._barrier()

        @unittest.skipIf(BACKEND == "nccl", "Nccl does not support CPU tensors")
        def test_all_reduce_sum(self):
            group, group_id, rank = self._init_global_test()
            self._test_all_reduce_helper(
                group,
                group_id,
                rank,
                dist.ReduceOp.SUM,
                2,
                10,
                2 + (10 * (len(group) - 1)),
            )

        @unittest.skipIf(BACKEND == "nccl", "Nccl does not support CPU tensors")
        def test_all_reduce_sum_async(self):
            group, group_id, rank = self._init_global_test()
            self._test_all_reduce_helper(
                group,
                group_id,
                rank,
                dist.ReduceOp.SUM,
                2,
                10,
                2 + (10 * (len(group) - 1)),
                async_op=True
            )

        @unittest.skipIf(
            BACKEND != "gloo" and BACKEND != "nccl",
            "Only Gloo and NCCL backends will have CUDA allReduce tested",
        )
        @skip_if_no_gpu
        def test_all_reduce_sum_cuda(self):
            group, group_id, rank = self._init_global_test()
            rank_to_GPU = self._init_multigpu_helper()
            self._test_all_reduce_helper(
                group,
                group_id,
                rank,
                dist.ReduceOp.SUM,
                2,
                10,
                2 + (10 * (len(group) - 1)),
                True,
                rank_to_GPU,
            )

        @unittest.skipIf(
            BACKEND != "gloo" and BACKEND != "nccl",
            "Only Gloo and NCCL backends will have CUDA allReduce tested",
        )
        @skip_if_no_gpu
        def test_all_reduce_sum_cuda_async(self):
            group, group_id, rank = self._init_global_test()
            rank_to_GPU = self._init_multigpu_helper()
            self._test_all_reduce_helper(
                group,
                group_id,
                rank,
                dist.ReduceOp.SUM,
                2,
                10,
                2 + (10 * (len(group) - 1)),
                True,
                rank_to_GPU,
                async_op=True
            )

        @unittest.skipIf(BACKEND == "nccl", "Nccl does not support CPU tensors")
        def test_all_reduce_sum_complex(self):
            group, group_id, rank = self._init_global_test()
            self._test_all_reduce_helper(
                group,
                group_id,
                rank,
                dist.ReduceOp.SUM,
                complex(2, 3),
                complex(10, 11),
                complex(2, 3) + (complex(10, 11) * (len(group) - 1)),
                dtype=torch.cfloat,
            )

        @unittest.skipIf(BACKEND == "nccl", "Nccl does not support CPU tensors")
        def test_all_reduce_complex_unsupported_ops(self):
            unsupported_ops = [dist.ReduceOp.MAX, dist.ReduceOp.MIN, dist.ReduceOp.PRODUCT,
                               dist.ReduceOp.BAND, dist.ReduceOp.BOR, dist.ReduceOp.BXOR]
            group, group_id, rank = self._init_global_test()
            for unsupported_op in unsupported_ops:
                with self.assertRaisesRegex(RuntimeError, "all_reduce does not support"):
                    dist.all_reduce(_build_tensor(1, dtype=torch.cfloat), unsupported_op, group_id)

        @unittest.skipIf(
            BACKEND != "gloo" and BACKEND != "nccl",
            "Only Gloo and NCCL backends will have CUDA allReduce tested",
        )
        @skip_if_no_gpu
        def test_all_reduce_sum_cuda_complex(self):
            group, group_id, rank = self._init_global_test()
            rank_to_GPU = self._init_multigpu_helper()
            self._test_all_reduce_helper(
                group,
                group_id,
                rank,
                dist.ReduceOp.SUM,
                complex(2, 3),
                complex(10, 11),
                complex(2, 3) + (complex(10, 11) * (len(group) - 1)),
                True,
                rank_to_GPU,
                dtype=torch.cfloat,
            )

        @unittest.skipIf(BACKEND == "nccl", "Nccl does not support CPU tensors")
        def test_all_reduce_product(self):
            group, group_id, rank = self._init_global_test()
            self._test_all_reduce_helper(
                group,
                group_id,
                rank,
                dist.ReduceOp.PRODUCT,
                2,
                10,
                reduce((lambda x, y: x * y), [10] * (len(group) - 1), 2),
            )

        @unittest.skipIf(BACKEND == "nccl", "Nccl does not support CPU tensors")
        def test_all_reduce_min(self):
            group, group_id, rank = self._init_global_test()
            self._test_all_reduce_helper(
                group, group_id, rank, dist.ReduceOp.MIN, 1010, 1, 1
            )

        @unittest.skipIf(BACKEND == "nccl", "Nccl does not support CPU tensors")
        def test_all_reduce_max(self):
            group, group_id, rank = self._init_global_test()
            self._test_all_reduce_helper(
                group, group_id, rank, dist.ReduceOp.MAX, -1, 10, 10
            )

        @skip_if_small_worldsize
        @unittest.skipIf(BACKEND == "nccl", "Nccl does not support CPU tensors")
        def test_all_reduce_group_sum(self):
            group, group_id, rank = self._init_group_test()
            self._test_all_reduce_helper(
                group,
                group_id,
                rank,
                dist.ReduceOp.SUM,
                2,
                10,
                2 + (10 * (len(group) - 1)),
            )

        @skip_if_small_worldsize
        @unittest.skipIf(BACKEND == "nccl", "Nccl does not support CPU tensors")
        def test_all_reduce_group_product(self):
            group, group_id, rank = self._init_group_test()
            self._test_all_reduce_helper(
                group,
                group_id,
                rank,
                dist.ReduceOp.PRODUCT,
                2,
                10,
                reduce((lambda x, y: x * y), [10] * (len(group) - 1), 2),
            )

        @skip_if_small_worldsize
        @unittest.skipIf(BACKEND == "nccl", "Nccl does not support CPU tensors")
        def test_all_reduce_group_min(self):
            group, group_id, rank = self._init_group_test()
            self._test_all_reduce_helper(
                group, group_id, rank, dist.ReduceOp.MIN, 1010, 1, 1
            )

        @skip_if_small_worldsize
        @unittest.skipIf(BACKEND == "nccl", "Nccl does not support CPU tensors")
        def test_all_reduce_group_max(self):
            group, group_id, rank = self._init_group_test()
            self._test_all_reduce_helper(
                group, group_id, rank, dist.ReduceOp.MAX, -1, 10, 10
            )

        @unittest.skipIf(BACKEND == "nccl", "Nccl does not support CPU tensors")
        def test_all_reduce_full_group_sum(self):
            group, group_id, rank = self._init_full_group_test()
            self._test_all_reduce_helper(
                group,
                group_id,
                rank,
                dist.ReduceOp.SUM,
                2,
                10,
                2 + (10 * (len(group) - 1)),
            )

        @unittest.skipIf(BACKEND == "nccl", "Nccl does not support CPU tensors")
        def test_all_reduce_full_group_product(self):
            group, group_id, rank = self._init_full_group_test()
            self._test_all_reduce_helper(
                group,
                group_id,
                rank,
                dist.ReduceOp.PRODUCT,
                2,
                10,
                reduce((lambda x, y: x * y), [10] * (len(group) - 1), 2),
            )

        @unittest.skipIf(BACKEND == "nccl", "Nccl does not support CPU tensors")
        def test_all_reduce_full_group_min(self):
            group, group_id, rank = self._init_full_group_test()
            self._test_all_reduce_helper(
                group, group_id, rank, dist.ReduceOp.MIN, 1010, 1, 1
            )

        @unittest.skipIf(BACKEND == "nccl", "Nccl does not support CPU tensors")
        def test_all_reduce_full_group_max(self):
            group, group_id, rank = self._init_full_group_test()
            self._test_all_reduce_helper(
                group, group_id, rank, dist.ReduceOp.MAX, -1, 10, 10
            )

        # SPARSE ALL REDUCE
        def _test_sparse_all_reduce_sum(self, fn):
            group, group_id, rank = self._init_global_test()

            tests = simple_sparse_reduce_tests(
                rank,
                dist.get_world_size(),
                num_inputs=1)
            for (inputs, outputs) in tests:
                tensors = [fn(input) for input in inputs]
                dist.all_reduce(tensors[0], dist.ReduceOp.SUM, group_id)
                self.assertEqual(tensors[0], outputs[0])

        @unittest.skipIf(BACKEND != "gloo", "Only Gloo backend support sparse all reduce")
        def test_sparse_all_reduce_sum(self):
            self._test_sparse_all_reduce_sum(lambda t: t)

        @unittest.skipIf(BACKEND != "gloo", "Only Gloo backend support sparse all reduce")
        @skip_if_no_gpu
        def test_sparse_all_reduce_sum_cuda(self):
            self._test_sparse_all_reduce_sum(lambda t: t.clone().cuda())

        # ALL REDUCE - COALESCED
        @staticmethod
        def _all_reduce_coalesced_sum_test_cases(group_size):
            return (
                [2, 3, complex(2, 3)],
                [10, 11, complex(10, 11)],
                [2 + 10 * (group_size - 1), 3 + 11 * (group_size - 1), complex(2, 3) + complex(10, 11) * (group_size - 1)],
                [torch.float, torch.float, torch.cfloat],
            )

        @staticmethod
        def _all_reduce_coalesced_product_test_cases(group_size):
            return (
                [1, 2],
                [3, 4],
                [1 * 3 ** (group_size - 1), 2 * 4 ** (group_size - 1)],
                [torch.float, torch.float],
            )

        @staticmethod
        def _all_reduce_coalesced_min_test_cases(group_size):
            return (
                [1, 4],
                [2, 3],
                [1, 3],
                [torch.float, torch.float],
            )

        @staticmethod
        def _all_reduce_coalesced_max_test_cases(group_size):
            return (
                [1, 4],
                [2, 3],
                [2, 4],
                [torch.float, torch.float],
            )

        @unittest.skipIf(BACKEND == "nccl", "Nccl does not support CPU tensors")
        def test_all_reduce_coalesced_max_complex_unsupported(self):
            group, group_id, rank = self._init_global_test()
            with self.assertRaisesRegex(RuntimeError, "all_reduce does not support"):
                dist.all_reduce_coalesced([_build_tensor(1, dtype=torch.cfloat)], dist.ReduceOp.MAX, group_id)

        def _test_all_reduce_coalesced_helper(
            self,
            group,
            group_id,
            rank,
            op,
            cuda=False,
            rank_to_GPU=None,
        ):
            test_case_func = {
                dist.ReduceOp.SUM: self._all_reduce_coalesced_sum_test_cases,
                dist.ReduceOp.PRODUCT: self._all_reduce_coalesced_product_test_cases,
                dist.ReduceOp.MIN: self._all_reduce_coalesced_min_test_cases,
                dist.ReduceOp.MAX: self._all_reduce_coalesced_max_test_cases
            }[op]

            master_values, worker_values, expected_values, dtypes = test_case_func(len(group))

            for src in group:
                curr_values = master_values if rank == src else worker_values
                tensors = [
                    _build_tensor(src + 1, val, dtype=dtype)
                    for dtype, val in zip(dtypes, curr_values)
                ]
                if cuda:
                    tensors = [t.cuda(rank_to_GPU[rank][0]) for t in tensors]
                tensor_shapes = []
                for tensor in tensors:
                    if tensor.dtype == torch.complex64:
                        tensor_shapes.append(torch.view_as_real(tensor).shape)
                    else:
                        tensor_shapes.append(tensor.shape)
                self.call_dist_op(
                    ":all_reduce",
                    False,
                    dist.all_reduce_coalesced,
                    tensors,
                    op,
                    group_id,
                    tensor_shapes=tensor_shapes
                )
                expected_tensors = [
                    _build_tensor(src + 1, expected_value, dtype=dtype)
                    for dtype, expected_value in zip(dtypes, expected_values)
                ]
                self.assertEqual(
                    tensors,
                    expected_tensors
                )

            self._barrier()

        @require_backend({"gloo"})
        def test_all_reduce_coalesced_sum(self):
            group, group_id, rank = self._init_global_test()
            self._test_all_reduce_coalesced_helper(
                group,
                group_id,
                rank,
                dist.ReduceOp.SUM,
                cuda=False,
                rank_to_GPU=None,
            )

        @require_backend({"gloo"})
        def test_all_reduce_coalesced_product(self):
            group, group_id, rank = self._init_global_test()
            self._test_all_reduce_coalesced_helper(
                group,
                group_id,
                rank,
                dist.ReduceOp.PRODUCT,
                cuda=False,
                rank_to_GPU=None,
            )

        @require_backend({"gloo"})
        def test_all_reduce_coalesced_min(self):
            group, group_id, rank = self._init_global_test()
            self._test_all_reduce_coalesced_helper(
                group,
                group_id,
                rank,
                dist.ReduceOp.MIN,
                cuda=False,
                rank_to_GPU=None,
            )

        @require_backend({"gloo"})
        def test_all_reduce_coalesced_max(self):
            group, group_id, rank = self._init_global_test()
            self._test_all_reduce_coalesced_helper(
                group,
                group_id,
                rank,
                dist.ReduceOp.MAX,
                cuda=False,
                rank_to_GPU=None
            )

        @skip_if_small_worldsize
        @require_backend({"gloo"})
        def test_all_reduce_coalesced_group_sum(self):
            group, group_id, rank = self._init_group_test()
            self._test_all_reduce_coalesced_helper(
                group,
                group_id,
                rank,
                dist.ReduceOp.SUM,
                cuda=False,
                rank_to_GPU=None
            )

        @skip_if_small_worldsize
        @require_backend({"gloo"})
        def test_all_reduce_coalesced_group_product(self):
            group, group_id, rank = self._init_group_test()
            self._test_all_reduce_coalesced_helper(
                group,
                group_id,
                rank,
                dist.ReduceOp.PRODUCT,
                cuda=False,
                rank_to_GPU=None
            )

        @skip_if_small_worldsize
        @require_backend({"gloo"})
        def test_all_reduce_coalesced_group_min(self):
            group, group_id, rank = self._init_group_test()
            self._test_all_reduce_coalesced_helper(
                group,
                group_id,
                rank,
                dist.ReduceOp.MIN,
                cuda=False,
                rank_to_GPU=None
            )

        @skip_if_small_worldsize
        @require_backend({"gloo"})
        def test_all_reduce_coalesced_group_max(self):
            group, group_id, rank = self._init_group_test()
            self._test_all_reduce_coalesced_helper(
                group,
                group_id,
                rank,
                dist.ReduceOp.MAX,
                cuda=False,
                rank_to_GPU=None
            )

        @require_backend({"gloo"})
        def test_all_reduce_coalesced_full_group_sum(self):
            group, group_id, rank = self._init_full_group_test()
            self._test_all_reduce_coalesced_helper(
                group,
                group_id,
                rank,
                dist.ReduceOp.SUM,
                cuda=False,
                rank_to_GPU=None
            )

        @require_backend({"gloo"})
        def test_all_reduce_coalesced_full_group_product(self):
            group, group_id, rank = self._init_full_group_test()
            self._test_all_reduce_coalesced_helper(
                group,
                group_id,
                rank,
                dist.ReduceOp.PRODUCT,
                cuda=False,
                rank_to_GPU=None
            )

        @require_backend({"gloo"})
        def test_all_reduce_coalesced_full_group_min(self):
            group, group_id, rank = self._init_full_group_test()
            self._test_all_reduce_coalesced_helper(
                group,
                group_id,
                rank,
                dist.ReduceOp.MIN,
                cuda=False,
                rank_to_GPU=None,
            )

        @require_backend({"gloo"})
        def test_all_reduce_coalesced_full_group_max(self):
            group, group_id, rank = self._init_full_group_test()
            self._test_all_reduce_coalesced_helper(
                group,
                group_id,
                rank,
                dist.ReduceOp.MAX,
                cuda=False,
                rank_to_GPU=None
            )

        # SCATTER
        def _test_scatter_helper(self, group, group_id, rank):
            for dest in group:
                tensor = _build_tensor(dest + 1, -1)
                expected_tensor = _build_tensor(dest + 1, rank)
                tensors = (
                    [_build_tensor(dest + 1, i) for i in group] if rank == dest else []
                )
                self.call_dist_op(
                    ":scatter",
                    False,
                    dist.scatter,
                    tensor,
                    src=dest,
                    scatter_list=tensors,
                    group=group_id,
                    tensor_shapes=[t.shape for t in tensors]
                )
                self.assertEqual(tensor, expected_tensor)

            self._barrier()

        @unittest.skipIf(BACKEND == "nccl", "Nccl does not support CPU tensors")
        def test_scatter_checks(self):
            group, group_id, rank = self._init_global_test()
            one = torch.ones([1])

            # Specify scatter_list argument only on source rank.
            output = one.clone() * -1
            if rank == 0:
                scatter_list = [one.clone() * i for i in group]
                dist.scatter(output, src=0, scatter_list=scatter_list)
            else:
                dist.scatter(output, src=0)
            self.assertEqual(output, one * rank)

            # Don't specify src argument.
            output = one.clone() * -1
            if rank == 0:
                scatter_list = [one.clone() * i for i in group]
                dist.scatter(output, scatter_list=scatter_list)
            else:
                dist.scatter(output)
            self.assertEqual(output, one * rank)

        @unittest.skipIf(BACKEND == "nccl", "Nccl does not support scatter")
        def test_scatter(self):
            group, group_id, rank = self._init_global_test()
            self._test_scatter_helper(group, group_id, rank)

        @unittest.skipIf(BACKEND == "nccl", "Nccl does not support scatter")
        @skip_if_small_worldsize
        def test_scatter_group(self):
            group, group_id, rank = self._init_group_test()
            self._test_scatter_helper(group, group_id, rank)

        @unittest.skipIf(BACKEND == "nccl", "Nccl does not support scatter")
        def test_scatter_full_group(self):
            group, group_id, rank = self._init_full_group_test()
            self._test_scatter_helper(group, group_id, rank)

        # GATHER
        def _test_gather_helper(self, group, group_id, rank):
            for dest in group:
                tensor = _build_tensor(dest + 1, rank)
                tensors = (
                    [_build_tensor(dest + 1, -1) for i in group] if rank == dest else []
                )
                self.call_dist_op(
                    ":gather",
                    False,
                    dist.gather,
                    tensor,
                    dst=dest,
                    gather_list=tensors,
                    group=group_id,
                    tensor_shapes=[tensors[0].shape] if len(tensors) > 0 else None
                )
                if rank == dest:
                    expected_tensors = [_build_tensor(dest + 1, i) for i in group]
                    for t1, t2 in zip(tensors, expected_tensors):
                        self.assertEqual(t1, t2)

            self._barrier()

        @unittest.skipIf(BACKEND == "nccl", "Nccl does not support CPU tensors")
        def test_gather_checks(self):
            group, group_id, rank = self._init_global_test()
            one = torch.ones([1])

            # Specify gather_list argument only on destination rank.
            if rank == 0:
                gather_list = [one.clone() for _ in group]
                dist.gather(one * rank, dst=0, gather_list=gather_list)
                for i in group:
                    self.assertEqual(gather_list[i], one * i)
            else:
                dist.gather(one * rank, dst=0)

            # Don't specify dst argument.
            if rank == 0:
                gather_list = [one.clone() for _ in group]
                dist.gather(one * rank, gather_list=gather_list)
                for i in group:
                    self.assertEqual(gather_list[i], one * i)
            else:
                dist.gather(one * rank)

        @unittest.skipIf(BACKEND == "nccl", "Nccl does not support CPU tensors")
        def test_gather(self):
            group, group_id, rank = self._init_global_test()
            self._test_gather_helper(group, group_id, rank)

        @unittest.skipIf(BACKEND == "nccl", "Nccl does not support CPU tensors")
        @skip_if_small_worldsize
        def test_gather_group(self):
            group, group_id, rank = self._init_group_test()
            self._test_gather_helper(group, group_id, rank)

        @unittest.skipIf(BACKEND == "nccl", "Nccl does not support CPU tensors")
        def test_gather_full_group(self):
            group, group_id, rank = self._init_full_group_test()
            self._test_gather_helper(group, group_id, rank)

        # ALL GATHER
        def _test_all_gather_helper(
            self, group, group_id, rank, cuda=False, rank_to_GPU=None, dtype=torch.float
        ):
            for dest in group:
                tensor = _build_tensor(dest + 1, rank, dtype=dtype)
                tensors = [_build_tensor(dest + 1, -1, dtype=dtype) for i in group]
                if cuda:
                    tensor = tensor.cuda(rank_to_GPU[rank][0])
                    tensors = [t.cuda(rank_to_GPU[rank][0]) for t in tensors]
                if tensors[0].dtype == torch.complex64:
                    tensor_shapes = [torch.view_as_real(tensors[0]).shape]
                else:
                    tensor_shapes = [tensors[0].shape]
                self.call_dist_op(":all_gather", False, dist.all_gather, tensors, tensor, group_id, tensor_shapes=tensor_shapes)

                expected_tensors = [_build_tensor(dest + 1, i, dtype=dtype) for i in group]
                for t1, t2 in zip(tensors, expected_tensors):
                    self.assertEqual(t1, t2)

            self._barrier()

        @unittest.skipIf(BACKEND == "nccl", "Nccl does not support CPU tensors")
        def test_all_gather(self):
            group, group_id, rank = self._init_global_test()
            self._test_all_gather_helper(group, group_id, rank)

        @unittest.skipIf(BACKEND != "nccl", "Only Nccl supports CUDA all gather")
        @unittest.skipIf(BACKEND == "nccl", "CUDA all gather skipped for NCCL")
        @skip_if_no_gpu
        def test_all_gather_cuda(self):
            group, group_id, rank = self._init_global_test()
            rank_to_GPU = self._init_multigpu_helper()
            self._test_all_gather_helper(group, group_id, rank, True, rank_to_GPU)

        @unittest.skipIf(BACKEND == "nccl", "Nccl does not support CPU tensors")
        def test_all_gather_complex(self):
            group, group_id, rank = self._init_global_test()
            self._test_all_gather_helper(group, group_id, rank, dtype=torch.cfloat)

        @unittest.skipIf(BACKEND != "nccl", "Only Nccl supports CUDA all gather")
        @unittest.skipIf(BACKEND == "nccl", "CUDA all gather skipped for NCCL")
        @skip_if_no_gpu
        def test_all_gather_cuda_complex(self):
            group, group_id, rank = self._init_global_test()
            rank_to_GPU = self._init_multigpu_helper()
            self._test_all_gather_helper(group, group_id, rank, True, rank_to_GPU, dtype=torch.cfloat)

        @skip_if_small_worldsize
        @unittest.skipIf(BACKEND == "nccl", "Nccl does not support CPU tensors")
        def test_all_gather_group(self):
            group, group_id, rank = self._init_group_test()
            self._test_all_gather_helper(group, group_id, rank)

        @unittest.skipIf(BACKEND == "nccl", "Nccl does not support CPU tensors")
        def test_all_gather_full_group(self):
            group, group_id, rank = self._init_full_group_test()
            self._test_all_gather_helper(group, group_id, rank)

        def _run_all_gather_coalesced_and_verify(
            self, output_tensor_lists, input_tensors, expected_tensors, group_id
        ):
            """
            Helper that runs all_gather_coalesced and returns true if output
            matches expectations.
            """
            tensor_shapes = []
            for input_tensor in input_tensors:
                if input_tensor.dtype == torch.complex64:
                    tensor_shapes.append(torch.view_as_real(input_tensor).shape)
                else:
                    tensor_shapes.append(input_tensor.shape)
            self.call_dist_op(":all_gather", False, dist.all_gather_coalesced,
                              output_tensor_lists, input_tensors, group_id, tensor_shapes=tensor_shapes)

            for l1, l2 in zip(output_tensor_lists, expected_tensors):
                for t1, t2 in zip(l1, l2):
                    if not torch.equal(t1, t2):
                        return False
            return True

        def _test_all_gather_coalesced_helper(
            self, group, group_id, rank, dtype=torch.float
        ):
            # TODO: Instead we should probably go through _rank_not_in_group
            # mechanism to disable sending tensors
            if group_id is not None:
                for test_case_id in range(2, 5):
                    # Make sure we create tensors of incompatible sizes, e.g.
                    # [1], [2x2], [3x3x3] ... to be sent in one batch
                    input_tensors = [
                        _build_multidim_tensor(
                            tensor_id,
                            tensor_id,
                            rank + tensor_id,
                            dtype=dtype) for tensor_id in range(
                                1, test_case_id)
                    ]
                    output_tensor_lists = [
                        [
                            _build_multidim_tensor(
                                tensor_id, tensor_id, -1, dtype=dtype) for tensor_id in range(
                                    1, test_case_id)
                        ] for _ in group
                    ]
                    expected_tensors = [
                        [
                            _build_multidim_tensor(
                                tensor_id,
                                tensor_id,
                                rank_iter + tensor_id,
                                dtype=dtype) for tensor_id in range(
                                    1, test_case_id)
                        ] for rank_iter in group
                    ]
                    assert self._run_all_gather_coalesced_and_verify(
                        output_tensor_lists, input_tensors,
                        expected_tensors, group_id
                    ), "output tensors do not match expected ouputs"

            self._barrier()

        @unittest.skipIf(BACKEND == "nccl", "all_gather_coalesced does not support NCCL")
        @unittest.skipIf(BACKEND == "mpi", "all_gather_coalesced does not support MPI")
        def test_all_gather_coalesced_simple(self):
            group, group_id, rank = self._init_global_test()
            self._test_all_gather_coalesced_helper(group, group_id, rank)

        @unittest.skipIf(BACKEND == "nccl", "all_gather_coalesced does not support NCCL")
        @unittest.skipIf(BACKEND == "mpi", "all_gather_coalesced does not support MPI")
        def test_all_gather_coalesced_complex(self):
            group, group_id, rank = self._init_global_test()
            self._test_all_gather_coalesced_helper(group, group_id, rank, dtype=torch.cfloat)

        @skip_if_small_worldsize
        @unittest.skipIf(BACKEND == "nccl", "all_gather_coalesced does not support NCCL")
        @unittest.skipIf(BACKEND == "mpi", "all_gather_coalesced does not support MPI")
        def test_all_gather_coalesced_group(self):
            group, group_id, rank = self._init_group_test()
            self._test_all_gather_coalesced_helper(group, group_id, rank)

        @unittest.skipIf(BACKEND == "nccl", "all_gather_coalesced does not support NCCL")
        @unittest.skipIf(BACKEND == "mpi", "all_gather_coalesced does not support MPI")
        def test_all_gather_coalesced_full_group(self):
            group, group_id, rank = self._init_full_group_test()
            self._test_all_gather_coalesced_helper(group, group_id, rank)

        @unittest.skipIf(BACKEND == "nccl", "all_gather_coalesced does not support NCCL")
        @unittest.skipIf(BACKEND == "mpi", "all_gather_coalesced does not support MPI")
        def test_all_gather_coalesced_with_empty(self):
            group, group_id, rank = self._init_global_test()
            input_tensors = [
                rank * torch.ones([2, 2]),
                torch.ones([0]),
                (rank + 1) * torch.ones([3, 3]),
                torch.ones([0]),
                torch.ones([0])
            ]
            output_tensors_lists = [
                [
                    -1 * torch.ones([2, 2]),
                    -1 * torch.ones([0]),
                    -1 * torch.ones([3, 3]),
                    -1 * torch.ones([0]),
                    -1 * torch.ones([0])
                ] for _ in group
            ]
            expected_tensors = [
                [
                    r * torch.ones([2, 2]),
                    torch.ones([0]),
                    (r + 1) * torch.ones([3, 3]),
                    torch.ones([0]),
                    torch.ones([0])
                ] for r in group
            ]
            assert self._run_all_gather_coalesced_and_verify(
                output_tensors_lists, input_tensors, expected_tensors, group_id)
            self._barrier()

        # AllToAll
        def _test_all_to_all_single_equal_split_helper(
            self,
            group,
            group_id,
            rank,
            cuda=False,
            rank_to_GPU=None,
        ):
            if group_id is not None:
                size = len(group)
                in_tensor = torch.ones([size, size]) * rank
                expected_tensor = torch.cat([torch.ones([1, size]) * i for i in group])
                out_tensor = torch.ones([size, size]) * -1
                if cuda:
                    in_tensor = in_tensor.cuda(rank_to_GPU[rank][0])
                    expected_tensor = expected_tensor.cuda(rank_to_GPU[rank][0])
                    out_tensor = out_tensor.cuda(rank_to_GPU[rank][0])
                self.call_dist_op(
                    ":all_to_all",
                    False,
                    dist.all_to_all_single,
                    out_tensor,
                    in_tensor,
                    group=group_id,
                    tensor_shapes=[in_tensor.shape]
                )
                self.assertEqual(out_tensor, expected_tensor)
            self._barrier()

        def _test_all_to_all_single_unequal_split_helper(
            self,
            group,
            group_id,
            rank,
            cuda=False,
            rank_to_GPU=None,
        ):
            if group_id is not None:
                size = len(group)
                in_splits = [i + 1 for i in group]
                out_splits = [rank + 1 for _ in group]
                in_tensor = torch.ones([sum(in_splits), size]) * rank
                out_tensor = torch.ones([(rank + 1) * size, size])
                expected_tensor = torch.cat([torch.ones([rank + 1, size]) * i for i in group])
                if cuda:
                    in_tensor = in_tensor.cuda(rank_to_GPU[rank][0])
                    expected_tensor = expected_tensor.cuda(rank_to_GPU[rank][0])
                    out_tensor = out_tensor.cuda(rank_to_GPU[rank][0])
                dist.all_to_all_single(
                    out_tensor, in_tensor, out_splits, in_splits, group=group_id)
                self.assertEqual(out_tensor, expected_tensor)
            self._barrier()

        def _test_all_to_all_helper(
            self,
            group,
            group_id,
            rank,
            cuda=False,
            rank_to_GPU=None,
        ):
            if group_id is not None:
                size = len(group)
                in_splits = [i + 1 for i in group]
                in_tensors = [
                    torch.ones([in_splits[i], size]) * rank for i, _ in enumerate(group)
                ]
                out_tensors = [torch.ones([(rank + 1), size]) for _ in group]
                expected_tensors = [torch.ones([rank + 1, size]) * i for i in group]
                if cuda:
                    in_tensors = [t.cuda(rank_to_GPU[rank][0]) for t in in_tensors]
                    expected_tensors = [t.cuda(rank_to_GPU[rank][0]) for t in expected_tensors]
                    out_tensors = [t.cuda(rank_to_GPU[rank][0]) for t in out_tensors]
                dist.all_to_all(out_tensors, in_tensors, group=group_id)
                for t1, t2 in zip(out_tensors, expected_tensors):
                    self.assertEqual(t1, t2)
            self._barrier()

        @unittest.skipIf(
            BACKEND != "mpi", "Only MPI supports CPU all_to_all_single"
        )
        def test_all_to_all_single_equal_split(self):
            group, group_id, rank = self._init_global_test()
            self._test_all_to_all_single_equal_split_helper(group, group_id, rank)

        @unittest.skipIf(
            BACKEND != "nccl", "Only Nccl supports CUDA all_to_all_single"
        )
        @skip_if_no_gpu
        def test_all_to_all_single_equal_split_cuda(self):
            group, group_id, rank = self._init_global_test()
            rank_to_GPU = self._init_multigpu_helper()
            self._test_all_to_all_single_equal_split_helper(
                group,
                group_id,
                rank,
                True,
                rank_to_GPU,
            )

        @unittest.skipIf(
            BACKEND != "mpi", "Only MPI supports CPU all_to_all_single"
        )
        def test_all_to_all_single_unequal_split(self):
            group, group_id, rank = self._init_global_test()
            self._test_all_to_all_single_unequal_split_helper(group, group_id, rank)

        @unittest.skipIf(
            BACKEND != "nccl", "Only Nccl supports CUDA all_to_all_single"
        )
        @skip_if_no_gpu
        def test_all_to_all_single_unequal_split_cuda(self):
            group, group_id, rank = self._init_global_test()
            rank_to_GPU = self._init_multigpu_helper()
            self._test_all_to_all_single_unequal_split_helper(
                group,
                group_id,
                rank,
                True,
                rank_to_GPU,
            )

        @unittest.skipIf(BACKEND != "mpi", "Only MPI supports all_to_all")
        def test_all_to_all(self):
            group, group_id, rank = self._init_global_test()
            self._test_all_to_all_helper(group, group_id, rank)

        @unittest.skipIf(BACKEND != "nccl", "Only NCCL supports CUDA all_to_all")
        @skip_if_rocm
        def test_all_to_all_cuda(self):
            group, group_id, rank = self._init_global_test()
            rank_to_GPU = self._init_multigpu_helper()
            self._test_all_to_all_helper(group, group_id, rank, True, rank_to_GPU)

        @unittest.skipIf(
            BACKEND != "mpi", "Only MPI supports CPU all_to_all_single"
        )
        @skip_if_small_worldsize
        def test_all_to_all_single_equal_split_group(self):
            group, group_id, rank = self._init_group_test()
            self._test_all_to_all_single_equal_split_helper(group, group_id, rank)

        @unittest.skipIf(
            BACKEND != "nccl", "Only Nccl supports CUDA all_to_all_single"
        )
        @skip_if_no_gpu
        @skip_if_small_worldsize
        def test_all_to_all_single_equal_split_group_cuda(self):
            group, group_id, rank = self._init_group_test()
            rank_to_GPU = self._init_multigpu_helper()
            self._test_all_to_all_single_equal_split_helper(
                group,
                group_id,
                rank,
                True,
                rank_to_GPU,
            )

        @unittest.skipIf(
            BACKEND != "mpi", "Only MPI supports CPU all_to_all_single"
        )
        @skip_if_small_worldsize
        def test_all_to_all_single_unequal_split_group(self):
            group, group_id, rank = self._init_group_test()
            self._test_all_to_all_single_unequal_split_helper(group, group_id, rank)

        @unittest.skipIf(
            BACKEND != "nccl", "Only Nccl supports CUDA all_to_all_single"
        )
        @skip_if_no_gpu
        @skip_if_small_worldsize
        def test_all_to_all_single_unequal_split_group_cuda(self):
            group, group_id, rank = self._init_global_test()
            rank_to_GPU = self._init_multigpu_helper()
            self._test_all_to_all_single_unequal_split_helper(
                group,
                group_id,
                rank,
                True,
                rank_to_GPU,
            )

        @unittest.skipIf(BACKEND != "mpi", "Only MPI supports all_to_all")
        @skip_if_small_worldsize
        def test_all_to_all_group(self):
            group, group_id, rank = self._init_group_test()
            self._test_all_to_all_helper(group, group_id, rank)

        @unittest.skipIf(
            BACKEND != "nccl", "Only Nccl supports CUDA all_to_all_single"
        )
        @skip_if_small_worldsize
        @skip_if_rocm
        def test_all_to_all_group_cuda(self):
            group, group_id, rank = self._init_group_test()
            rank_to_GPU = self._init_multigpu_helper()
            self._test_all_to_all_helper(
                group,
                group_id,
                rank,
                True,
                rank_to_GPU)

        @unittest.skipIf(
            BACKEND != "mpi", "Only MPI supports CPU all_to_all_single"
        )
        def test_all_to_all_single_equal_split_full_group(self):
            group, group_id, rank = self._init_full_group_test()
            self._test_all_to_all_single_equal_split_helper(group, group_id, rank)

        @unittest.skipIf(
            BACKEND != "nccl", "Only Nccl supports CUDA all_to_all_single"
        )
        @skip_if_no_gpu
        def test_all_to_all_single_equal_split_full_group_cuda(self):
            group, group_id, rank = self._init_full_group_test()
            rank_to_GPU = self._init_multigpu_helper()
            self._test_all_to_all_single_equal_split_helper(
                group,
                group_id,
                rank,
                True,
                rank_to_GPU,
            )

        @unittest.skipIf(
            BACKEND != "mpi", "Only MPI supports CPU all_to_all_single"
        )
        def test_all_to_all_single_unequal_split_full_group(self):
            group, group_id, rank = self._init_full_group_test()
            self._test_all_to_all_single_unequal_split_helper(group, group_id, rank)

        @unittest.skipIf(
            BACKEND != "nccl", "Only Nccl supports CUDA all_to_all_single"
        )
        @skip_if_no_gpu
        def test_all_to_all_single_unequal_split_full_group_cuda(self):
            group, group_id, rank = self._init_full_group_test()
            rank_to_GPU = self._init_multigpu_helper()
            self._test_all_to_all_single_unequal_split_helper(
                group,
                group_id,
                rank,
                True,
                rank_to_GPU,
            )

        @unittest.skipIf(BACKEND != "mpi", "Only MPI supports all_to_all")
        def test_all_to_all_full_group(self):
            group, group_id, rank = self._init_full_group_test()
            self._test_all_to_all_helper(group, group_id, rank)

        @unittest.skipIf(BACKEND != "nccl", "Only NCCL supports CUDA all_to_all")
        @skip_if_rocm
        def test_all_to_all_full_group_cuda(self):
            group, group_id, rank = self._init_full_group_test()
            rank_to_GPU = self._init_multigpu_helper()
            self._test_all_to_all_helper(group, group_id, rank, True, rank_to_GPU)

        # BARRIER
        def _test_barrier_helper(
                self, group, group_id, rank, cuda=False, rank_to_GPU=None):
            WAIT_TIME = 0.3  # seconds

            for dest in group:
                expected_time = torch.DoubleTensor(1).fill_(0.0)
                if cuda:
                    expected_time = expected_time.cuda(rank_to_GPU[rank][0])
                if dest == rank:
                    expected_time.fill_(time.time() + WAIT_TIME)
                    dist.broadcast(expected_time, dest, group_id)
                    time.sleep(WAIT_TIME + 0.1)  # sleep a little bit longer
                    dist.barrier(group_id)
                else:
                    dist.broadcast(expected_time, dest, group_id)
                    dist.barrier(group_id)
                    self.assertGreaterEqual(
                        float(time.time()),
                        float(expected_time[0]),
                        "destination rank: %d, my rank: %d" % (dest, rank) +
                        " (if you see this failure, please report in #14554)")

            # Use higher timeout for the instance where the test runs
            # against a subgroup and uses a CUDA tensor for expected time.
            # The CUDA initialization for the participating processes can
            # take long enough for the barrier timeout to trigger on the
            # process that doesn't participate in the group.
            self._barrier(timeout=20)

        @skip_if_no_gpu
        @unittest.skipIf(BACKEND == "mpi", "MPI doesn't supports GPU barrier")
        def test_barrier_cuda(self):
            group, group_id, rank = self._init_global_test()
            rank_to_GPU = self._init_multigpu_helper()
            self._test_barrier_helper(group, group_id, rank, True, rank_to_GPU)

        @skip_if_small_worldsize
        @skip_if_no_gpu
        @unittest.skipIf(BACKEND == "mpi", "MPI doesn't supports GPU barrier")
        def test_barrier_group_cuda(self):
            group, group_id, rank = self._init_group_test()
            rank_to_GPU = self._init_multigpu_helper()
            self._test_barrier_helper(group, group_id, rank, True, rank_to_GPU)

        @skip_if_small_worldsize
        @skip_if_no_gpu
        @unittest.skipIf(BACKEND == "mpi", "MPI doesn't supports GPU barrier")
        def test_barrier_full_group_cuda(self):
            group, group_id, rank = self._init_full_group_test()
            rank_to_GPU = self._init_multigpu_helper()
            self._test_barrier_helper(group, group_id, rank, True, rank_to_GPU)

        @unittest.skipIf(BACKEND == "nccl", "NCCL does not support CPU barrier")
        def test_barrier(self):
            group, group_id, rank = self._init_global_test()
            self._test_barrier_helper(group, group_id, rank)

        @skip_if_small_worldsize
        @unittest.skipIf(BACKEND == "nccl", "NCCL does not support CPU barrier")
        def test_barrier_group(self):
            group, group_id, rank = self._init_group_test()
            self._test_barrier_helper(group, group_id, rank)

        @unittest.skipIf(BACKEND == "nccl", "NCCL does not support CPU barrier")
        def test_barrier_full_group(self):
            group, group_id, rank = self._init_full_group_test()
            self._test_barrier_helper(group, group_id, rank)

        def _test_broadcast_multigpu_helper(self, group, group_id, rank, rank_to_GPU):
            for src in group:
                expected_tensor = _build_tensor(src + 1)
                tensors = [
                    _build_tensor(src + 1, -1).cuda(device=i) for i in rank_to_GPU[rank]
                ]
                if rank == src:
                    tensors[0] = expected_tensor.cuda(device=rank_to_GPU[rank][0])

                dist.broadcast_multigpu(tensors, src, group_id)
                for tensor in tensors:
                    self.assertEqual(tensor, expected_tensor)
            self._barrier()

        @unittest.skipIf(BACKEND == "mpi", "MPI doesn't support broadcast multigpu")
        @unittest.skipIf(BACKEND == "nccl", "NCCL broadcast multigpu skipped")
        @skip_if_no_gpu
        def test_broadcast_multigpu(self):
            group, group_id, rank = self._init_global_test()
            rank_to_GPU = self._init_multigpu_helper()
            self._test_broadcast_multigpu_helper(group, group_id, rank, rank_to_GPU)

        def _test_all_reduce_multigpu_helper(
            self,
            group,
            group_id,
            rank,
            rank_to_GPU,
            op,
            master_value,
            worker_value,
            expected_value,
            dtype=torch.float,
        ):
            for src in group:
                curr_value = master_value if rank == src else worker_value
                tensors = [
                    _build_tensor(src + 1, curr_value, dtype=dtype).cuda(device=i)
                    for i in rank_to_GPU[rank]
                ]
                self.call_dist_op(":all_reduce", False, dist.all_reduce_multigpu, tensors, op, group_id)
                expected_tensor = _build_tensor(src + 1, expected_value, dtype=dtype)
                for tensor in tensors:
                    self.assertEqual(tensor, expected_tensor)

            self._barrier()

        @unittest.skipIf(BACKEND == "mpi", "MPI doesn't support broadcast multigpu")
        @unittest.skipIf(BACKEND == "nccl", "CUDA all_reduce multigpu skipped for NCCL")
        @skip_if_no_gpu
        def test_all_reduce_multigpu(self):
            group, group_id, rank = self._init_global_test()
            rank_to_GPU = self._init_multigpu_helper()
            self._test_all_reduce_multigpu_helper(
                group,
                group_id,
                rank,
                rank_to_GPU,
                dist.ReduceOp.SUM,
                2,
                10,
                (2 + 10 * (len(group) - 1)) * len(rank_to_GPU[0]),
            )

        @unittest.skipIf(BACKEND == "mpi", "MPI doesn't support broadcast multigpu")
        @unittest.skipIf(BACKEND == "nccl", "CUDA all_reduce multigpu skipped for NCCL")
        @skip_if_no_gpu
        def test_all_reduce_multigpu_complex(self):
            group, group_id, rank = self._init_global_test()
            rank_to_GPU = self._init_multigpu_helper()
            self._test_all_reduce_multigpu_helper(
                group,
                group_id,
                rank,
                rank_to_GPU,
                dist.ReduceOp.SUM,
                complex(2, 3),
                complex(10, 11),
                (complex(2, 3) + complex(10, 11) * (len(group) - 1)) * len(rank_to_GPU[0]),
                dtype=torch.cfloat,
            )

        def _test_reduce_multigpu_helper(
            self,
            group,
            group_id,
            rank,
            rank_to_GPU,
            op,
            master_value,
            worker_value,
            expected_value,
        ):
            for src in group:
                tensor_value = master_value if rank == src else worker_value
                tensors = [
                    _build_tensor(src + 1, tensor_value).cuda(device=i)
                    for i in rank_to_GPU[rank]
                ]
                self.call_dist_op(
                    "reduce", False, dist.reduce_multigpu, tensors, src, op, group_id,
                    expect_event=len(tensors) == 1, tensor_shapes=[tensors[0].shape])
                if rank == src:
                    expected_tensor = _build_tensor(src + 1, expected_value)
                    self.assertEqual(tensors[0], expected_tensor)

            self._barrier()

        @unittest.skipIf(BACKEND != "nccl", "Only Nccl backend supports reduce multigpu")
        @skip_if_no_gpu
        def test_reduce_multigpu(self):
            group, group_id, rank = self._init_global_test()
            rank_to_GPU = self._init_multigpu_helper()
            self._test_reduce_multigpu_helper(
                group,
                group_id,
                rank,
                rank_to_GPU,
                dist.ReduceOp.SUM,
                2,
                10,
                (2 + 10 * (len(group) - 1)) * len(rank_to_GPU[0]),
            )

        def _test_all_gather_multigpu_helper(self, group, group_id, rank, rank_to_GPU, dtype=torch.float):
            for dest in group:
                tensors = [
                    _build_tensor(dest + 1, dtype=dtype).cuda(device=i) for i in rank_to_GPU[rank]
                ]

                # construct expected output along with
                # a place holder to receive all gather results
                output_tensors = []
                expected_output = []
                output_per_gpu = (
                    [_build_tensor(dest + 1, -1, dtype=dtype)] * len(rank_to_GPU[0]) * len(group)
                )
                expected_per_gpu = (
                    [_build_tensor(dest + 1, dtype=dtype)] * len(rank_to_GPU[0]) * len(group)
                )
                for gpu in rank_to_GPU[rank]:
                    output_tensors.append([t.cuda(device=gpu) for t in output_per_gpu])
                    expected_output.append([t.cuda(device=gpu) for t in expected_per_gpu])
                self.call_dist_op(
                    "all_gather", False,
                    dist.all_gather_multigpu, output_tensors, tensors, group_id,
                    expect_event=len(expected_output) == 1)
                self.assertEqual(output_tensors, expected_output)

            self._barrier()

        @unittest.skipIf(BACKEND != "nccl", "Only Nccl backend supports allgather multigpu")
        @skip_if_no_gpu
        def test_all_gather_multigpu(self):
            group, group_id, rank = self._init_global_test()
            rank_to_GPU = self._init_multigpu_helper()
            self._test_all_gather_multigpu_helper(group, group_id, rank, rank_to_GPU)

        @unittest.skipIf(BACKEND != "nccl", "Only Nccl backend supports allgather multigpu")
        @skip_if_no_gpu
        def test_all_gather_multigpu_complex(self):
            group, group_id, rank = self._init_global_test()
            rank_to_GPU = self._init_multigpu_helper()
            self._test_all_gather_multigpu_helper(group, group_id, rank, rank_to_GPU, dtype=torch.cfloat)

        def _model_step(self, model):
            for param in model.parameters():
                if param.grad is not None:
                    with torch.no_grad():
                        param += param.grad
                    param.grad = None

        def _model_step_with_zero_grad(self, model):
            for param in model.parameters():
                if param.grad is not None:
                    with torch.no_grad():
                        param += param.grad
                    param.grad.requires_grad_(False)
                    param.grad.zero_()

        def _prepare_dummy_data(self, local_bs):
            # global_bs for DDP should be divisible by WORLD_SIZE
            world_size = int(os.environ["WORLD_SIZE"])
            global_bs = world_size * local_bs
            input_cpu = torch.randn(global_bs, 2)
            target = torch.randn(global_bs, 4)
            loss = nn.MSELoss()
            return global_bs, input_cpu, target, loss

        # END TO END TEST FOR DISTRIBUTEDDATAPARALLEL
        def _test_DDP_helper(self, model, input_var, target, loss, scale_factor=1.0, memory_format=None):
            model.train()
            output = model(input_var)
            l = loss(output, target) * scale_factor
            l.backward()
            if memory_format is not None:
                self.assertTrue(output.is_contiguous(memory_format=memory_format))

        def _assert_equal_param(self, param_gpu, param_DDP):
            self.assertEqual(len(param_gpu), len(param_DDP))
            for p_gpu, p_DDP in zip(param_gpu, param_DDP):
                self.assertEqual(p_gpu, p_DDP)

        def _test_DDP_niter(
            self, model_base, model_DDP, input, target, loss, local_bs, rank, batch_size, test_save,
            offset=None, world_size=0, zero_grad=False, memory_format=None, n_iter=5,
        ):
            for idx in range(n_iter):
                # single cpu/gpu training
                self._test_DDP_helper(model_base, input, target, loss, memory_format=memory_format)

                if offset is None:
                    offset = rank * local_bs

                # DDP training, DDP scatters subsets of input_cpu to nodes/GPUs
                self._test_DDP_helper(
                    model_DDP,
                    input[offset: offset + local_bs],
                    target[offset: offset + local_bs],
                    loss,
                    world_size * local_bs / batch_size if world_size != 0 else 1,
                    memory_format=memory_format
                )

                # Update weights and run a second iteration to shake out errors
                if zero_grad:
                    self._model_step_with_zero_grad(model_base)
                    self._model_step_with_zero_grad(model_DDP)
                else:
                    self._model_step(model_base)
                    self._model_step(model_DDP)
                self._assert_equal_param(
                    list(model_base.parameters()), list(model_DDP.module.parameters())
                )

                # Shuffle the input so that DDP input is different
                input = input[torch.randperm(batch_size)]

                # save the model in the middle and reload
                if test_save and idx == 2 and INIT_METHOD.startswith("file://"):
                    with tempfile.NamedTemporaryFile() as tmp:
                        if sys.platform == 'win32':
                            torch.save(model_DDP, tmp)
                            tmp.seek(0)
                            model_DDP = torch.load(tmp)
                        else:
                            torch.save(model_DDP, tmp.name)
                            model_DDP = torch.load(tmp.name)

            with tempfile.TemporaryFile() as tmp_file:
                torch.save(model_DDP, tmp_file)
                tmp_file.seek(0)
                saved_model = torch.load(tmp_file)
            for k in model_DDP.state_dict():
                self.assertEqual(model_DDP.state_dict()[k], saved_model.state_dict()[k])

        def _test_DistributedDataParallel(self, gpu_subset, rank, output_device=None, gradient_as_bucket_view=False):
            # Run a simple end to end DDP model, use result of single node model
            # as baseline

            # cpu training setup
            model = DDP_NET

            # single gpu training setup
            model_gpu = copy.deepcopy(model)
            model_gpu.cuda(gpu_subset[0])

            # DDP training setup
            model_DDP = copy.deepcopy(model)
            model_DDP.cuda(gpu_subset[0])
            model_DDP = nn.parallel.DistributedDataParallel(
                model_DDP, device_ids=gpu_subset, gradient_as_bucket_view=gradient_as_bucket_view
            )

            # test serializable/unserializable
            with tempfile.NamedTemporaryFile() as tmp:
                if sys.platform == 'win32':
                    torch.save(model_DDP, tmp)
                    tmp.seek(0)
                    model_DDP = torch.load(tmp)
                else:
                    torch.save(model_DDP, tmp.name)
                    model_DDP = torch.load(tmp.name)

            # dummy data initialization
            local_bs = len(gpu_subset)
            global_bs, input_cpu, target, loss = self._prepare_dummy_data(local_bs)

            # check two model parameters over 5 iterations
            self._test_DDP_niter(
                model_gpu,
                model_DDP,
                input_cpu.cuda(gpu_subset[0]),
                target.cuda(gpu_subset[0]),
                loss,
                local_bs,
                rank,
                global_bs,
                True
            )
            self._barrier()

        def _test_DistributedDataParallelCPU(self, gradient_as_bucket_view=False):
            # Run a simple end to end DDP-CPU model, use result of single node
            # model as baseline
            group, group_id, rank = self._init_global_test()

            # cpu training setup
            model_base = DDP_NET

            # DDP-CPU training setup
            model_DDP = copy.deepcopy(model_base)
            model_DDP = nn.parallel.DistributedDataParallel(
                model_DDP, gradient_as_bucket_view=gradient_as_bucket_view)

            # dummy data initialization
            local_bs = 2
            global_bs, input_cpu, target, loss = self._prepare_dummy_data(local_bs)

            # check two model parameters over 5 iterations
            self._test_DDP_niter(
                model_base,
                model_DDP,
                input_cpu,
                target,
                loss,
                local_bs,
                rank,
                global_bs,
                False,
                zero_grad=True
            )
            self._barrier()

            return model_DDP

        @unittest.skipIf(
            BACKEND == "nccl", "nccl does not support DDP on CPU models"
        )
        def test_DistributedDataParallelCPU(self):
            self._test_DistributedDataParallelCPU()

        @unittest.skipIf(
            BACKEND == "nccl", "nccl does not support DDP on CPU models"
        )
        def test_DistributedDataParallelCPU_grad_is_view(self):
            self._test_DistributedDataParallelCPU(gradient_as_bucket_view=True)

        @unittest.skipIf(BACKEND != 'nccl' and BACKEND != 'gloo',
                         "Only Nccl & Gloo backend support DistributedDataParallel")
        def test_DistributedDataParallel_requires_grad(self):
            # a module without gradients shouldn't be accepted
            self.assertRaises(AssertionError, lambda: nn.parallel.DistributedDataParallel(nn.Module()))
            self._barrier()

        @unittest.skipIf(
            BACKEND != "nccl" and BACKEND != "gloo",
            "Only NCCL and GLOO backend support DistributedDataParallel",
        )
        @skip_if_lt_x_gpu(int(os.environ["WORLD_SIZE"]))
        def test_DistributedDataParallel_non_default_stream(self):
            stream = torch.cuda.Stream(self.rank)
            rank = self.rank
            with torch.cuda.stream(stream):
                net = torch.nn.parallel.DistributedDataParallel(
                    torch.nn.Linear(1, 1, bias=False).cuda(rank), device_ids=[rank]
                )
                for i in range(1000):
                    # Clear gradients manually
                    grad = net.module.weight.grad
                    if grad is not None:
                        grad.requires_grad_(False)
                        grad.zero_()
                    # Forward + BW
                    batch = torch.tensor([rank]).float().cuda(rank)
                    loss = net(batch).sum()
                    loss.backward()
                    # For each worker, the gradient on the weight should be worker_rank.
                    grad = net.module.weight.grad
                    avg = grad.clone()
                    # All-reducing the gradient averages should give us the gradient
                    # average. If not, then one of the workers has not correctly
                    # written back the averaged gradient before this all-reduce call.
                    dist.all_reduce(avg)
                    world_size = int(os.environ["WORLD_SIZE"])
                    avg.div_(world_size)
                    expected_grad = sum(i for i in range(world_size)) / world_size
                    self.assertEqual(
                        avg[0, 0],
                        expected_grad,
                        msg=f"Expected gradient of {expected_grad} but got {avg} on rank {self.rank}",
                    )

        @unittest.skipIf(
            BACKEND != "nccl",
            "Only NCCL backend supports DDP communication hook",
        )
        @skip_if_lt_x_gpu(int(os.environ["WORLD_SIZE"]))
        @skip_if_rocm
        def test_ddp_comm_hook_logging(self):
            hooks = [
                default.allreduce_hook,
                default.fp16_compress_hook,
                powerSGD.powerSGD_hook,
                powerSGD.batched_powerSGD_hook,
                quantization_hooks.quantization_pertensor_hook,
                quantization_hooks.quantization_perchannel_hook,
            ]

            cpp_builtin_hooks = [
                dist.BuiltinCommHookType.ALLREDUCE,
                dist.BuiltinCommHookType.FP16_COMPRESS,
            ]

            for hook in hooks:
                ddp_model = torch.nn.parallel.DistributedDataParallel(
                    torch.nn.Linear(1, 1, bias=False).cuda(self.rank),
                    device_ids=[self.rank]
                )
                ddp_logging_data = ddp_model.get_ddp_logging_data()
                # Hook not registered yet, so should be empty
                self.assertEqual(ddp_logging_data.comm_hook, "")
                ddp_model.register_comm_hook(None, hook)
                ddp_logging_data = ddp_model.get_ddp_logging_data()
                self.assertEqual(ddp_logging_data.comm_hook, hook.__qualname__)

            for hook in cpp_builtin_hooks:
                ddp_model = torch.nn.parallel.DistributedDataParallel(
                    torch.nn.Linear(1, 1, bias=False).cuda(self.rank),
                    device_ids=[self.rank]
                )
                ddp_logging_data = ddp_model.get_ddp_logging_data()
                # Hook not registered yet, so should be empty
                self.assertEqual(ddp_logging_data.comm_hook, "")
                ddp_model._register_builtin_comm_hook(hook)
                ddp_logging_data = ddp_model.get_ddp_logging_data()
                self.assertEqual(ddp_logging_data.comm_hook, str(hook))

            # No hook registered
            ddp_model = torch.nn.parallel.DistributedDataParallel(
                torch.nn.Linear(1, 1, bias=False).cuda(self.rank),
                device_ids=[self.rank]
            )
            ddp_logging_data = ddp_model.get_ddp_logging_data()
            # Hook not registered yet, so should be empty
            self.assertEqual(ddp_logging_data.comm_hook, "")
            # After second forward pass, hook should still be empty string
            for i in range(2):
                inp = torch.ones(1, 1, device=self.rank)
                loss = ddp_model(inp).sum()
                loss.backward()

            ddp_logging_data = ddp_model.get_ddp_logging_data()
            self.assertEqual(ddp_logging_data.comm_hook, "")

        def _test_ddp_hook_parity(self, state, hook):
            rank = self.rank
            m = torch.nn.Linear(1, 5)
            try:
                process_group = state.process_group
            except AttributeError:
                process_group = state

            net_with_hook = torch.nn.parallel.DistributedDataParallel(
                copy.deepcopy(m).to(rank), device_ids=[rank], process_group=process_group
            )
            net_with_hook.register_comm_hook(state=state, hook=hook)
            net_without_hook = torch.nn.parallel.DistributedDataParallel(
                copy.deepcopy(m).to(rank), device_ids=[rank], process_group=process_group
            )
            for i in range(100):
                # Clear gradients manually.
                for g in [net_without_hook.module.weight.grad, net_with_hook.module.weight.grad]:
                    if g is not None:
                        g.requires_grad_(False)
                        g.zero_()
                # Forward + BW
                batch = torch.tensor([rank]).float().cuda(rank)
                loss = net_without_hook(batch).sum()
                loss.backward()
                # For each worker, the gradient on the weight should be worker_rank.
                grad = net_without_hook.module.weight.grad
                avg = grad.clone()
                expected_grad = sum(i for i in range(dist.get_world_size())) / dist.get_world_size()
                loss_hook = net_with_hook(batch).sum()
                loss_hook.backward()
                grad_hook = net_with_hook.module.weight.grad
                avg_hook = grad_hook.clone()
                # Verify hook grad with expected.
                # Cannot use exact match here due to a very small accuracy loss,
                # e.g. 1e-05, for powerSGD hook case.
                assert_func = self.assertEqual if hook == default.allreduce_hook else torch.testing.assert_allclose
                assert_func(
                    avg_hook[0, 0],
                    expected_grad,
                    msg=f"Expected hook grad of {expected_grad} but got {avg_hook[0, 0]}"
                )
                # Verify hook grad with vanilla allreduce
                assert_func(
                    avg_hook[0, 0],
                    avg[0, 0],
                    msg=f"Expected hook grad to be close to allreduce {avg[0, 0]}, but got {avg_hook[0, 0]}"
                )

        @unittest.skipIf(
            BACKEND != "nccl",
            "Only NCCL backend supports DDP communication hook",
        )
        @skip_if_lt_x_gpu(int(os.environ["WORLD_SIZE"]))
        @skip_if_rocm
        def test_ddp_hook_parity_allreduce(self):
            self._test_ddp_hook_parity(state=None, hook=default.allreduce_hook)

        @unittest.skipIf(
            BACKEND != "nccl",
            "Only NCCL backend supports DDP communication hook",
        )
        @skip_if_lt_x_gpu(int(os.environ["WORLD_SIZE"]))
        @skip_if_rocm
        def test_ddp_hook_parity_allreduce_process_group(self):
            # process_group is passed in to both DDP and comm. hook
            rank_to_GPU = self._init_multigpu_helper()
            gpus = [rank_to_GPU[int(r)][0] for r in range(dist.get_world_size())]
            process_group = torch.distributed.new_group(gpus)
            self._test_ddp_hook_parity(state=process_group, hook=default.allreduce_hook)

        @unittest.skipIf(
            BACKEND != "nccl",
            "Only NCCL backend supports DDP communication hook",
        )
        @skip_if_lt_x_gpu(int(os.environ["WORLD_SIZE"]))
        @skip_if_rocm
        def test_ddp_hook_parity_powerSGD(self):
            for warm_start in [True, False]:
                powersgd_state = powerSGD.PowerSGDState(
                    process_group=None,
                    matrix_approximation_rank=1,
                    start_powerSGD_iter=2,
                    warm_start=warm_start,
                )
                self._test_ddp_hook_parity(state=powersgd_state, hook=powerSGD.powerSGD_hook)


        @unittest.skipIf(BACKEND != 'nccl' and BACKEND != 'gloo',
                         "Only Nccl & Gloo backend support DistributedDataParallel")
        @skip_if_no_gpu
        def test_DistributedDataParallel(self):
            group, group_id, rank = self._init_global_test()
            rank_to_GPU = self._init_multigpu_helper()
            gpus = list(rank_to_GPU[rank])
            self._test_DistributedDataParallel(gpu_subset=gpus, rank=rank)

            # test output_device
            self._test_DistributedDataParallel(gpu_subset=gpus, rank=rank, output_device=torch.device('cuda'))

            # test device_ids
            gpus = [torch.device('cuda:' + str(i)) for i in gpus]
            self._test_DistributedDataParallel(gpu_subset=gpus, rank=rank, output_device=torch.device('cuda'))

        @unittest.skipIf(BACKEND != 'nccl' and BACKEND != 'gloo',
                         "Only Nccl & Gloo backend support DistributedDataParallel")
        @skip_if_no_gpu
        def test_DistributedDataParallel_with_grad_is_view(self):
            group, group_id, rank = self._init_global_test()
            rank_to_GPU = self._init_multigpu_helper()
            gpus = list(rank_to_GPU[rank])
            self._test_DistributedDataParallel(gpu_subset=gpus, rank=rank, gradient_as_bucket_view=True)

            # test output_device
            self._test_DistributedDataParallel(
                gpu_subset=gpus, rank=rank, output_device=torch.device('cuda'), gradient_as_bucket_view=True)

            # test device_ids
            gpus = [torch.device('cuda:' + str(i)) for i in gpus]
            self._test_DistributedDataParallel(
                gpu_subset=gpus, rank=rank, output_device=torch.device('cuda'), gradient_as_bucket_view=True)

        def _test_DistributedDataParallel_SyncBatchNorm(self, gpu_subset, rank, local_bs, global_bs, offset,
                                                        output_device=None, affine=True):
            # Run a simple end to end DDP model, use result of single node model
            # as baseline

            # cpu training setup
            model = BN_NET if affine else BN_NET_NO_AFFINE

            # single gpu training setup
            model_gpu = copy.deepcopy(model)
            model_gpu.cuda(gpu_subset[0])

            # DDP training setup
            model_DDP = nn.SyncBatchNorm.convert_sync_batchnorm(copy.deepcopy(model))
            model_DDP.cuda(gpu_subset[0])
            model_DDP = nn.parallel.DistributedDataParallel(
                model_DDP, device_ids=gpu_subset
            )

            # test serializable/unserializable
            with tempfile.NamedTemporaryFile() as tmp:
                if sys.platform == 'win32':
                    torch.save(model_DDP, tmp)
                    tmp.seek(0)
                    model_DDP = torch.load(tmp)
                else:
                    torch.save(model_DDP, tmp.name)
                    model_DDP = torch.load(tmp.name)

            # data initialization
            input_cpu = torch.randn(global_bs, 2)
            target = torch.randn(global_bs, 4)
            loss = nn.MSELoss()

            # check two model parameters over 5 iterations
            self._test_DDP_niter(
                model_gpu,
                model_DDP,
                input_cpu.cuda(gpu_subset[0]),
                target.cuda(gpu_subset[0]),
                loss,
                local_bs,
                rank,
                global_bs,
                True,
                offset,
                dist.get_world_size(),
                5 if affine else 2,
            )
            self._barrier()

        @unittest.skipIf(BACKEND != 'nccl' and BACKEND != 'gloo',
                         "Only Nccl & Gloo backend support DistributedDataParallel")
        @skip_if_no_gpu
        def test_DistributedDataParallel_SyncBatchNorm_Channels_Last(self):
            group, group_id, rank = self._init_global_test()
            num_processes = dist.get_world_size()
            local_bs = 2
            bs_offset = int(rank * 2)
            global_bs = int(num_processes * 2)

            model = ONLY_SBN_NET
            model_gpu = copy.deepcopy(model).cuda(rank)
            model_DDP = nn.parallel.DistributedDataParallel(
                model_gpu, device_ids=[rank]
            )

            memory_format = torch.channels_last
            input_gpu = torch.randn(global_bs, 2, 4, 4, dtype=torch.float).cuda(rank).to(memory_format=memory_format)
            target_gpu = torch.randn(global_bs, 2, 4, 4, dtype=torch.float).cuda(rank).to(memory_format=memory_format)
            loss = nn.MSELoss()

            # check two model parameters over 5 iterations
            self._test_DDP_niter(
                model_gpu,
                model_DDP,
                input_gpu,
                target_gpu,
                loss,
                local_bs,
                rank,
                global_bs,
                True,
                bs_offset,
                dist.get_world_size(),
                memory_format=memory_format
            )
            self._barrier()

        @unittest.skipIf(BACKEND != 'nccl' and BACKEND != 'gloo',
                         "Only Nccl & Gloo backend support DistributedDataParallel")
        @skip_if_no_gpu
        def test_DistributedDataParallel_SyncBatchNorm(self):
            group, group_id, rank = self._init_global_test()
            rank_to_GPU = self._init_multigpu_helper()
            # DDP does not support replicating BN layers within a process, hence
            # testing with one module replica per process
            gpus = [rank]

            num_processes = dist.get_world_size()
            local_bs = 2
            bs_offset = int(rank * 2)
            global_bs = int(num_processes * 2)

            self._test_DistributedDataParallel_SyncBatchNorm(
                gpu_subset=gpus,
                rank=rank,
                local_bs=local_bs,
                global_bs=global_bs,
                offset=bs_offset)

            # test output_device
            self._test_DistributedDataParallel_SyncBatchNorm(
                gpu_subset=gpus,
                rank=rank,
                local_bs=local_bs,
                global_bs=global_bs,
                offset=bs_offset,
                output_device=torch.device('cuda'))

            # test device_ids
            gpus = [torch.device('cuda:' + str(i)) for i in gpus]
            self._test_DistributedDataParallel_SyncBatchNorm(
                gpu_subset=gpus,
                rank=rank,
                local_bs=local_bs,
                global_bs=global_bs,
                offset=bs_offset,
                output_device=torch.device('cuda'))


        @unittest.skipIf(BACKEND != 'nccl' and BACKEND != 'gloo',
                         "Only Nccl & Gloo backend support DistributedDataParallel")
        @skip_if_no_gpu
        def test_DistributedDataParallel_SyncBatchNorm_No_Affine(self):
            group, group_id, rank = self._init_global_test()
            rank_to_GPU = self._init_multigpu_helper()
            # DDP does not support replicating BN layers within a process, hence
            # testing with one module replica per process
            gpus = [rank]

            num_processes = dist.get_world_size()
            local_bs = 2
            bs_offset = int(rank * 2)
            global_bs = int(num_processes * 2)

            self._test_DistributedDataParallel_SyncBatchNorm(
                gpu_subset=gpus,
                rank=rank,
                local_bs=local_bs,
                global_bs=global_bs,
                offset=bs_offset,
                affine=False)


        @unittest.skipIf(BACKEND != 'nccl' and BACKEND != 'gloo',
                         "Only Nccl & Gloo backend support DistributedDataParallel")
        @skip_if_no_gpu
        def test_DistributedDataParallel_SyncBatchNorm_2D_Input(self):
            group, group_id, rank = self._init_global_test()
            rank_to_GPU = self._init_multigpu_helper()
            # DDP does not support replicating BN layers within a process, hence
            # testing with one module replica per process
            gpus = [rank]

            model = nn.BatchNorm1d(2)

            # single gpu training setup
            model_gpu = copy.deepcopy(model)
            model_gpu.cuda(gpus[0])

            # DDP training setup
            model_DDP = nn.SyncBatchNorm.convert_sync_batchnorm(copy.deepcopy(model))
            model_DDP.cuda(gpus[0])
            model_DDP = nn.parallel.DistributedDataParallel(
                model_DDP, device_ids=gpus
            )

            local_bs = len(gpus) * 2
            global_bs = dist.get_world_size() * local_bs
            input_cpu = torch.randn(global_bs, 2)
            target = torch.randn(global_bs, 2)
            loss = nn.MSELoss()

            # disabling cudnn.
            # SyncBatchNorm goes through native_batch_norm kernel, this avoids the
            # numerical issue created by the divergent code path.
            with torch.backends.cudnn.flags(False):
                # check two model parameters over 5 iterations
                self._test_DDP_niter(
                    model_gpu,
                    model_DDP,
                    input_cpu.cuda(gpus[0]),
                    target.cuda(gpus[0]),
                    loss,
                    local_bs,
                    rank,
                    global_bs,
                    True
                )
                self._barrier()

        @unittest.skipIf(BACKEND != 'nccl' and BACKEND != 'gloo',
                         "Only Nccl & Gloo backend support DistributedDataParallel")
        @skip_if_no_gpu
        @require_world_size(2)
        def test_DistributedDataParallel_SyncBatchNorm_Single_Input_Per_Process(self):
            group, group_id, rank = self._init_global_test()
            rank_to_GPU = self._init_multigpu_helper()
            # DDP does not support replicating BN layers within a process, hence
            # testing with one module replica per process
            gpus = [rank]

            model = nn.BatchNorm1d(2)

            # single gpu training setup
            model_gpu = copy.deepcopy(model)
            model_gpu.cuda(gpus[0])

            # DDP training setup
            model_DDP = nn.SyncBatchNorm.convert_sync_batchnorm(copy.deepcopy(model))
            model_DDP.cuda(gpus[0])
            model_DDP = nn.parallel.DistributedDataParallel(
                model_DDP, device_ids=gpus
            )

            local_bs = 1
            global_bs = dist.get_world_size()
            input_cpu = torch.randn(global_bs, 2)
            target = torch.randn(global_bs, 2)
            loss = nn.MSELoss()

            # disabling cudnn.
            # SyncBatchNorm goes through native_batch_norm kernel, this avoids the
            # numerical issue created by the divergent code path.
            with torch.backends.cudnn.flags(False):
                # check two model parameters over 5 iterations
                self._test_DDP_niter(
                    model_gpu,
                    model_DDP,
                    input_cpu.cuda(gpus[0]),
                    target.cuda(gpus[0]),
                    loss,
                    local_bs,
                    rank,
                    global_bs,
                    True
                )
                self._barrier()

        @unittest.skipIf(BACKEND != 'nccl' and BACKEND != 'gloo',
                         "Only Nccl & Gloo backend support DistributedDataParallel")
        @skip_if_no_gpu
        def test_DistributedDataParallel_SyncBatchNorm_Diff_Input_Sizes_Running_Value(self):
            group, group_id, rank = self._init_global_test()
            rank_to_GPU = self._init_multigpu_helper()
            model = nn.parallel.DistributedDataParallel(ONLY_SBN_NET.cuda(rank), device_ids=[rank])

            input_var = []
            for i in range(dist.get_world_size()):
                input_var_rank = torch.cat([
                    torch.ones(2, 1, 10 ** (i + 1)) * (0.1 ** (i - 1)),
                    torch.ones(2, 1, 10 ** (i + 1)) * (0.3 ** (i - 1))
                ], dim=1)
                input_var.append(input_var_rank)

            all_input_var = torch.cat(
                [x.permute(1, 0, 2).contiguous().view(ONLY_SBN_NET.num_features, -1) for x in input_var],
                dim=1
            ).cuda(rank)

            for i in range(100):
                y = model(input_var[rank].cuda(rank))
                y.mean().backward()

            running_mean, running_var = model.module.running_mean, model.module.running_var
            torch.testing.assert_allclose(running_mean, all_input_var.mean(1))
            torch.testing.assert_allclose(running_var, all_input_var.var(1))


        @unittest.skipIf(BACKEND != 'nccl' and BACKEND != 'gloo',
                         "Only Nccl & Gloo backend support DistributedDataParallel")
        @skip_if_no_gpu
        def test_DistributedDataParallel_SyncBatchNorm_Diff_Input_Sizes_gradient(self):
            group, group_id, rank = self._init_global_test()
            # only do single GPU per process
            gpus = [rank]

            # cpu training setup
            model = BN_NET

            num_processes = dist.get_world_size()
            local_bs = rank + 2
            bs_offset = int((rank + 3) * rank / 2)
            global_bs = int((num_processes + 3) * num_processes / 2)

            self._test_DistributedDataParallel_SyncBatchNorm(
                gpu_subset=gpus,
                rank=rank,
                local_bs=local_bs,
                global_bs=global_bs,
                offset=bs_offset)

        def _test_ddp_logging_data(self, is_gpu):
            rank = dist.get_rank()
            model_DDP = copy.deepcopy(DDP_NET)
            if is_gpu:
                model_DDP = nn.parallel.DistributedDataParallel(model_DDP.cuda(rank), device_ids=[rank])
            else:
                model_DDP = nn.parallel.DistributedDataParallel(model_DDP)

            # dummy data initialization
            local_bs = 2
            batch_size, input, target, loss = self._prepare_dummy_data(local_bs)
            if is_gpu:
                input = input.cuda(rank)
                target = target.cuda(rank)

            model_DDP.set_ddp_runtime_logging_sample_rate(2)

            for idx in range(20):
                offset = rank * local_bs

                # DDP training, DDP scatters subsets of input to nodes/GPUs
                self._test_DDP_helper(
                    model_DDP,
                    input[offset: offset + local_bs],
                    target[offset: offset + local_bs],
                    loss,
                    1,
                )

                self._model_step_with_zero_grad(model_DDP)

                # Verify DDP logging data is sampled as expected
                # If it has ran more than 10 iteratons and this is
                # the sampled iteration for measuring run time stats,
                # the run time stats for this idx-th iteration will not
                # be zeros.
                ddp_logging_data = model_DDP.get_ddp_logging_data()
                if (idx > 0 and (idx < 10 or idx % 2 != 0)):
                    self.assertGreaterEqual(ddp_logging_data.forward_compute_time, 1)
                    self.assertGreaterEqual(ddp_logging_data.backward_compute_time, 1)
                    self.assertGreaterEqual(ddp_logging_data.backward_comm_time, 1)
                    self.assertGreaterEqual(
                        ddp_logging_data.backward_compute_time,
                        ddp_logging_data.backward_compute_comm_overlap_time)
                    self.assertGreaterEqual(
                        ddp_logging_data.backward_comm_time,
                        ddp_logging_data.backward_compute_comm_overlap_time)
                else:
                    self.assertGreaterEqual(ddp_logging_data.forward_compute_time, 0)
                    self.assertGreaterEqual(ddp_logging_data.backward_compute_comm_overlap_time, 0)
                    self.assertGreaterEqual(ddp_logging_data.backward_compute_time, 0)
                    self.assertGreaterEqual(ddp_logging_data.backward_comm_time, 0)

                # Shuffle the input so that DDP input is different
                input = input[torch.randperm(batch_size)]

            return model_DDP

        @unittest.skipIf(
            BACKEND == "nccl", "nccl does not support DDP on CPU models"
        )
        def test_ddp_logging_data_cpu(self):
            def parse_env(var):
                return os.environ[var] if var in os.environ else "N/A"

            group, group_id, rank = self._init_global_test()
            model_DDP = self._test_ddp_logging_data(is_gpu=False)

            ddp_logging_data = model_DDP.get_ddp_logging_data()
            self.assertEqual(ddp_logging_data.world_size, dist.get_world_size())
            self.assertEqual(ddp_logging_data.rank, dist.get_rank())
            self.assertEqual(ddp_logging_data.module_name, 'Net')
            self.assertEqual(ddp_logging_data.device_ids, [])
            # output_device is -1 in default if it is not set, e.g.
            # output_device of CPU training is -1.
            self.assertEqual(ddp_logging_data.output_device, -1)
            self.assertEqual(ddp_logging_data.broadcast_buffers, True)
            self.assertEqual(ddp_logging_data.bucket_cap_mb, 25)
            self.assertEqual(ddp_logging_data.find_unused_parameters, False)
            self.assertEqual(ddp_logging_data.gradient_as_bucket_view, False)
            self.assertEqual(ddp_logging_data.backend_name, dist.get_backend(group_id))
            self.assertEqual(ddp_logging_data.iteration, 18)
            params = list(model_DDP.parameters())
            num_params = 0
            param_size = 0
            params = list(parameter for parameter in filter(lambda parameter: parameter.requires_grad, params))
            for p in params:
                num_params += 1
                param_size += p.numel() * p.element_size()
            self.assertEqual(ddp_logging_data.dtypes, ["float"])
            self.assertEqual(ddp_logging_data.total_parameter_size_bytes, param_size)
            self.assertEqual(ddp_logging_data.num_parameter_tensors, num_params)
            self.assertEqual(ddp_logging_data.bucket_sizes, [param_size])
            self.assertEqual(ddp_logging_data.master_port, parse_env("MASTER_PORT"))
            self.assertEqual(ddp_logging_data.master_addr, parse_env("MASTER_ADDR"))
            self.assertEqual(ddp_logging_data.cuda_visible_devices, parse_env("CUDA_VISIBLE_DEVICES"))
            self.assertEqual(ddp_logging_data.gloo_socket_ifname, parse_env("GLOO_SOCKET_IFNAME"))
            self.assertEqual(ddp_logging_data.gloo_device_transport, parse_env("GLOO_DEVICE_TRANSPORT"))
            self.assertEqual(ddp_logging_data.nccl_socket_ifname, parse_env("NCCL_SOCKET_IFNAME"))
            self.assertEqual(ddp_logging_data.nccl_blocking_wait, parse_env("NCCL_BLOCKING_WAIT"))
            self.assertEqual(ddp_logging_data.nccl_async_error_handling, parse_env("NCCL_ASYNC_ERROR_HANDLING"))
            self.assertEqual(ddp_logging_data.nccl_debug, parse_env("NCCL_DEBUG"))
            self.assertEqual(ddp_logging_data.nccl_nthreads, parse_env("NCCL_NTHREADS"))
            self.assertEqual(ddp_logging_data.nccl_ib_timeout, parse_env("NCCL_IB_TIMEOUT"))
            # test runtime logging fields
            self.assertEqual(ddp_logging_data.unused_parameter_size, 0)
            self.assertEqual(ddp_logging_data.has_rebuilt_buckets, True)
            self.assertEqual(ddp_logging_data.rebuilt_bucket_sizes, [param_size])
            # It is hard to test accurate latency, but it can test whether the latency is
            # a valid value and in the expected range.
            self.assertGreaterEqual(ddp_logging_data.avg_forward_compute_time, 1)
            self.assertGreaterEqual(ddp_logging_data.avg_backward_compute_time, 1)
            self.assertGreaterEqual(ddp_logging_data.avg_backward_comm_time, 1)
            self.assertGreaterEqual(
                ddp_logging_data.avg_backward_compute_time,
                ddp_logging_data.avg_backward_compute_comm_overlap_time)
            self.assertGreaterEqual(
                ddp_logging_data.avg_backward_comm_time,
                ddp_logging_data.avg_backward_compute_comm_overlap_time)
            # test larger net with mixed data types, verify multiple bucket sizes
            model = LargeNet()
            model.float()
            model.fc1.double()
            model_DDP = nn.parallel.DistributedDataParallel(model, bucket_cap_mb=1.5)
            ddp_logging_data = model_DDP.get_ddp_logging_data()
            params = list(model_DDP.parameters())
            self.assertEqual(ddp_logging_data.bucket_cap_mb, 1.5)
            self.assertEqual(
                ddp_logging_data.bucket_sizes,
                [params[1].numel() * params[1].element_size(), params[0].numel() * params[0].element_size()])
            self.assertEqual(','.join(ddp_logging_data.dtypes), 'double,float')

        @unittest.skipIf(BACKEND != 'nccl' and BACKEND != 'gloo',
                         "Only Nccl & Gloo backend support DistributedDataParallel")
        @skip_if_no_gpu
        def test_ddp_logging_data_gpu(self):
            group, group_id, rank = self._init_global_test()
            model_DDP = self._test_ddp_logging_data(is_gpu=True)
            ddp_logging_data = model_DDP.get_ddp_logging_data()
            self.assertEqual(ddp_logging_data.device_ids, [rank])
            self.assertEqual(ddp_logging_data.output_device, rank)
            # test runtime logging fields
            # It is hard to test accurate latency, but it can test whether the latency is
            # a valid value and in the expected range.
            self.assertGreaterEqual(ddp_logging_data.avg_forward_compute_time, 1)
            self.assertGreaterEqual(ddp_logging_data.avg_backward_compute_comm_overlap_time, 1)
            self.assertGreaterEqual(
                ddp_logging_data.avg_backward_compute_time,
                ddp_logging_data.avg_backward_compute_comm_overlap_time)
            self.assertGreaterEqual(
                ddp_logging_data.avg_backward_comm_time,
                ddp_logging_data.avg_backward_compute_comm_overlap_time)

        @skipIfNoTorchVision
        def test_SyncBatchNorm_process_group(self):
            # When adopting `convert_sync_batchnorm` to convert a `nn.modules`,
            # it need to recursively pass the `process_group` in the module when the `SyncBatchNorm`
            # is nested in a sub-module or sub-sub-module (e.g. resnet50 in torchvision.models).

            process_ids = 0
            process_group = torch.distributed.new_group([process_ids])
            res50_model = torchvision.models.resnet50()
            res50_model_sync = nn.SyncBatchNorm.convert_sync_batchnorm(copy.deepcopy(res50_model), process_group)
            process_group_sync = res50_model_sync.layer1[0].bn1.process_group
            self.assertEqual(process_group_sync, process_group)

        def _run_reduction_test(
                self, tensor, expected_tensor, op, reduction_fn=dist.all_reduce, dst=None
        ):
            if reduction_fn != dist.all_reduce and dst is None:
                raise ValueError(f"Reduction fn {reduction_fn} must specify dst!")
            if dst is not None:
                reduction_fn(tensor, dst, op)
                # Only destination rank tensor is expected to have final result.
                if dist.get_rank() == dst:
                    self.assertEqual(tensor, expected_tensor)
            else:
                reduction_fn(tensor, op)
                self.assertEqual(tensor, expected_tensor)

        @require_backend({"nccl"})
        @require_backends_available({"nccl"})
        @skip_if_lt_x_gpu(2)
        def test_nccl_backend_bool_allreduce(self):
            torch.cuda.set_device(self.rank)
            # Run all_reduce with PRODUCT
            element = self.rank % 2 == 0
            for op in [dist.ReduceOp.PRODUCT, dist.ReduceOp.MIN]:
                input_tensor = torch.tensor([element, element]).to(self.rank)
                self._run_reduction_test(
                    input_tensor, torch.tensor([False, False]).to(self.rank), op
                )
                # Ensure that all ranks contributing True (cast to 1) results in the
                # correct reduction.
                input_tensor = torch.tensor([True, True]).to(self.rank)
                expected_tensor = input_tensor.clone()
                self._run_reduction_test(
                    input_tensor, expected_tensor, op
                )

            # Run all_reduce with SUM
            for op in [dist.ReduceOp.SUM, dist.ReduceOp.MAX]:
                input_tensor = torch.tensor([element, element]).to(self.rank)
                self._run_reduction_test(
                    input_tensor, torch.tensor([True, True]).to(self.rank), op
                )
            # TODO: NCCL backend does not work correctly for bitwise reduction ops
            # (see https://github.com/pytorch/pytorch/issues/41362). Add tests for
            # these once it is supported.

        @require_backend({"nccl"})
        @require_backends_available({"nccl"})
        @skip_if_lt_x_gpu(2)
        def test_nccl_backend_bool_allgather(self):
            torch.cuda.set_device(self.rank)
            inp = {0: [True, True], 1: [False, True]}
            input_tensor = torch.tensor(inp[self.rank % 2]).to(self.rank)
            # Preserve a copy of the tensor to compare against after allgather.
            input_tensor_copy = input_tensor.clone()
            tensor_list = [
                torch.tensor([False, False]).to(self.rank)
                for _ in range(dist.get_world_size())
            ]
            dist.all_gather(tensor_list, input_tensor)

            self.assertEqual(len(tensor_list), dist.get_world_size())
            for i, t in enumerate(tensor_list):
                expected = torch.tensor(inp[i % 2]).to(self.rank)
                self.assertEqual(t, expected)
            # Ensure that the input tensor is not modified, since this collective
            # does not modify its input.
            self.assertEqual(input_tensor_copy, input_tensor)

        @require_backend({"nccl"})
        @require_backends_available({"nccl"})
        @skip_if_lt_x_gpu(int(os.environ["WORLD_SIZE"]))
        def test_nccl_backend_bool_reduce(self):
            torch.cuda.set_device(self.rank)
            inp = {0: [True, True], 1: [False, False]}
            # Run reduce() with product op
            for op in [dist.ReduceOp.PRODUCT, dist.ReduceOp.MIN]:
                input_tensor = torch.tensor(inp[self.rank % 2]).to(self.rank)
                expected = torch.tensor([False, False]).to(self.rank)
                self._run_reduction_test(
                    input_tensor, expected, op, dist.reduce, dst=0
                )
                # Ensure that all ranks contributing True (cast to 1) results in the
                # correct reduction.
                input_tensor = torch.tensor([True, True]).to(self.rank)
                expected_tensor = input_tensor.clone()
                self._run_reduction_test(
                    input_tensor, expected_tensor, op, dist.reduce, dst=0
                )

            for op in [dist.ReduceOp.SUM, dist.ReduceOp.MAX]:
                input_tensor = torch.tensor(inp[self.rank % 2]).to(self.rank)
                expected = (
                    torch.tensor([True, True]).to(self.rank)
                    if self.rank == 0
                    else input_tensor.clone()
                )
                self._run_reduction_test(
                    input_tensor, expected, op, dist.reduce, dst=0
                )

        @require_backend({"nccl"})
        @require_backends_available({"nccl"})
        @skip_if_lt_x_gpu(2)
        def test_nccl_backend_bool_broadcast(self):
            tensor_size = 10
            bcast_tensor = torch.tensor(
                [
                    (random.random() < 0.5 if self.rank == 0 else False)
                    for _ in range(tensor_size)
                ]
            ).to(self.rank)
            dist.broadcast(bcast_tensor, src=0)
            # Now allgather and ensure the tensors are equal.
            tensor_list = [
                torch.tensor([False for _ in range(tensor_size)]).to(self.rank)
                for _ in range(dist.get_world_size())
            ]
            dist.all_gather(tensor_list, bcast_tensor)
            expected = tensor_list[0]
            for tensor in tensor_list[1:]:
                self.assertEqual(tensor, expected)

        @unittest.skipIf(
            BACKEND != "nccl" and BACKEND != "gloo",
            "Only NCCL and GLOO backend support DistributedDataParallel",
        )
        @skip_if_lt_x_gpu(int(os.environ["WORLD_SIZE"]))
        def test_DistributedSampler_padding(self):
            # Tests padding of distributed sampler.
            world_size = dist.get_world_size()

            # Simulates the 'casual' dataset size
            dataset_size = 100 + world_size + 1
            dataset = [torch.ones(1).to(self.rank) * i for i in range(dataset_size)]

            # Simulates the 'tiny' dataset size
            dataset_tiny_size = max(world_size // 2 - 1, 1)
            dataset_tiny = [torch.ones(1).to(self.rank) * i for i in range(dataset_tiny_size)]

            # Specifying drop_last=True will cause the tail of the data to be dropped.
            dist_sampler = DistributedSampler(dataset=dataset, drop_last=True)
            local_num_samples, local_dataset_size = (
                dist_sampler.num_samples,
                dist_sampler.total_size,
            )
            # The effective dataset size should be the greatest integer that is <=
            # dataset_size that is divisible by the world_size. This is to ensure each
            # rank processes the same number of samples.
            effective_dataset_size = (
                math.ceil((dataset_size - world_size) / world_size)
                if dataset_size % world_size != 0
                else dataset_size / world_size
            )
            self.assertEqual(local_num_samples, effective_dataset_size)
            self.assertEqual(local_dataset_size, local_num_samples * world_size)
            indices_list = list(iter(dist_sampler))
            self.assertEqual(len(indices_list), local_num_samples)

            def validate_global_samples(local_num_samples):
                # Ensure that each rank processes the same number of samples.
                world_samples = [
                    torch.LongTensor([0]).to(self.rank) for _ in range(world_size)
                ]
                dist.all_gather(world_samples, torch.tensor([local_num_samples]).to(self.rank))
                world_samples = [sample.item() for sample in world_samples]
                self.assertEqual(len(set(world_samples)), 1)

            validate_global_samples(local_num_samples)

            # drop_last=False is the default and will add additional indices to be sampled,
            # increasing the effective dataset size.
            dist_sampler_added_samples = DistributedSampler(dataset=dataset)
            local_num_samples, local_dataset_size = (
                dist_sampler_added_samples.num_samples,
                dist_sampler_added_samples.total_size,
            )
            # The effective dataset size is the smallest integer that is >= dataset_size
            # and divisible by the world size.
            self.assertEqual(
                local_num_samples, math.ceil(dataset_size / world_size)
            )
            self.assertEqual(local_dataset_size, local_num_samples * world_size)
            indices_list = list(iter(dist_sampler_added_samples))
            self.assertEqual(len(indices_list), local_num_samples)

            # Ensure that each rank processes the same number of samples.
            validate_global_samples(local_num_samples)

            # Ensure additional samples are padded even when
            # the extremely small dataset is given.
            dist_sampler_added_samples_tiny = DistributedSampler(dataset=dataset_tiny)
            local_num_samples, local_dataset_size = (
                dist_sampler_added_samples_tiny.num_samples,
                dist_sampler_added_samples_tiny.total_size,
            )
            self.assertEqual(
                local_num_samples, math.ceil(dataset_tiny_size / world_size)
            )
            self.assertEqual(local_dataset_size, local_num_samples * world_size)
            indices_list = list(iter(dist_sampler_added_samples_tiny))
            self.assertEqual(len(indices_list), local_num_samples)
            validate_global_samples(local_num_samples)


        @require_backend({"nccl", "gloo"})
        @require_n_gpus_for_nccl_backend(int(os.environ["WORLD_SIZE"]), os.environ["BACKEND"])
        def test_allgather_object(self):
            # Only set device for NCCL backend since it must use GPUs.
            backend = os.environ["BACKEND"]
            if backend == "nccl":
                # Case where rank != GPU device.
                next_rank = (self.rank + 1) % int(self.world_size)
                torch.cuda.set_device(next_rank)

            # If GPU test, add object with GPU tensor
            if backend == "nccl":
                COLLECTIVES_OBJECT_TEST_LIST.append(Foo(torch.randn(3, 3, device=0)))

            gather_objects = COLLECTIVES_OBJECT_TEST_LIST

            output_gathered = [None for _ in range(dist.get_world_size())]
            dist.all_gather_object(
                output_gathered, gather_objects[self.rank % len(gather_objects)]
            )

            for i, val in enumerate(output_gathered):
                expected = gather_objects[i % len(gather_objects)]
                self.assertEqual(val, expected)

                output_gathered = [None for _ in range(dist.get_world_size())]
                dist.all_gather_object(
                    output_gathered, gather_objects[self.rank % len(gather_objects)]
                )

        @require_backend({"gloo"})
        @unittest.skipIf(BACKEND == "nccl", "NCCL does not support gather")
        def test_gather_object(self):
            # Ensure stateful objects can be gathered
            gather_objects = COLLECTIVES_OBJECT_TEST_LIST
            output_gathered = [None for _ in range(dist.get_world_size())]
            gather_on_rank = 0
            my_rank = dist.get_rank()
            dist.gather_object(
                gather_objects[self.rank % len(gather_objects)],
                object_gather_list=output_gathered if my_rank == gather_on_rank else None,
                dst=gather_on_rank,
            )
            if my_rank != gather_on_rank:
                self.assertEqual(
                    output_gathered, [None for _ in range(dist.get_world_size())]
                )
            else:
                for i, val in enumerate(output_gathered):
                    expected = gather_objects[i % len(gather_objects)]
                    self.assertEqual(val, expected)

            # Validate errors when objects can't be pickled.
            class Bar:
                pass

            b = Bar()
            gather_objects = [b for _ in range(dist.get_world_size())]
            with self.assertRaisesRegex(AttributeError, "Can't pickle local object"):
                dist.all_gather_object(
                    [None for _ in range(dist.get_world_size())], gather_objects[self.rank]
                )

        @require_backend({"nccl"})
        @require_backends_available({"nccl"})
        @skip_if_lt_x_gpu(2)
        def test_nccl_gather_object_err(self):
            output_gathered = [None for _ in range(dist.get_world_size())]
            gather_on_rank = 0
            # Case where rank != GPU device.
            my_rank = dist.get_rank()
            next_rank = (my_rank + 1) % dist.get_world_size()
            torch.cuda.set_device(next_rank)
            with self.assertRaisesRegex(
                RuntimeError, "ProcessGroupNCCL does not support gather"
            ):
                dist.gather_object(
                    "foo",
                    object_gather_list=output_gathered
                    if my_rank == gather_on_rank
                    else None,
                    dst=gather_on_rank,
                )

        def validate_net_equivalence(self, net):
            # Helper to validate synchronization of nets across ranks.
            net_module_states = list(net.module.state_dict().values())
            # Check that all tensors in module's state_dict() are equal.
            for t in net_module_states:
                tensor_list = [
                    torch.zeros_like(t) for _ in range(dist.get_world_size())
                ]
                dist.all_gather(tensor_list, t)
                for tensor in tensor_list:
                    self.assertEqual(tensor, t)

        @require_backend({"gloo", "nccl"})
        @require_backends_available({"gloo", "nccl"})
        @skip_if_lt_x_gpu(2)
        def test_ddp_sync_params_and_buffers(self):
            # Test that after calling _sync_params_and_buffers, models across ranks
            # are the same and are equal to the model on the input rank.
            dim = 2
            rank = self.rank
            rank_to_broadcast = 1
            # Seed to ensure that ranks are initialized with different initial models.
            torch.manual_seed(rank)
            model = nn.Linear(dim, dim, bias=False)
            net = torch.nn.parallel.DistributedDataParallel(
                model.cuda(rank), device_ids=[self.rank], bucket_cap_mb=1
            )
            new_model = nn.Linear(dim, dim, bias=False).cuda(rank)
            net.module = copy.deepcopy(new_model)
            # Assert params are different
            net_module_states = list(net.module.state_dict().values())
            for t in net_module_states:
                tensor_list = [
                    torch.zeros_like(t) for _ in range(dist.get_world_size())
                ]
                dist.all_gather(tensor_list, t)
                for i, tensor in enumerate(tensor_list):
                    if i == rank:
                        self.assertEqual(t, tensor)
                    else:
                        # tensor from another rank should be different.
                        self.assertNotEqual(t, tensor)

            net._sync_params_and_buffers(authoritative_rank=rank_to_broadcast)
            # Now all model params should be the same.
            self.validate_net_equivalence(net)
            # Since the network params were broadcast from rank_to_broadcast, validate that
            # they are the same as new_model on rank_to_broadcast.
            if rank == rank_to_broadcast:
                expected_states = new_model.state_dict().values()
                for t, expected in zip(net_module_states, expected_states):
                    self.assertEqual(t, expected)

        @require_backend({"gloo", "nccl"})
        @require_backends_available({"gloo", "nccl"})
        @skip_if_lt_x_gpu(2)
        def test_ddp_grad_div_uneven_inputs(self):
            # Test gradient division during training with join() API. If
            # divide_by_initial_world_size=False, we scale by the effective world
            # size when allreducing grads.
            dim = 5
            batch = 1
            grad_scale = 50
            rank = self.rank
            model = nn.Linear(dim, dim, bias=False)
            inp = torch.ones(batch, dim, device=self.rank) * grad_scale
            net = torch.nn.parallel.DistributedDataParallel(
                model.cuda(rank), device_ids=[self.rank], bucket_cap_mb=1
            )
            n_iters = 3
            if self.rank > 0:
                n_iters += 2

            with net.join(divide_by_initial_world_size=False):
                for _ in range(n_iters):
                    loss = net(inp).sum()
                    loss.backward()
                    # The grad is always expected_grad, since we divide by the number
                    # of currently active processes and inactive processes contribute
                    # zero gradient. If we kept dividing by static initial world
                    # size as processes leave, the grad would be smaller.
                    expected_grad = torch.ones(dim, dim, device=self.rank) * grad_scale
                    param = list(net.parameters())[0]
                    self.assertEqual(expected_grad, param.grad)
                    # Avoid accumulating grads so that it's the same every iteration
                    net.zero_grad()
                    torch.cuda.synchronize(device=self.rank)

            # If divide_by_initial_world_size=True (default), we always scale grads
            # by the initial world_size.
            with net.join(divide_by_initial_world_size=True):
                for i in range(n_iters):
                    loss = net(inp).sum()
                    loss.backward()
                    effective_ws = dist.get_world_size()
                    if i >= 3:
                        effective_ws -= 1
                    expected_grad = (
                        torch.ones(dim, dim, device=self.rank) * grad_scale * effective_ws
                    ) / dist.get_world_size()
                    param = list(net.parameters())[0]
                    self.assertEqual(expected_grad, param.grad)
                    # Avoid accumulating grad so that it's the same every iteration.
                    net.zero_grad()
                    torch.cuda.synchronize(device=self.rank)

        @require_backend({"gloo", "nccl"})
        @require_backends_available({"gloo", "nccl"})
        @skip_if_lt_x_gpu(2)
        def test_ddp_profiling(self):
            batch = 3
            dim = 10
            num_iters = 6
            torch.cuda.set_device(self.rank)
            model = nn.Linear(dim, dim, bias=False)
            inp = torch.rand(batch, dim, device=self.rank)
            net = torch.nn.parallel.DistributedDataParallel(
                model.cuda(self.rank), device_ids=[self.rank]
            )
            with torch.autograd.profiler.profile() as prof:
                for i in range(num_iters):
                    # Enable profiling on even iterations
                    loss = net(inp).sum()
                    loss.backward()

            all_reduce_event_name = f"{dist.get_backend()}:all_reduce"
            events = get_profiling_event(all_reduce_event_name, prof)
            event_count = sum(e.count for e in events)
            self.assertEqual(event_count, num_iters)
            for event in events:
                self.assertEqual(event.name, all_reduce_event_name)

            # Run DDP with profiling for a few iterations, then enable profiling
            # for a single pass, and ensure it is recorded. This tests that the
            # thread local state is correctly updated.
            net = torch.nn.parallel.DistributedDataParallel(
                model.cuda(self.rank), device_ids=[self.rank]
            )
            for i in range(3):
                loss = net(inp).sum()
                loss.backward()
            # Now enable the profiler.
            with torch.autograd.profiler.profile() as prof:
                loss = net(inp).sum()
                loss.backward()

            events = get_profiling_event(all_reduce_event_name, prof)
            self.assertEqual(1, len(events))
            self.assertEqual(1, events[0].count)
            self.assertEqual(events[0].name, all_reduce_event_name)

        @require_backend({"gloo", "nccl"})
        @require_backends_available({"gloo", "nccl"})
        @skip_if_lt_x_gpu(2)
        def test_ddp_join_model_equivalence(self):
            # Verifies equivalence with model training locally and with DDP under
            # the join context manager.
            batch = 3
            dim = 10
            learning_rate = 0.03
            model = nn.Linear(dim, dim, bias=False)
            inp = torch.rand(batch, dim, device=self.rank)
            local_model = copy.deepcopy(model)
            local_model = local_model.cuda(self.rank)
            rank_to_iter_mapping = {rank : 2 * (rank + 1) for rank in range(dist.get_world_size())}
            # run local model
            local_iters = sum(rank_to_iter_mapping.values())
            local_optim = torch.optim.SGD(local_model.parameters(), lr=learning_rate)
            for _ in range(local_iters):
                local_optim.zero_grad()
                out = local_model(inp)
                loss = out.sum()
                loss.backward()
                local_optim.step()

            # run DDP model with join API
            num_iters = rank_to_iter_mapping[self.rank]
            net = torch.nn.parallel.DistributedDataParallel(
                model.cuda(self.rank), device_ids=[self.rank]
            )
            ddp_optim = torch.optim.SGD(
                model.parameters(), lr=learning_rate * dist.get_world_size()
            )
            with net.join():
                for i in range(num_iters):
                    ddp_optim.zero_grad()
                    out = net(inp)
                    loss = out.sum()
                    loss.backward()
                    torch.cuda.synchronize(device=self.rank)
                    ddp_optim.step()

            # Validate model state dicts are equal
            for (_, local_tensor), (_, dist_tensor) in zip(
                local_model.state_dict().items(), net.module.state_dict().items()
            ):
                self.assertEqual(local_tensor, dist_tensor)

        def _run_uneven_inputs_test(
            self, test_case, iteration_mapping, find_unused_params,
        ):
            model = test_case.model
            inp = test_case.inp
            rank = self.rank
            sync_interval = test_case.sync_interval
            # Ensure all outsanding GPU work is comlete so this test runs independently.
            dist.barrier()
            # Bucket_cap_mb is intentionally low to test allreduce scheduling when
            # there are many buckets.
            net = torch.nn.parallel.DistributedDataParallel(
                model.cuda(rank),
                device_ids=[rank],
                bucket_cap_mb=1,
                find_unused_parameters=find_unused_params,
            )

            # Determine num iters for this rank via the passed in mapping.
            num_iters = iteration_mapping[rank]
            with net.join():
                for i in range(num_iters):
                    # Use model.no_sync() to disable grad synchronization every
                    # sync_interval.
                    if i % sync_interval != 0:
                        context = net.no_sync()
                    else:
                        context = suppress()
                    with context:
                        if isinstance(inp, tuple):
                            loss = net(*inp).sum()
                        else:
                            loss = net(inp).sum()
                        loss.backward()
                        self._model_step(net)
                        # Ensure completion of GPU kernels (including allreduce). If the
                        # join API is not properly implemented, then this should hang
                        # since the allreduce will hang.
                        torch.cuda.synchronize(device=rank)

            # Ensure completion of all GPU kernels.
            torch.cuda.synchronize(device=rank)
            self.assertTrue(net._authoritative_rank)
            # All ranks should have agreed on the same authoritative_rank!
            final_rank_tensor = torch.tensor([net._authoritative_rank], device=self.rank)
            tensor_list = [
                torch.zeros_like(final_rank_tensor)
                for _ in range(dist.get_world_size())
            ]
            dist.all_gather(tensor_list, final_rank_tensor)
            max_rank = dist.get_world_size() - 1
            self.assertSetEqual({max_rank}, set(tensor.item() for tensor in tensor_list))
            # Ensure that all models are the same across ranks after all have joined.
            self.validate_net_equivalence(net)
            # Ensure that running with DDP uneven inputs was logged.
            ddp_logging_data = net.get_ddp_logging_data()
            self.assertTrue(ddp_logging_data.join_uneven_inputs)
            dist.barrier()

        @require_backend({"gloo", "nccl"})
        @require_backends_available({"gloo", "nccl"})
        @skip_if_lt_x_gpu(2)
        def test_ddp_uneven_inputs(self):
            dim = 1000
            batch = 1
            # Create a variety of models to run uneven input tests on.
            large_model = nn.Sequential(
                nn.Conv2d(1, 20, 5),
                nn.ReLU(),
                nn.Conv2d(20, 32, 5),
                nn.ReLU(),
                nn.Conv2d(32, 256, 5),
                nn.ReLU(),
            )
            small_model = nn.Linear(dim, dim, bias=False)
            bn_net = BatchNormNet()

            class UnusedParamModule(nn.Module):
                def __init__(self, unused_params_rank):
                    super().__init__()
                    self.t0 = Task()
                    self.t1 = Task()
                    self.unused_params_rank = unused_params_rank

                def task_parameters(self):
                    return (self.t0.p, self.t1.p)

                def forward(self, x, rank):
                    return (
                        self.t1(self.t0(x))
                        if rank != self.unused_params_rank
                        else self.t1(x)
                    )

            unjoined_rank_with_unused_params_model = UnusedParamModule(1)
            joined_rank_with_unused_params_model = UnusedParamModule(0)

            rank = self.rank
            models_to_test = [
                # Network with batchnorm
                DDPUnevenTestInput(
                    name="batch_norm_net",
                    model=bn_net,
                    inp=torch.ones(batch, 2, device=rank),
                    sync_interval=1
                ),
                DDPUnevenTestInput(
                    name="large_conv_model",
                    model=large_model,
                    inp=torch.ones(batch, batch, dim, dim, device=rank),
                    sync_interval=1,
                ),
                DDPUnevenTestInput(
                    name="small_model",
                    model=small_model,
                    inp=torch.ones(batch, dim, device=rank),
                    sync_interval=1,
                ),
                # Unused parameter test where rank that does not join early has unused params
                DDPUnevenTestInput(
                    name="unjoined_rank_with_unused_params_model",
                    model=unjoined_rank_with_unused_params_model,
                    inp=(torch.ones(batch, 2, device=rank), rank),
                    sync_interval=1,
                ),
                # Unused parameter test where rank that does join early has unused params
                DDPUnevenTestInput(
                    name="joined_rank_with_unused_params_model",
                    model=joined_rank_with_unused_params_model,
                    inp=(torch.ones(batch, 2, device=rank), rank),
                    sync_interval=1,
                ),
            ]

            # Add resnet model if we have torchvision installed.
            if HAS_TORCHVISION:
                resnet_model = torchvision.models.resnet50()
                models_to_test.append(
                    DDPUnevenTestInput(
                        name="resnet_model",
                        model=resnet_model,
                        inp=torch.ones(1, 3, 1000, 1000),
                        sync_interval=1,
                    )
                )

            # Test with no_sync every 2, 3, 4, ... iterations.
            models_with_sync = []
            for i, test_input in enumerate(models_to_test):
                models_with_sync.append(
                    DDPUnevenTestInput(
                        name=test_input.name,
                        model=test_input.model,
                        inp=test_input.inp,
                        sync_interval=i + 2,
                    )
                )

            models_to_test.extend(models_with_sync)

            # 0 iteration tests for when one process does not train model at all, so
            # we must shadow the broadcast calls made when rebuilding buckets.
            baseline_num_iters = [0, 5]
            iteration_offsets = [2, 3, 10]
            num_uneven_ranks = [1]
            if dist.get_world_size() > 2:
                num_uneven_ranks.append(2)
            iteration_mappings = []
            # Generate rank : num_iters mappings for various uneven input scenarios.
            # This includes cases where rank 0 joins early and all other ranks join
            # later, and scenarios where multiple ranks join early, but at different
            # iterations, and later ranks join later.
            for num_early_join_ranks in num_uneven_ranks:
                for baseline_iter in baseline_num_iters:
                    for offset in iteration_offsets:
                        mapping = {
                            rank: baseline_iter for rank in range(0, num_early_join_ranks)
                        }
                        # if num_early_join_ranks > 1, ranks > 0 that will join early
                        # iterate offset//2 more times than rank 0, to test nodes
                        # depleting inputs at different times.
                        if num_early_join_ranks > 1:
                            for rank in mapping.keys():
                                if rank > 0:
                                    mapping[rank] += offset // 2
                        mapping.update(
                            {
                                rank: baseline_iter + offset
                                for rank in range(
                                    num_early_join_ranks, dist.get_world_size()
                                )
                            }
                        )
                        iteration_mappings.append(mapping)

            for (test_case, iteration_mapping) in itertools.product(
                models_to_test, iteration_mappings
            ):
                if self.rank == 0:
                    print(
                        f"""Running test: {test_case.name} sync interval
                        {test_case.sync_interval} with iteration mapping
                        {iteration_mapping}"""
                    )
                self._run_uneven_inputs_test(
                    test_case,
                    iteration_mapping,
                    find_unused_params=("unused_params_model" in test_case.name),
                )

        @require_backend({"gloo", "nccl"})
        @require_backends_available({"gloo", "nccl"})
        @skip_if_lt_x_gpu(2)
        def test_ddp_uneven_input_join_disable(self):
            # tests that if net.join() with enable=False is specified, DDP works as
            # expected with even inputs.
            torch.manual_seed(self.rank)
            net = torch.nn.parallel.DistributedDataParallel(
                torch.nn.Linear(1, 1).cuda(self.rank), device_ids=[self.rank]
            )
            inp = torch.ones(1) * self.rank
            n_iters = 5
            world_size = dist.get_world_size()
            with net.join(enable=False):
                for _ in range(n_iters):
                    # Clear grads
                    grad = net.module.weight.grad
                    if grad is not None:
                        grad.requires_grad_(False)
                        grad.zero_()
                    out = net(inp)
                    loss = out.sum()
                    loss.backward()
                    # Validate gradients to ensure that we divide by the correct
                    # world_size when join mode is disabled.
                    expected_grad = sum(i for i in range(world_size)) / world_size
                    self.assertEqual(
                        net.module.weight.grad.item(), expected_grad
                    )

            join_config = net.ddp_uneven_inputs_config
            self.assertFalse(join_config.ddp_join_enabled)
            self.validate_net_equivalence(net)

        @require_backend({"gloo", "nccl"})
        @require_backends_available({"gloo", "nccl"})
        @skip_if_lt_x_gpu(2)
        def test_ddp_uneven_input_exception(self):
            # Tests that exceptions during training are correctly propagated by the
            # context manager.
            error_str = "Intentional error"

            class ExceptionModule(nn.Module):
                def __init__(self):
                    super().__init__()
                    self.param = nn.Parameter(torch.ones(1, requires_grad=True))

                def forward(self, _):
                    raise ValueError(error_str)

            exception_module = ExceptionModule()
            net = torch.nn.parallel.DistributedDataParallel(
                exception_module.cuda(self.rank), device_ids=[self.rank]
            )
            inp = torch.ones(1)
            with self.assertRaisesRegex(ValueError, error_str):
                with net.join():
                    out = net(inp)
                    loss = out.sum()
                    loss.backward()

        @require_backend({"nccl", "gloo"})
        @require_n_gpus_for_nccl_backend(int(os.environ["WORLD_SIZE"]), os.environ["BACKEND"])
        def test_broadcast_object_list(self):
            # Only set device for NCCL backend since it must use GPUs.
            backend = os.environ["BACKEND"]
            if backend == "nccl":
                # Case where rank != GPU device.
                next_rank = (self.rank + 1) % int(self.world_size)
                torch.cuda.set_device(next_rank)

            src_rank = 0
            # If GPU test, add object with GPU tensor
            if backend == "nccl":
                COLLECTIVES_OBJECT_TEST_LIST.append(Foo(torch.randn(3, 3, device=0)))

            objects = (
                COLLECTIVES_OBJECT_TEST_LIST
                if self.rank == src_rank
                else [None for _ in COLLECTIVES_OBJECT_TEST_LIST]
            )

            # Single object test
            single_obj_list = [objects[0]]
            if self.rank != src_rank:
                self.assertNotEqual(single_obj_list[0], COLLECTIVES_OBJECT_TEST_LIST[0])
            dist.broadcast_object_list(single_obj_list, src=0)
            self.assertEqual(single_obj_list[0], COLLECTIVES_OBJECT_TEST_LIST[0])

            # Multiple input objects test
            if self.rank != src_rank:
                self.assertNotEqual(objects, COLLECTIVES_OBJECT_TEST_LIST)
            dist.broadcast_object_list(objects, src=0)
            self.assertEqual(objects, COLLECTIVES_OBJECT_TEST_LIST)

        @require_backend({"gloo", "nccl"})
        @require_backends_available({"gloo", "nccl"})
        @skip_if_lt_x_gpu(2)
        def test_ddp_ignore_params_arg(self):
            class TestModel(nn.Module):
                def __init__(self, rank):
                    self.rank = rank
                    super(TestModel, self).__init__()
                    self.fc1 = nn.Linear(1, 1, bias=False)
                    # Proxy that will be materialized to another architecture later.
                    # (after wrapping model with DDP)
                    if self.rank == 0:
                        self.fc2 = nn.Linear(1, 10, bias=False)
                    else:
                        self.fc2 = nn.Linear(10, 10, bias=False)

                def forward(self, x):
                    x = self.fc1(x)
                    x = self.fc2(x)
                    return x

            device_id = self.rank
            # Ensure the test works for both find_unused_parameter and broadcast_buffer settings.
            for (find_unused, broadcast_buffers) in itertools.product([False, True], [False, True]):
                model = TestModel(self.rank).float().to(device_id)
                # Note that the model can have different shape buffers if we pass
                # them in to be ignored as well.
                model.fc2.register_buffer(
                    "ignore_buffer", torch.zeros(5 + self.rank, device=self.rank)
                )
                proxy_params = list(model.fc2.parameters())
                proxy_buffers = list(model.fc2.buffers())
                model_fc2_name = [
                    module_name
                    for module_name, module in model.named_modules()
                    if module is model.fc2
                ][0]
                proxy_param_names = [
                    f"{model_fc2_name}.{param_name}"
                    for param_name, _ in model.fc2.named_parameters()
                ]
                proxy_buffer_names = [
                    f"{model_fc2_name}.{buf_name}"
                    for buf_name, _ in model.fc2.named_buffers()
                ]
                # Specify that we should ignore proxy_params since it will be
                # materialized later.
                torch.nn.parallel.DistributedDataParallel._set_params_and_buffers_to_ignore_for_model(
                    model, proxy_param_names + proxy_buffer_names
                )
                ddp = torch.nn.parallel.DistributedDataParallel(
                    model,
                    device_ids=[device_id],
                    find_unused_parameters=find_unused,
                    broadcast_buffers=broadcast_buffers,
                )
                # Materialize new params. These are not registered in DDP and thus
                # don't have autograd hooks installed on them.
                ddp.module.fc2 = nn.Linear(1, 1, bias=False).to(device_id)
                # local model with the new materialized parameters.
                local_model = copy.deepcopy(ddp.module).cuda(self.rank)

                inp = torch.ones(1, dtype=torch.float).to(device_id) * (self.rank + 1)
                for i in range(6):
                    ddp(inp).sum().backward()
                    local_model(inp).sum().backward()
                    # materialized param grad is not touched by DDP, so its grad should
                    # be the same as if running locally.
                    for materialized_param, local_param in zip(
                        ddp.module.fc2.parameters(), local_model.fc2.parameters()
                    ):
                        self.assertEqual(materialized_param.grad, local_param.grad)

                    # fc1 parameter grad should still be different, due to allreduce.
                    for synced_param, local_param in zip(
                        ddp.module.fc1.parameters(), local_model.fc1.parameters()
                    ):
                        self.assertFalse(synced_param.grad == local_param.grad)

                    # Proxy module grad should not be touched
                    for proxy_param in proxy_params:
                        self.assertTrue(proxy_param.grad is None)

                # Synchronize since we run multiple iterations of this test, to
                # isolate failure hangs.
                torch.cuda.synchronize(device=self.rank)

        @with_dist_debug_levels(levels=["OFF", "INFO", "DETAIL"])
        @require_backend({"gloo", "nccl"})
        @require_backends_available({"gloo", "nccl"})
        @skip_if_lt_x_gpu(2)
        def test_ddp_unused_params_rebuild_buckets_exception(self):
            class ToyModel(nn.Module):
                def __init__(self):
                    super(ToyModel, self).__init__()
                    self.net1 = nn.Linear(10, 10, bias=False)
                    self.net2 = nn.Linear(10, 10, bias=False)

                def forward(self, x):
                    return self.net1(x)

            ddp = torch.nn.parallel.DistributedDataParallel(
                ToyModel().cuda(self.rank), device_ids=[self.rank]
            )
            for i in range(2):
                inp = torch.rand(1, 10)
                if i > 0:
                    # On 2nd iteration, this will fail during rebuild_buckets,
                    # but we should report an error regarding unused parameters
                    # since that is the underlying root cause.
                    try:
                        ddp(inp).sum().backward()
                    except RuntimeError as e:
                        msg = str(e)
                        expected_strs = [
                            ddp_prev_reduction_unfinished_str,
                            ddp_recommend_find_unused_params_str,
                            ddp_outputs_not_used_in_loss_str
                        ]
                        # In debug mode, should show parameters that weren't reduced.
                        # Without debug mode, should show suggestion to use debug mode.
                        if dist._get_debug_mode() == dist._DistributedDebugLevel.OFF:
                            expected_strs.append(ddp_suggest_debug_mode_str)
                        else:
                            unreduced_params = ", ".join(['net2.weight'])
                            expected_strs.append(
                                f"did not receive grad for rank {self.rank}: {unreduced_params}"
                            )
                        for s in expected_strs:
                            self.assertTrue(
                                s in msg,
                                f"Expected {s} to be in {msg}"
                            )
                        self.assertFalse(ddp_find_unused_params_enabled_str in msg)
                    else:
                        self.assertFalse(True, "DDP unused parameters error not raised.")
                else:
                    ddp(inp).sum().backward()

            dist.barrier()

        @require_backend({"gloo", "nccl"})
        @require_backends_available({"gloo", "nccl"})
        @skip_if_lt_x_gpu(2)
        def test_ddp_shared_grad_acc_unused_params(self):
            # When find_unused_parameters=True, ensure we mark unused parameters
            # even if they share gradient accumulators.
            class ToyModel(nn.Module):
                def __init__(self):
                    super(ToyModel, self).__init__()
                    # net1, bias, and net1.bias are all unused params.
                    self.net1 = nn.Linear(10, 5, bias=False)
                    self.bias = nn.Parameter(torch.zeros(5))
                    # net1.bias and self.bias are names for the same underlying
                    # parameter, so they share the same grad acc. This caused
                    # the bug reported in https://github.com/pytorch/pytorch/issues/41324.
                    self.net1.bias = self.bias
                    self.net2 = nn.Linear(10, 5)

                def forward(self, x):
                    return self.net2(x)

            torch.cuda.set_device(self.rank)
            model = ToyModel().to(torch.cuda.current_device())
            ddp_model = torch.nn.parallel.DistributedDataParallel(
                model, device_ids=[self.rank], find_unused_parameters=True
            )
            inp = torch.randn(20, 10, device=self.rank)
            for i in range(6):
                out = ddp_model(inp)
                loss = out.sum()
                loss.backward()

        @require_backend({"gloo", "nccl"})
        @require_backends_available({"gloo", "nccl"})
        @skip_if_lt_x_gpu(2)
        def test_ddp_device(self):
            m = nn.Linear(10, 10).to(self.rank)
            expected_len = 2

            class TensorWrapper:
                __slots__ = ['t', 'moved_to_gpu']

                def __init__(self, t):
                    self.t = t
                    self.moved_to_gpu = False

            # Handlers for specific types of validation we want to do based on
            # the input type.

            def tuple_and_list_validator(x):
                self.assertTrue(len(x), expected_len)
                self.assertEqual(1, len(set(t.device for t in x)))
                self.assertEqual(x[0].device.index, self.rank)
                return x[0] + x[1]

            def namedtuple_validator(x):
                self.assertEqual(x._fields, EXPECTED_FIELDS)
                self.assertEqual(x.a.device.index, x.b.device.index)
                self.assertEqual(x.a.device.index, self.rank)
                return x.a + x.b

            def custom_type_validator(x):
                self.assertTrue(x.moved_to_gpu or (str(x.t.device) == "cpu"))
                x.t = x.t.to(self.rank)
                x.moved_to_gpu = True
                return x.t

            def dict_validator(x):
                self.assertTrue(EXPECTED_FIELDS[0] in x.keys())
                self.assertTrue(EXPECTED_FIELDS[1] in x.keys())
                self.assertEqual(1, len(set(t.device for t in x.values())))
                self.assertEqual(x[EXPECTED_FIELDS[0]].device.index, self.rank)
                return x[EXPECTED_FIELDS[0]] + x[EXPECTED_FIELDS[1]]

            validators = {
                TensorWrapper: custom_type_validator,
                tuple: tuple_and_list_validator,
                list: tuple_and_list_validator,
                TestNamedTupleInput_0: namedtuple_validator,
                TestNamedTupleInput_1: namedtuple_validator,
                dict: dict_validator,
            }

            class ToyModel(torch.nn.Module):
                def __init__(_self):  # noqa: B902
                    super().__init__()
                    _self.lin = nn.Linear(10, 10, bias=False)

                def forward(_self, x, expected_type):  # noqa: B902
                    # Similar to scatter, the recursive to in the single-device
                    # case does not move tensors if they are in a custom type.
                    self.assertTrue(isinstance(x, expected_type))
                    fwd_tensor = validators[expected_type](x)
                    return _self.lin(fwd_tensor)

            model = torch.nn.parallel.DistributedDataParallel(
                ToyModel().to(self.rank), device_ids=[self.rank]
            )

            def train_iter(inp, input_type):
                for _ in range(4):
                    out = model(inp, input_type)
                    out.sum().backward()

            # CPU tuple input, should be moved to the proper device before call
            # to forward.
            inp = tuple(torch.randn(10, 10) for _ in range(expected_len))
            train_iter(inp, tuple)

            # List CPU input, should be moved to proper device before call to
            # forward.
            inp = [torch.randn(10, 10) for _ in range(expected_len)]
            train_iter(inp, list)
            # Custom type containing tensor. The type is maintained, but the
            # device is not propagated (which is what happens with scatter too)
            inp = TensorWrapper(torch.randn(10, 10))
            train_iter(inp, TensorWrapper)
            # NamedTuple input. The type should be maintained and tensor inputs
            # should be moved to the correct device as in scatter.
            batch = 5
            dim = 10
            a = torch.rand(batch, dim)
            b = torch.rand(batch, dim)

            inp = TestNamedTupleInput_0(a, b)
            train_iter(inp, type(inp))

            inp = TestNamedTupleInput_1(a, b)
            train_iter(inp, type(inp))

            # dictionary input.
            inp = {
                EXPECTED_FIELDS[0]: a,
                EXPECTED_FIELDS[1]: b,
            }
            train_iter(inp, type(inp))

        @require_backend({"gloo", "nccl"})
        @require_backends_available({"gloo", "nccl"})
        @skip_if_lt_x_gpu(2)
        def test_ddp_namedtuple(self):
            batch = 5
            dim = 10

            a = torch.rand(batch, dim, device=self.rank)
            b = torch.rand(batch, dim, device=self.rank)

            class NamedTupleModule(torch.nn.Module):
                def __init__(_self):  # noqa
                    super().__init__()
                    _self.lin = nn.Linear(10, 1)

                def forward(_self, input, expected_type):  # noqa
                    # Without NamedTuple support, this would be of type tuple.
                    self.assertTrue(
                        isinstance(input, expected_type),
                        f"Expected type {expected_type} but got {type(input)}",
                    )
                    self.assertEqual(input._fields, EXPECTED_FIELDS)
                    self.assertEqual(a, input.a)
                    self.assertEqual(b, input.b)
                    return _self.lin(torch.mul(input.a, input.b))

            model = torch.nn.parallel.DistributedDataParallel(
                NamedTupleModule().cuda(self.rank), device_ids=[self.rank]
            )
            inp = TestNamedTupleInput_0(a, b)
            # The following would fail if DDP does not propagate NamedTuples correctly.
            model(inp, type(inp))

            inp = TestNamedTupleInput_1(a, b)
            model(inp, type(inp))

        @with_dist_debug_levels(levels=["OFF", "INFO", "DETAIL"])
        @require_backend({"gloo", "nccl"})
        @require_backends_available({"gloo", "nccl"})
        @skip_if_lt_x_gpu(2)
        @skip_if_rocm
        def test_ddp_control_flow_same_across_ranks(self):
            # Control flow that is the same across ranks.
            batch = 20
            dim = 10

            class ToyModel(nn.Module):
                def __init__(self):
                    super(ToyModel, self).__init__()
                    self.lin1 = nn.Linear(10, 10, bias=False)
                    self.lin2 = nn.Linear(10, 10, bias=False)

                def forward(self, x):
                    # Second layer is used dependent on input x.
                    use_second_layer = torch.equal(
                        x, torch.ones(batch, dim, device=x.device)
                    )
                    if use_second_layer:
                        return self.lin2(F.relu(self.lin1(x)))
                    else:
                        return F.relu(self.lin1(x))

            world_size = dist.get_world_size()
            torch.cuda.set_device(self.rank)
            model = torch.nn.parallel.DistributedDataParallel(
                ToyModel().cuda(self.rank),
                device_ids=[self.rank],
                find_unused_parameters=True,
            )
            random_input = torch.randn(batch, dim, device=self.rank)
            ones_input = torch.ones(batch, dim, device=self.rank)
            for i in range(6):
                if i % 2 == 0:
                    out = model(random_input)
                else:
                    out = model(ones_input)
                loss = out.sum()
                loss.backward()
                # On even iterations, 2nd param goes unused, on odd iterations,
                # it is used.
                local_used_maps = model.reducer._get_local_used_maps()
                if i % 2 == 0:
                    expected = torch.tensor([world_size, 0], device=self.rank, dtype=torch.int32)
                else:
                    expected = torch.tensor([world_size, world_size], device=self.rank, dtype=torch.int32)

                # Validate parameter usage.
                variable_usage_tensor = local_used_maps[0]
                self.assertEqual(variable_usage_tensor, expected)

            # Validate appropriate error message when DDP is used with
            # find_unused_parameters=False.
            model = torch.nn.parallel.DistributedDataParallel(
                ToyModel().cuda(self.rank),
                device_ids=[self.rank],
                find_unused_parameters=False,
            )
            for i in range(2):
                if i == 0:
                    loss = model(random_input).sum()
                    loss.backward()
                else:
                    try:
                        loss = model(random_input).sum()
                        loss.backward()
                    except RuntimeError as e:
                        msg = str(e)
                        # 2nd linear layer is unused
                        unused_param_index = 1
                        expected_strs = [
                            ddp_prev_reduction_unfinished_str,
                            ddp_recommend_find_unused_params_str,
                            ddp_outputs_not_used_in_loss_str,
                            f"Parameter indices which did not receive grad for rank {self.rank}: {unused_param_index}"
                        ]
                        # In debug mode, should show parameters that weren't reduced.
                        # Without debug mode, should show suggestion to use debug mode.
                        if dist._get_debug_mode() == dist._DistributedDebugLevel.OFF:
                            expected_strs.append(ddp_suggest_debug_mode_str)
                        else:
                            unreduced_params = ", ".join(['lin2.weight'])
                            expected_strs.append(
                                f"did not receive grad for rank {self.rank}: {unreduced_params}"
                            )
                        for s in expected_strs:
                            self.assertTrue(
                                s in msg,
                                f"Expected {s} to be in {msg}"
                            )
                        self.assertFalse(ddp_find_unused_params_enabled_str in msg)
                    else:
                        self.assertFalse(True, "DDP error not raised")

            dist.barrier()

        @with_dist_debug_levels(levels=["OFF", "INFO", "DETAIL"])
        @require_backend({"gloo", "nccl"})
        @require_backends_available({"gloo", "nccl"})
        @skip_if_lt_x_gpu(2)
        @skip_if_rocm
        def test_ddp_control_flow_different_across_ranks(self):
            # Control flow that is different across ranks.
            batch = 20
            dim = 10

            class ToyModel(nn.Module):
                def __init__(self, rank):
                    super(ToyModel, self).__init__()
                    self.lin1 = nn.Linear(10, 10, bias=False)
                    self.lin2 = nn.Linear(10, 10, bias=False)
                    self.rank = rank

                def forward(self, x):
                    # Control-flow that is rank and input dependent for the
                    # model.
                    use_second_layer = (
                        torch.equal(x, torch.ones(batch, dim, device=x.device))
                        and self.rank == 1
                    )

                    if use_second_layer:
                        return self.lin2(F.relu(self.lin1(x)))
                    else:
                        return F.relu(self.lin1(x))

            world_size = dist.get_world_size()
            torch.cuda.set_device(self.rank)
            model = torch.nn.parallel.DistributedDataParallel(
                ToyModel(self.rank).cuda(self.rank),
                device_ids=[self.rank],
                find_unused_parameters=True,
            )
            random_input = torch.randn(batch, dim, device=self.rank)
            ones_input = torch.ones(batch, dim, device=self.rank)
            for i in range(6):
                if i % 2 == 0:
                    out = model(random_input)
                else:
                    out = model(ones_input)
                loss = out.sum()
                loss.backward()
                # On even iterations, 2nd param goes unused, on odd iterations,
                # it is used only on rank 1.
                local_used_maps = model.reducer._get_local_used_maps()

                if i % 2 == 0:
                    expected = torch.tensor([world_size, 0], device=self.rank, dtype=torch.int32)
                else:
                    expected = torch.tensor([world_size, 1], device=self.rank, dtype=torch.int32)

                variable_usage_tensor = local_used_maps[0]
                # Validate parameter usage. On odd iterations, 2nd param is only
                # used on rank 1.
                self.assertEqual(variable_usage_tensor, expected)

            # Validate appropriate error message when DDP is used with
            # find_unused_parameters=False.
            model = torch.nn.parallel.DistributedDataParallel(
                ToyModel(self.rank).cuda(self.rank),
                device_ids=[self.rank],
                find_unused_parameters=False,
            )
            for i in range(2):
                if i == 0:
                    loss = model(random_input).sum()
                    loss.backward()
                else:
                    try:
                        loss = model(random_input).sum()
                        loss.backward()
                    except RuntimeError as e:
                        msg = str(e)
                        unused_param_index = 1
                        expected_strs = [
                            ddp_prev_reduction_unfinished_str,
                            ddp_recommend_find_unused_params_str,
                            ddp_outputs_not_used_in_loss_str,
                            f"Parameter indices which did not receive grad for rank {self.rank}: {unused_param_index}"
                        ]
                        # In debug mode, should show parameters that weren't reduced.
                        # Without debug mode, should show suggestion to use debug mode.
                        if dist._get_debug_mode() == dist._DistributedDebugLevel.OFF:
                            expected_strs.append(ddp_suggest_debug_mode_str)
                        else:
                            unreduced_params = ", ".join(['lin2.weight'])
                            expected_strs.append(
                                f"did not receive grad for rank {self.rank}: {unreduced_params}"
                            )
                        for s in expected_strs:
                            self.assertTrue(
                                s in msg,
                                f"Expected {s} to be in {msg}"
                            )
                        self.assertFalse(ddp_find_unused_params_enabled_str in msg)
                    else:
                        self.assertFalse(True, "DDP error not raised")

            dist.barrier()

        @require_backend({"gloo"})
        @unittest.skipIf(BACKEND == "nccl", "NCCL does not support scatter")
        def test_scatter_object_list(self):
            src_rank = 0
            scatter_list = (
                COLLECTIVES_OBJECT_TEST_LIST
                if self.rank == src_rank
                else [None for _ in COLLECTIVES_OBJECT_TEST_LIST]
            )
            world_size = dist.get_world_size()
            scatter_list = scatter_list[: world_size]
            i = 0
            while len(scatter_list) < world_size:
                scatter_list.append(scatter_list[i])
                i += 1

            output_obj_list = [None]
            dist.scatter_object_list(output_obj_list, scatter_list, src=src_rank)
            self.assertEqual(
                output_obj_list[0],
                COLLECTIVES_OBJECT_TEST_LIST[self.rank % len(COLLECTIVES_OBJECT_TEST_LIST)],
            )
            # Ensure errors are raised upon incorrect arguments.
            with self.assertRaisesRegex(
                RuntimeError,
                "Expected argument scatter_object_output_list to be a list of size at least 1.",
            ):
                dist.scatter_object_list([], scatter_list, src=src_rank)

        @require_backend({"gloo", "nccl"})
        @require_backends_available({"gloo", "nccl"})
        @skip_if_lt_x_gpu(2)
        @skip_if_rocm
        def test_ddp_model_diff_across_ranks(self):
            torch.cuda.set_device(self.rank)
            # Creates network with different sized embedding table on different
            # ranks. This should throw an error during DDP init.
            net = EmbeddingNet(self.rank)
            # When running with NCCL backend, we don't expect an error on rank 0,
            # rather, it will be taken down by NCCL_ASYNC_ERROR_HANDLING. When
            # running with Gloo, we expect the error to be caught inline.
            rank_0_ctx = (
                suppress()
                if dist.get_backend() == dist.Backend.NCCL
                else self.assertRaisesRegex(RuntimeError, "Connection closed by peer")
            )
            ctx = (
                rank_0_ctx
                if self.rank == 0
                else self.assertRaisesRegex(RuntimeError, "appears not to match")
            )
            with ctx:
                net = torch.nn.parallel.DistributedDataParallel(
                    net.to(self.rank), device_ids=[self.rank]
                )
                dist.barrier()

        @with_dist_debug_levels(levels=["OFF", "INFO", "DETAIL"])
        @require_backend({"gloo", "nccl"})
        @require_backends_available({"gloo", "nccl"})
        @skip_if_lt_x_gpu(2)
        def test_output_unused_in_loss(self):
            model = TwoLinLayerNet()
            # Need copy of model to pass into 2nd DDP ctor otherwise autograd hooks
            # on first DDP reducer will execute!
            model_copy = copy.deepcopy(model)
            net = torch.nn.parallel.DistributedDataParallel(
                copy.deepcopy(model).cuda(self.rank),
                device_ids=[self.rank],
            )
            net_with_find_unused = torch.nn.parallel.DistributedDataParallel(
                model_copy.cuda(self.rank),
                device_ids=[self.rank],
                find_unused_parameters=True,
            )

            inp = torch.randn(10, 10)

            for ddp in [net, net_with_find_unused]:
                for i in range(2):
                    if i == 0:
                        a, b = ddp(inp)
                        loss = b.sum()
                        loss.backward()
                    else:
                        try:
                            a, b = ddp(inp)
                            loss = b.sum()
                            loss.backward()
                        except RuntimeError as e:
                            msg = str(e)
                            unused_index = 0
                            unused_index_substr = (
                                f"Parameter indices which did not receive grad for rank {self.rank}: {unused_index}"
                            )
                            if ddp == net:
                                expected_strs = [
                                    ddp_prev_reduction_unfinished_str,
                                    ddp_recommend_find_unused_params_str,
                                    ddp_outputs_not_used_in_loss_str,
                                    unused_index_substr,
                                ]
                                unexpected_strs = [
                                    ddp_find_unused_params_enabled_str,
                                ]
                            elif ddp == net_with_find_unused:
                                expected_strs = [
                                    ddp_prev_reduction_unfinished_str,
                                    ddp_outputs_not_used_in_loss_str,
                                    ddp_find_unused_params_enabled_str,
                                    unused_index_substr,
                                ]
                                unexpected_strs = [
                                    ddp_recommend_find_unused_params_str,
                                ]
                            # In debug mode, should show parameters that weren't reduced.
                            # Without debug mode, should show suggestion to use debug mode.
                            if dist._get_debug_mode() == dist._DistributedDebugLevel.OFF:
                                expected_strs.append(ddp_suggest_debug_mode_str)
                            else:
                                unreduced_params = ", ".join(['a.weight'])
                                expected_strs.append(
                                    f"did not receive grad for rank {self.rank}: {unreduced_params}"
                                )
                            for s in expected_strs:
                                self.assertTrue(
                                    s in msg,
                                    f"Expected {s} to be in {msg}"
                                )
                            for s in unexpected_strs:
                                self.assertFalse(
                                    s in msg,
                                    f"Expected {s} not to be in {msg}"
                                )
                        else:
                            self.assertFalse(True, "DDP error not raised")

            dist.barrier()

        @require_backend({"gloo"})
        @require_backends_available({"gloo"})
        @unittest.skipIf(
            IS_MACOS or IS_WINDOWS,
            "MacOS uses uv transport which does not have as robust error handling as tcp transport"
        )
        def test_monitored_barrier_gloo(self):
            tensors = [torch.ones(10) * self.rank]
            # Kick off some allreduce work on all ranks
            for _ in range(10):
                dist.all_reduce(torch.cat(tensors))
            # Run monitored barrier
            timeout = timedelta(seconds=2)
            dist.monitored_barrier(timeout=timeout)
            # All ranks besides 1 call into barrier, rank 0 should report failure
            # while others report gloo error.
            failed_rank = 1
            src_rank = 0
            if self.rank == src_rank:
                with self.assertRaisesRegex(
                    RuntimeError,
                    f"Rank {failed_rank} failed to pass monitoredBarrier"
                ):
                    dist.monitored_barrier(timeout=timeout)
            elif self.rank != failed_rank:
                # Other ranks should not pass barrier since rank 0 failed.
                err_regex = (
                    f"Rank {self.rank} successfully reached monitoredBarrier,"
                    f" but received errors while waiting to be unblocked by rank"
                    f" {src_rank}"
                )
                with self.assertRaisesRegex(RuntimeError, err_regex):
                    dist.monitored_barrier(timeout=timeout)

            # We need a barrier since otherwise failed_rank exits too early
            # and cause a timeout.
            self._barrier(timeout=30)

        @require_backend({"gloo"})
        @require_backends_available({"gloo"})
        def test_monitored_barrier_gloo_subgroup(self):
            # Tests that monitored_barrier works as expected on non-default
            # process groups.
            failed_rank = 1
            timeout = 0.1
            subgroup = dist.new_group(ranks=[0, 1])

            if self.rank == failed_rank:
                return

            if self.rank == 0:
                with self.assertRaisesRegex(
                    RuntimeError,
                    f"Rank {failed_rank} failed to pass monitoredBarrier"
                ):
                    dist.monitored_barrier(subgroup, timeout)
            else:
                # Other ranks call into monitored_barrier, but this should be a
                # noop because they are not part of the subgroup. Verify that
                # there are no errors here.
                dist.monitored_barrier(subgroup, timeout)

        def _test_monitored_barrier_allreduce_hang(self, wait_all_ranks):
            # tests expected behavior when nonzero rank hangs.
            nccl_pg = dist.new_group(
                ranks=list(i for i in range(int(self.world_size))),
                timeout=timedelta(seconds=2),
                backend=dist.Backend.NCCL,
            )
            gloo_pg = dist.new_group(
                ranks=list(i for i in range(int(self.world_size))),
                backend=dist.Backend.GLOO,
            )
            tensors = [
                torch.ones(10, device=self.rank) * self.rank
            ]
            # Let all ranks call allreduce first to set up communicators etc.
            # Directly simulating error here will run into store issue described
            # in https://github.com/pytorch/pytorch/issues/54524.
            nccl_pg.allreduce(tensors).wait()
            # All ranks besides 0 call into allreduce. This is to simulate a
            # desync across the world, where some ranks call into
            # monitored_barrier() and others are stuck in collective comm. In
            # practice, we don't need NCCL_BLOCKING_WAIT, but we use it in this
            # test to ensure it exits cleanly.
            if self.rank != 0:
                with self.assertRaisesRegex(RuntimeError, "Caught collective operation timeout"):
                    nccl_pg.allreduce(tensors).wait(timedelta(seconds=0.1))
            else:
                # Rank 0 should report first (in order) timed out rank or all ranks
                # depending on wait_all_ranks flag passed into monitored_barrier.
                if wait_all_ranks:
                    rank_str = ", ".join([str(i) for i in range(1, int(self.world_size))])
                    err_regex = f"Ranks {rank_str} failed to pass monitoredBarrier"
                else:
                    expected_first_fail_rank = 1
                    err_regex = f"Rank {expected_first_fail_rank} failed to pass monitoredBarrier"
                monitored_barrier_timeout_seconds = timedelta(seconds=0.1)
                with self.assertRaisesRegex(
                    RuntimeError,
                    err_regex
                ):
                    gloo_pg.monitored_barrier(monitored_barrier_timeout_seconds, wait_all_ranks=wait_all_ranks)

        @with_nccl_blocking_wait
        @require_backend({"gloo", "nccl"})
        @require_backends_available({"gloo", "nccl"})
        @skip_if_rocm
        @skip_if_lt_x_gpu(int(os.environ["WORLD_SIZE"]))
        def test_monitored_barrier_allreduce_hang(self):
            # tests expected behavior when nonzero rank hangs and we want to
            # report first timed out rank.
            self._test_monitored_barrier_allreduce_hang(wait_all_ranks=False)

        @with_nccl_blocking_wait
        @require_backend({"gloo", "nccl"})
        @require_backends_available({"gloo", "nccl"})
        @skip_if_rocm
        @skip_if_lt_x_gpu(int(os.environ["WORLD_SIZE"]))
        def test_monitored_barrier_allreduce_hang_wait_all_ranks(self):
            # tests expected behavior when nonzero rank hangs and we want to
            # report all timed out ranks.
            self._test_monitored_barrier_allreduce_hang(wait_all_ranks=True)

        @require_backend({"gloo"})
        @require_backends_available({"gloo"})
        def test_monitored_barrier_gloo_rank_0_timeout(self):
            # tests error when rank 0 exhausts its given timeout.
            process_group = dist.new_group(
                ranks=list(i for i in range(int(self.world_size)))
            )
            timeout = timedelta(seconds=0)
            if self.rank == 0:
                with self.assertRaisesRegex(
                    RuntimeError, f"Rank {self.rank} timed out in monitoredBarrier"
                ):
                    process_group.monitored_barrier(timeout)

        @require_backend({"gloo"})
        @require_backends_available({"gloo"})
        @skip_if_small_worldsize
        @unittest.skipIf(
            IS_MACOS or IS_WINDOWS,
            "MacOS uses uv transport which does not have as robust error handling as tcp transport"
        )
        def test_monitored_barrier_failure_order(self):
            # Ensure that the first (in sorted order) rank is reported when
            # multiple ranks fail to pass the monitored_barrier.
            # TODO(#54879): Provide ability to wait and report all failed ranks
            expected_first_failed_rank = 2
            timeout = timedelta(seconds=2)
            src_rank = 0
            if self.rank == src_rank:
                with self.assertRaisesRegex(RuntimeError, f"Rank {expected_first_failed_rank}"):
                    dist.monitored_barrier(timeout=timeout)
            elif self.rank == 1:
                err_regex = (
                    f"Rank {self.rank} successfully reached monitoredBarrier,"
                    f" but received errors while waiting to be unblocked by rank"
                    f" {src_rank}"
                )
                with self.assertRaisesRegex(RuntimeError, err_regex):
                    dist.monitored_barrier(timeout=timeout)

        @require_backend({"gloo"})
        @require_backends_available({"gloo"})
        @skip_if_small_worldsize
        def test_monitored_barrier_wait_all_ranks(self):
            # Tests simple case where > 1 rank does not call into monitored
            # barrier and verifies all ranks are reported by rank 0.
            if self.rank == 0:
                timeout = timedelta(seconds=0.1)
                rank_str = ", ".join([str(i) for i in range(1, int(self.world_size))])
                err_regex = f"Ranks {rank_str} failed to pass monitoredBarrier"
                with self.assertRaisesRegex(RuntimeError, err_regex):
<<<<<<< HEAD
                    dist.monitored_barrier(timeout=timeout, wait_all_ranks=True)

            # We need a barrier since otherwise non-zero ranks exit too early
            # and cause a timeout.
            self._barrier(timeout=30)

        @require_backend({"gloo", "nccl"})
        @require_backends_available({"gloo", "nccl"})
        @skip_if_lt_x_gpu(2)
        def test_ddp_build_param_to_name_mapping(self):
            model = TwoLinLayerNet()
            net = torch.nn.parallel.DistributedDataParallel(
                model.cuda(self.rank),
                device_ids=[self.rank],
            )
            expected_mapping = {0: "a.weight", 1: "b.weight"}
            net_params, _ = net._build_params_for_reducer()
            param_to_name_mapping = net._build_param_to_name_mapping(net_params)
            self.assertDictEqual(expected_mapping, param_to_name_mapping)

            # Test when DDP is used with ignored parameters.
            model = TwoLinLayerNet()
            # Parameters to ignore are in the format {module_name}.{param_name}
            params_to_ignore = ["a.weight"]
            torch.nn.parallel.DistributedDataParallel._set_params_and_buffers_to_ignore_for_model(
                model, params_to_ignore
            )
            net = torch.nn.parallel.DistributedDataParallel(
                model.cuda(self.rank),
                device_ids=[self.rank],
            )
            expected_mapping = {0: "b.weight"}
            net_params, _ = net._build_params_for_reducer()
            param_to_name_mapping = net._build_param_to_name_mapping(net_params)
            self.assertDictEqual(expected_mapping, param_to_name_mapping)

        def _test_ddp_multiple_nested_unused_params_error(self, ignore_sparse):
            debug_mode_off = dist._get_debug_mode() == dist._DistributedDebugLevel.OFF

            class SubModule(nn.Module):
                def __init__(self):
                    super().__init__()
                    self.embedding_net = EmbeddingNet(0)
                    self.lin = TwoLinLayerNet()
                    self.bn = BatchNormNet()
                    self.lin_layer = nn.Linear(4, 10, bias=False)

                def forward(self, x):
                    x = self.bn(x)
                    x = self.lin_layer(x)
                    x = self.lin.a(x)  # self.lin.b param unused
                    # EmbeddingNet entirely unused: self.embedding_net.embedding and
                    # self.embedding_net.lin unused.
                    return x

            class MyModel(nn.Module):
                def __init__(self):
                    super().__init__()
                    self.sub_module = SubModule()

                def forward(self, x):
                    return self.sub_module(x)

            model = MyModel()
            sparse_embedding_fqns = []
            if ignore_sparse:
                for module_name, module in model.named_modules():
                    if module == model.sub_module.embedding_net.embedding:
                        for parameter_name, param in module.named_parameters(
                            recurse=False
                        ):
                            fqn = f"{module_name}.{parameter_name}"
                            sparse_embedding_fqns.append(fqn)

                torch.nn.parallel.DistributedDataParallel._set_params_and_buffers_to_ignore_for_model(
                    model, sparse_embedding_fqns
                )
                unused_modules = [
                    model.sub_module.embedding_net.lin,
                    model.sub_module.lin.b,
                ]
            else:
                unused_modules = list(model.sub_module.embedding_net.modules()) + [
                    model.sub_module.lin.b,
                ]


            expected_unused_param_fqns = []
            used_param_fqns = []  # Validate that these don't mistakenly show up.
            fqn_to_param_index = {}
            index = 0
            for module_name, module in model.named_modules():
                for parameter_name, param in module.named_parameters(recurse=False):
                    fqn = f"{module_name}.{parameter_name}"
                    fqn_to_param_index[fqn] = index
                    if fqn not in sparse_embedding_fqns:
                        index += 1
                    if module in unused_modules:
                        expected_unused_param_fqns.append(fqn)
                    else:
                        if (
                            not ignore_sparse
                            or module != model.sub_module.embedding_net.embedding
                        ):
                            used_param_fqns.append(fqn)

            net = torch.nn.parallel.DistributedDataParallel(
                model.cuda(self.rank),
                device_ids=[self.rank],
            )
            batch, dim = 10, 2
            inp = torch.ones(batch, dim)
            for i in range(2):
                if i == 0:
                    out = net(inp)
                    loss = out.sum()
                    loss.backward()
                else:
                    try:
                        out = net(inp)
                        loss = out.sum()
                        loss.backward()
                    except RuntimeError as e:
                        e = str(e)

                        unused_param_substr = e[e.find("did not receive grad") :]
                        # Validate that each unused param fully qualified name
                        # shows up in error logs. We do this instead of
                        # constructing a joined string since order of parameters
                        # can be different in Reducer. In addition, validate
                        # param indices show up as well.
                        for unused_param_fqn in expected_unused_param_fqns:
                            self.assertTrue(unused_param_fqn in unused_param_substr or debug_mode_off)
                            self.assertTrue(
                                str(fqn_to_param_index[unused_param_fqn]) in unused_param_substr,
                                f"Did not find index {fqn_to_param_index[unused_param_fqn]} for {unused_param_fqn}"
                            )

                        # Validate that used param fqns don't show up in error
                        # logs.
                        for used_param_fqn in used_param_fqns:
                            self.assertFalse(used_param_fqn in unused_param_substr)
                        # Validate that ignored param fqns don't show up as unused
                        # (since DDP does not track them)
                        for sparse_param_fqn in sparse_embedding_fqns:
                            self.assertFalse(sparse_param_fqn in unused_param_substr)
                    else:
                        self.assertTrue(False, "Expected error was not raised!")

        @with_dist_debug_levels(levels=["OFF", "INFO", "DETAIL"])
        @require_backend({"gloo", "nccl"})
        @require_backends_available({"gloo", "nccl"})
        @skip_if_lt_x_gpu(2)
        def test_ddp_multiple_nested_unused_params_error(self):
            self._test_ddp_multiple_nested_unused_params_error(ignore_sparse=False)

        @with_dist_debug_levels(levels=["OFF", "INFO", "DETAIL"])
        @require_backend({"gloo", "nccl"})
        @require_backends_available({"gloo", "nccl"})
        @skip_if_lt_x_gpu(2)
        def test_ddp_multiple_nested_unused_params_err_ignore_params(self):
            # Tests unused parameter reporting when DDP is configured to ignore
            # certain parameters.
            self._test_ddp_multiple_nested_unused_params_error(ignore_sparse=True)
=======
                    dist.monitored_barrier(timeout=timeout, wait_all_ranks=True)
>>>>>>> 9ac39a20
<|MERGE_RESOLUTION|>--- conflicted
+++ resolved
@@ -5374,12 +5374,7 @@
                 rank_str = ", ".join([str(i) for i in range(1, int(self.world_size))])
                 err_regex = f"Ranks {rank_str} failed to pass monitoredBarrier"
                 with self.assertRaisesRegex(RuntimeError, err_regex):
-<<<<<<< HEAD
                     dist.monitored_barrier(timeout=timeout, wait_all_ranks=True)
-
-            # We need a barrier since otherwise non-zero ranks exit too early
-            # and cause a timeout.
-            self._barrier(timeout=30)
 
         @require_backend({"gloo", "nccl"})
         @require_backends_available({"gloo", "nccl"})
@@ -5538,7 +5533,4 @@
         def test_ddp_multiple_nested_unused_params_err_ignore_params(self):
             # Tests unused parameter reporting when DDP is configured to ignore
             # certain parameters.
-            self._test_ddp_multiple_nested_unused_params_error(ignore_sparse=True)
-=======
-                    dist.monitored_barrier(timeout=timeout, wait_all_ranks=True)
->>>>>>> 9ac39a20
+            self._test_ddp_multiple_nested_unused_params_error(ignore_sparse=True)