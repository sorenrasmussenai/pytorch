import copy
from collections import namedtuple
import itertools
import random
import math
import os
import sys
import time
import tempfile
import unittest
from contextlib import contextmanager, suppress
from datetime import timedelta
from functools import reduce
from typing import Union, NamedTuple

import torch
import torch.cuda
import torch.distributed as dist
import torch.distributed.algorithms.ddp_comm_hooks.powerSGD_hook as powerSGD
from torch.distributed.algorithms.ddp_comm_hooks import quantization as quantization_hooks
from torch.distributed.algorithms.ddp_comm_hooks import default_hooks as default
from torch.utils.data.distributed import DistributedSampler
from torch.nn.parallel.distributed import _dump_DDP_relevant_env_vars
import torch.nn as nn
import torch.nn.functional as F
from torch.distributed.distributed_c10d import _get_default_group, AllreduceOptions, GroupMember
from torch.testing._internal.common_utils import FILE_SCHEMA
from torch.testing._internal.common_distributed import (
    MultiProcessTestCase,
    TEST_SKIPS,
    initialize_temp_directories,
    cleanup_temp_dir,
    simple_sparse_reduce_tests,
    skip_if_rocm,
    skip_if_small_worldsize,
    skip_if_lt_x_gpu,
    skip_if_no_gpu,
    require_n_gpus_for_nccl_backend,
    requires_nccl_version,
    captured_output,
    with_nccl_blocking_wait,
)
from torch._utils_internal import TEST_MASTER_ADDR as MASTER_ADDR
from torch._utils_internal import TEST_MASTER_PORT as MASTER_PORT

try:
    import torchvision
    HAS_TORCHVISION = True
except ImportError:
    HAS_TORCHVISION = False

if sys.platform == 'win32':
    import msvcrt
else:
    import fcntl

class Foo:
    def __init__(self, x):
        # Can be tensor or int
        self.x = x

    def __eq__(self, other):
        def eq(value, other):
            if isinstance(value, torch.Tensor):
                return torch.equal(value, other)
            return value == other

        for attr, value in self.__dict__.items():
            other_value = other.__dict__[attr]
            if not eq(value, other_value):
                return False
        return True

f = Foo(10)
f.bar = 1

foo_cpu_tensor = Foo(torch.randn(3, 3))


COLLECTIVES_OBJECT_TEST_LIST = [
    {"key1": 3, "key2": 4, "key3": {"nested": True}},
    f,
    foo_cpu_tensor,
    "foo",
    [1, 2, True, "string", [4, 5, "nested"]],
]

# Allowlist of distributed backends where profiling collectives is supported.
PROFILING_SUPPORTED_BACKENDS = [
    dist.Backend.NCCL,
    dist.Backend.GLOO,
    dist.Backend.MPI,
]

# Allowlist of distributed backends where profiling is supported with use_cuda=True
CUDA_PROFILING_SUPPORTED_BACKENDS = [
    dist.Backend.GLOO,
    dist.Backend.MPI,
]

# Allowlist of distributed backends where profiling is supported for p2p ops
SEND_RECV_PROFILING_SUPPORTED_BACKENDS = [
    dist.Backend.MPI,
    dist.Backend.GLOO,
]

# Dummy NamedTuple data structures to test DDP support for NamedTuple types.
EXPECTED_FIELDS = ("a", "b")
TestNamedTupleInput_0 = namedtuple("NamedTuple", EXPECTED_FIELDS)

class TestNamedTupleInput_1(NamedTuple):
    a: torch.tensor
    b: torch.tensor

skipIfNoTorchVision = unittest.skipIf(not HAS_TORCHVISION, "no torchvision")

BACKEND = os.environ["BACKEND"]
INIT_METHOD = os.getenv("INIT_METHOD", "env://")

DEFAULT_TIMEOUT = 300
CUSTOMIZED_TIMEOUT = {"test_DistributedDataParallel": 500}

def get_profiling_event(postfix, profiler):
    return [
        event for event in profiler.function_events if event.name.endswith(postfix)
    ]

# Base error message substring on unfinished reductions.
ddp_prev_reduction_unfinished_str = "Expected to have finished reduction in the prior iteration"
# Error message substring when find_unused_parameters=True has not been passed
ddp_recommend_find_unused_params_str = "passing the keyword argument `find_unused_parameters=True`"
# Error message substring when find_unused_parameters=True is enabled
ddp_find_unused_params_enabled_str = "Since `find_unused_parameters=True` is enabled"
# Error message substring for possibility of not all model outputs being used
# in loss computation
ddp_outputs_not_used_in_loss_str = "`forward` function outputs participate in calculating loss"


class DDPUnevenTestInput(NamedTuple):
    name: str
    model: nn.Module
    inp: Union[torch.tensor, tuple]
    sync_interval: int


class _FC2(nn.Module):
    def __init__(self):
        super(_FC2, self).__init__()
        self.fc = nn.Linear(10, 50, bias=True)
        self.fc.bias.requires_grad = False

    def forward(self, x):
        x = self.fc(x)
        return x


class Net(nn.Module):
    def __init__(self):
        super(Net, self).__init__()
        self.fc1 = nn.Linear(2, 10, bias=False)
        self.fc2 = _FC2()
        self.fc3 = nn.Linear(50, 4, bias=False)
        self.relu = nn.ReLU()
        self.no_grad_param = nn.Parameter(torch.tensor([2, 2]).long(),
                                          requires_grad=False)

    def forward(self, x):
        x = self.relu(self.fc1(x))
        x = self.relu(self.fc2(x))
        x = self.fc3(x)
        return F.softmax(x, dim=1)

class LargeNet(nn.Module):
    def __init__(self):
        super(LargeNet, self).__init__()
        self.fc1 = nn.Linear(1000, 2000, bias=False)
        self.fc2 = nn.Linear(2000, 500, bias=False)

    def forward(self, x):
        x = self.fc1(x)
        x = self.fc2(x)
        return x

class Task(nn.Module):
    def __init__(self):
        super().__init__()
        self.p = nn.Parameter(torch.ones(2, 2))

    def forward(self, x):
        return self.p + x


class BatchNormNet(nn.Module):

    def __init__(self):
        super(BatchNormNet, self).__init__()
        self.fc1 = nn.Linear(2, 40, bias=False)
        self.bn = nn.BatchNorm1d(4)
        self.fc2 = nn.Linear(40, 4, bias=False)

    def forward(self, x):
        x = torch.reshape(self.fc1(x), (-1, 4, 10))
        x = self.bn(x)
        x = torch.reshape(x, (-1, 40))
        x = self.fc2(x)
        return F.softmax(x, dim=1)

class TwoLinLayerNet(nn.Module):

    def __init__(self):
        super().__init__()
        self.a = nn.Linear(10, 10, bias=False)
        self.b = nn.Linear(10, 10, bias=False)

    def forward(self, x):
        a = self.a(x)
        b = self.b(x)
        return (a, b)

class EmbeddingNet(nn.Module):

    def __init__(self, rank):
        super().__init__()
        embedding_dim = 500 if rank == 0 else 50
        self.embedding = nn.Embedding(
            num_embeddings=10,
            embedding_dim=embedding_dim
        )
        self.lin = nn.Linear(embedding_dim, 1)

    def forward(self, x):
        x = self.embedding(x)
        return self.lin(x)


DDP_NET = Net()
BN_NET = BatchNormNet()
ONLY_SBN_NET = nn.SyncBatchNorm(2, momentum=0.99)

def get_timeout(test_id):
    test_name = test_id.split(".")[-1]
    if test_name in CUSTOMIZED_TIMEOUT:
        return CUSTOMIZED_TIMEOUT[test_name]
    else:
        return DEFAULT_TIMEOUT

default_pg_timeout = 60
# These tests can run slowly and need additional time to complete, otherwise
# they would be taken down by NCCL_ASYNC_ERROR_HANDLING.
CUSTOM_PG_TIMEOUT = {
    "test_ddp_uneven_inputs": 300,
}


def require_backend(backends):
    if BACKEND not in backends:
        return unittest.skip("Test requires backend to be one of %s" % backends)
    return lambda func: func


def require_backends_available(backends):
    def check(backend):
        if backend == dist.Backend.GLOO:
            return dist.is_gloo_available()
        if backend == dist.Backend.NCCL:
            return dist.is_nccl_available()
        if backend == dist.Backend.MPI:
            return dist.is_mpi_available()
        return False
    if not all(check(dist.Backend(backend)) for backend in backends):
        return unittest.skip(
            "Test requires backends to be available %s" % backends)
    return lambda func: func


def require_world_size(world_size):
    if int(os.environ["WORLD_SIZE"]) < world_size:
        return unittest.skip("Test requires world size of %d" % world_size)
    return lambda func: func


def apply_hack_for_nccl():
    # This is a hack for a known NCCL issue using multiprocess
    # in conjunction with multiple threads to manage different GPUs which
    # may cause ncclCommInitRank to fail.
    # http://docs.nvidia.com/deeplearning/sdk/nccl-release-notes/rel_2.1.4.html#rel_2.1.4
    # It slows down the performance of collective operations.
    # Without this setting NCCL might throw unhandled error.
    os.environ["NCCL_MAX_NRINGS"] = "1"


@contextmanager
def _lock():
    TEMP_DIR = os.environ["TEMP_DIR"]
    lockfile = os.path.join(TEMP_DIR, "lockfile")
    with open(lockfile, "w") as lf:
        try:
            if sys.platform == 'win32':
                msvcrt.locking(lf.fileno(), msvcrt.LK_RLCK, 1)
                yield
            else:
                fcntl.flock(lf.fileno(), fcntl.LOCK_EX)
                yield
        finally:
            if sys.platform == 'win32':
                msvcrt.locking(lf.fileno(), msvcrt.LK_UNLCK, 1)
            else:
                fcntl.flock(lf.fileno(), fcntl.LOCK_UN)
            lf.close()


def _build_tensor(size, value=None, dtype=torch.float, device_id=None):
    if value is None:
        value = size
    if device_id is None:
        return torch.empty(size, size, size, dtype=dtype).fill_(value)
    else:
        return torch.empty(size, size, size, dtype=dtype).fill_(value).cuda(device_id)


def _build_multidim_tensor(dim, dim_size, value=None, dtype=torch.float):
    if value is None:
        value = size
    return torch.empty(size=[dim_size for _ in range(dim)], dtype=dtype).fill_(value)


class Barrier(object):
    barrier_id = 0

    @classmethod
    def init(cls):
        cls.barrier_id = 0
        barrier_dir = os.path.join(os.environ["TEMP_DIR"], "barrier")
        for f_name in os.listdir(barrier_dir):
            os.unlink(os.path.join(barrier_dir, f_name))

    @classmethod
    def sync(cls, wait_for=None, timeout=10):
        if wait_for is None:
            wait_for = dist.get_world_size()
        cls.barrier_id += 1
        barrier_dir = os.path.join(os.environ["TEMP_DIR"], "barrier")
        pid = str(os.getpid())
        barrier_file = os.path.join(barrier_dir, pid)
        with _lock():
            with open(barrier_file, "w") as f:
                f.write(str(cls.barrier_id))

        start_time = time.time()
        while True:
            arrived = 0
            with _lock():
                for f_name in os.listdir(barrier_dir):
                    with open(os.path.join(barrier_dir, f_name), "r") as f:
                        data = f.read()
                        if int(data) >= cls.barrier_id:
                            arrived += 1
            if arrived == wait_for:
                break

            if time.time() - start_time > timeout:
                raise RuntimeError("barrier timeout")
            time.sleep(0.1)


class TestDistBackend(MultiProcessTestCase):
    @classmethod
    def setUpClass(cls):
        os.environ["MASTER_ADDR"] = str(MASTER_ADDR)
        os.environ["MASTER_PORT"] = str(MASTER_PORT)
        # NCCL_BLOCKING_WAIT overrides NCCL_ASYNC_ERROR_HANDLING hence tests
        # such as test_batch_isend_irecv_nccl will test NCCL_BLOCKING_WAIT as
        # expected.
        os.environ["NCCL_ASYNC_ERROR_HANDLING"] = "1"
        super().setUpClass()

    def setUp(self):
        super().setUp()
        # initialize temp directories
        initialize_temp_directories()
        # initialize Barrier
        Barrier.init()
        # Skip return code checking for following tests as they are expected to
        # crash a process due to NCCL_ASYNC_ERROR_HANDLING.
        self.skip_return_code_checks = [
            self.test_ddp_model_diff_across_ranks.__wrapped__,
        ]

    def tearDown(self):
        cleanup_temp_dir()
        super().tearDown()

    @property
    def init_method(self):
        return "{}{file_name}".format(FILE_SCHEMA, file_name=self.file_name)

    @classmethod
    def _run(cls, rank, test_name, file_name, pipe, faulthandler_file_name):
        if BACKEND == 'nccl' and not torch.cuda.is_available():
            sys.exit(TEST_SKIPS['no_cuda'].exit_code)
        self = cls(test_name)
        self._register_fault_handler(faulthandler_file_name)
        self.rank = rank
        self.file_name = file_name

        if torch.cuda.is_available() and torch.cuda.device_count() < int(self.world_size):
            sys.exit(TEST_SKIPS['multi-gpu'].exit_code)
        try:
            pg_timeout_seconds = CUSTOM_PG_TIMEOUT.get(
                test_name, default_pg_timeout
            )
            timeout = timedelta(seconds=pg_timeout_seconds)
            dist.init_process_group(
                init_method=self.init_method,
                backend=BACKEND,
                world_size=int(self.world_size),
                rank=self.rank,
                timeout=timeout,
            )
        except RuntimeError as e:
            if "recompile" in e.args[0]:
                sys.exit(TEST_SKIPS["backend_unavailable"].exit_code)

            raise

        # Execute barrier prior to running test to ensure that every process
        # has finished initialization and that the following test
        # immediately exiting due to a skip doesn't cause flakiness.
        self._barrier()

        self.run_test(test_name, pipe)
        self._barrier()
        dist.destroy_process_group()
        sys.exit(0)

    # Needed since MultiProcessTestCase assumes a world_size of 4, but we
    # run these tests under other various world_sizes.
    @property
    def world_size(self):
        return os.environ["WORLD_SIZE"]


class DistributedTest:
    class _DistTestBase:
        def _barrier(self, *args, **kwargs):
            Barrier.sync(*args, **kwargs)

        def _init_group_test(self, **kwargs):
            group = [1, 2]
            group_id = dist.new_group(group, **kwargs)
            rank = dist.get_rank()
            if rank not in group:
                return ([], None, rank)

            return (group, group_id, rank)

        def _init_full_group_test(self, **kwargs):
            group = list(range(0, dist.get_world_size()))
            group_id = dist.new_group(**kwargs)
            rank = dist.get_rank()
            return (group, group_id, rank)

        def _init_global_test(self):
            group = list(range(0, dist.get_world_size()))
            group_id = dist.group.WORLD
            rank = dist.get_rank()
            return (group, group_id, rank)

        # HELPER FOR MULTIGPU TESTS
        def _init_multigpu_helper(self):
            """Multigpu tests are designed to simulate the multi nodes with multi
            GPUs on each node. Nccl backend requires equal #GPUs in each process.
            On a single node, all visible GPUs are evenly
            divided to subsets, each process only uses a subset.
            """
            nGPUs = torch.cuda.device_count()
            world_size = dist.get_world_size()
            visible_devices = range(nGPUs)

            if BACKEND == "nccl":
                apply_hack_for_nccl()

            # If rank is lesser than or equal to number of available GPU's
            # then each rank can be mapped to corresponding GPU.
            nGPUs_per_process = 1
            if world_size > nGPUs:
                nGPUs_per_process = nGPUs // world_size
            rank_to_GPU = {
                i: list(
                    visible_devices[i * nGPUs_per_process: (i + 1) * nGPUs_per_process]
                )
                for i in range(world_size)
            }
            return rank_to_GPU

        def test_dump_DDP_relevant_env_vars(self):
            with captured_output() as (out, _):
                _dump_DDP_relevant_env_vars()
                lines = out.getvalue().splitlines()

            def format_line(var):
                return "env:%s=%s" % (var, os.environ[var] if var in os.environ else "N/A")

            # Check relevant env vars
            vars = [
                "MASTER_ADDR",
                "MASTER_PORT",
                "WORLD_SIZE",
                "NCCL_TOPO_DUMP_FILE",  # N/A
            ]
            for var in vars:
                line = format_line(var)
                self.assertIn(line, lines)
            # Check irrelevant env vars
            vars = [
                "xxx",
                "yyy",
                "zzz",
            ]
            for var in vars:
                line = format_line(var)
                self.assertNotIn(line, lines)

        # GET RANK
        def test_get_rank(self):
            test_dir = os.path.join(os.environ["TEMP_DIR"], "test_dir")
            pid = str(os.getpid())
            num_processes = dist.get_world_size()
            with open(os.path.join(test_dir, pid), "w") as f:
                f.write(str(dist.get_rank()))

            self._barrier()

            all_ranks = set()
            for f_name in os.listdir(test_dir):
                with open(os.path.join(test_dir, f_name), "r") as f:
                    all_ranks.add(int(f.read()))
            self.assertEqual(len(all_ranks), num_processes)

            self._barrier()

            if dist.get_rank() == 0:
                for f_name in os.listdir(test_dir):
                    os.unlink(os.path.join(test_dir, f_name))

            self._barrier()

        def test_get_backend(self):
            if dist.get_world_size() > 2:
                group = [1, 2]
            else:
                group = [0, 1]
            group_id = dist.new_group(group)
            backend_str = BACKEND.lower()
            self.assertEqual(dist.get_backend(), backend_str)
            if dist.get_rank() in group:
                self.assertEqual(dist.get_backend(group_id), backend_str)
            else:
                with self.assertRaisesRegex(RuntimeError, "Invalid process group specified"):
                    dist.get_backend(group_id)

        def test_Backend_enum_class(self):
            # test parsing
            backend = BACKEND.lower()
            self.assertEqual(dist.Backend(BACKEND.upper()), backend)
            self.assertEqual(dist.Backend(BACKEND), backend)
            with self.assertRaisesRegex(ValueError, "Invalid backend: 'undefined'"):
                dist.Backend("undefined")
            with self.assertRaisesRegex(ValueError, "Invalid backend: 'xYz'"):
                dist.Backend("xYz")
            with self.assertRaises(ValueError):
                dist.Backend(None)
            with self.assertRaises(ValueError):
                dist.Backend(3)
            with self.assertRaises(ValueError):
                dist.Backend(["gloo"])

        # Test destroy
        def test_destroy_group(self):
            if dist.get_world_size() > 2:
                group = [1, 2]
            else:
                group = [0, 1]
            group_id = dist.new_group(group)
            self._barrier()
            dist.destroy_process_group(group_id)

        # Test get rank and size of group
        def test_get_rank_size_group(self):
            if dist.get_world_size() > 2:
                group = [1, 2]
            else:
                group = [0, 1]
            group_id = dist.new_group(group)
            if dist.get_rank() in group:
                self.assertEqual(dist.get_world_size(group_id), 2)
                self.assertTrue(dist.get_rank(group_id) in list(range(2)))
            else:
                self.assertEqual(dist.get_world_size(group_id), -1)
                self.assertEqual(dist.get_rank(group_id), -1)

        # Test destroy full groups
        def test_destroy_full_group(self):
            _, group_id, _ = self._init_full_group_test()
            self._barrier()
            dist.destroy_process_group(group_id)

        # Test get rank and size of full group
        def test_get_rank_size_full_group(self):
            _, group_id, _ = self._init_full_group_test()
            self.assertEqual(dist.get_world_size(group_id), dist.get_world_size())
            self.assertEqual(dist.get_rank(group_id), dist.get_rank())

        def _test_barrier_timeout(self, group_id, timeout):
            local_rank = dist.get_rank(group_id)

            # Only execute barrier on rank == 0, causing it to timeout
            if local_rank == 0:
                expected_time = time.time() + timeout.total_seconds()
                with self.assertRaisesRegex(Exception, " (Timed out|closed|timeout) "):
                    dist.barrier(group_id)
                self.assertGreaterEqual(time.time(), expected_time)
            else:
                time.sleep(timeout.total_seconds())

        @unittest.skipIf(BACKEND != "gloo", "Only gloo backend supports timeouts")
        @unittest.skipIf(
            not INIT_METHOD.startswith("file://"),
            "Requires file:// initialization method. " +
            "Both tcp:// and env:// rely on the TCP store for which "
            "reinitialization has proven racy."
        )
        def test_barrier_timeout_global(self):
            dist.destroy_process_group()

            # Explicitly pass world size to the barrier because we've
            # just destroyed any state in torch.distributed.
            self._barrier(wait_for=int(os.environ["WORLD_SIZE"]))

            # Reinitialize global process group
            timeout = timedelta(seconds=1)
            dist.init_process_group(
                init_method=INIT_METHOD,
                backend=BACKEND,
                world_size=int(os.environ["WORLD_SIZE"]),
                rank=self.rank,
                timeout=timeout,
            )
            self._test_barrier_timeout(dist.group.WORLD, timeout)

        @skip_if_small_worldsize
        @unittest.skipIf(BACKEND != "gloo", "Only gloo backend supports timeouts")
        def test_barrier_timeout_group(self):
            timeout = timedelta(seconds=5)
            _, group_id, _ = self._init_group_test(timeout=timeout)
            if group_id is not None:
                self._test_barrier_timeout(group_id, timeout)

        @unittest.skipIf(BACKEND != "gloo", "Only gloo backend supports timeouts")
        def test_barrier_timeout_full_group(self):
            timeout = timedelta(seconds=1)
            _, group_id, _ = self._init_full_group_test(timeout=timeout)
            if group_id is not None:
                self._test_barrier_timeout(group_id, timeout)

        # This test helper can only be used when using the Gloo or NCCL backend
        # **and** both the Gloo and NCCL backends are available.
        # See the @skip annotations below.
        def _test_group_override_backend(self, initializer):
            if BACKEND == "gloo":
                new_backend = "nccl"
            if BACKEND == "nccl":
                new_backend = "gloo"

            group, group_id, rank = initializer(backend=new_backend)
            if group_id is None:
                return

            if new_backend == "gloo":
                self.assertTrue(isinstance(group_id, dist.ProcessGroupGloo))
            if new_backend == "nccl":
                self.assertTrue(isinstance(group_id, dist.ProcessGroupNCCL))

            self.assertEqual(rank, group[dist.get_rank(group_id)])
            self.assertEqual(len(group), dist.get_world_size(group_id))

            # Pin device (so we avoid NCCL race conditions/deadlocks).
            group_rank = dist.get_rank(group_id)
            torch.cuda.set_device(group_rank)

            # Run broadcast of CUDA tensor (so it works for both Gloo and NCCL).
            tensor = _build_tensor(2, value=group_rank).cuda()
            dist.broadcast(tensor, src=group[0], group=group_id)
            self.assertEqual(_build_tensor(2, value=0), tensor.to("cpu"))

        @require_backend({"gloo", "nccl"})
        @require_backends_available({"gloo", "nccl"})
        @require_world_size(3)
        @skip_if_lt_x_gpu(2)
        def test_backend_group(self):
            self._test_group_override_backend(self._init_group_test)

        @require_backend({"gloo", "nccl"})
        @require_backends_available({"gloo", "nccl"})
        @skip_if_lt_x_gpu(3)
        def test_backend_full_group(self):
            self._test_group_override_backend(self._init_full_group_test)

        # NCCL Batch SEND RECV
        @skip_if_no_gpu
        @unittest.skipIf(BACKEND != "nccl", "NCCL Batch Send Recv Only")
        @requires_nccl_version(2700, "Need NCCL 2.7+ for send/recv")
        def test_batch_isend_irecv_nccl(self):
            self._barrier()
            rank = dist.get_rank()
            rank_to_GPU = self._init_multigpu_helper()
            device_id = rank_to_GPU[rank][0]
            torch.cuda.set_device(device_id)
            p2p_op_list = []

            for val in ["1", "0"]:
                os.environ["NCCL_BLOCKING_WAIT"] = val
                for src in range(0, dist.get_world_size()):
                    send_tensor = _build_tensor(rank + 1, device_id=device_id)
                    recv_tensor = _build_tensor(src + 1, value=-1, device_id=device_id)
                    recv_op = dist.P2POp(dist.irecv, recv_tensor, src)
                    p2p_op_list.append(recv_op)
                    send_op = dist.P2POp(dist.isend, send_tensor, src)
                    p2p_op_list.append(send_op)

                reqs = dist.batch_isend_irecv(p2p_op_list)
                for req in reqs:
                    req.wait()

            self._barrier()

        @skip_if_no_gpu
        @unittest.skipIf(BACKEND != "nccl", "NCCL Batch Send Recv Only")
        @requires_nccl_version(2700, "Need NCCL 2.7+ for send/recv")
        def test_batch_isend_irecv_self_nccl(self):
            self._barrier()
            rank = dist.get_rank()
            rank_to_GPU = self._init_multigpu_helper()
            device_id = rank_to_GPU[rank][0]
            p2p_op_list = []

            if rank == 0:
                send_tensor = _build_tensor(rank + 1, device_id=device_id)
                recv_tensor = _build_tensor(rank + 1, value=-1, device_id=device_id)
                recv_op = dist.P2POp(dist.irecv, recv_tensor, 0)
                p2p_op_list.append(recv_op)
                send_op = dist.P2POp(dist.isend, send_tensor, 0)
                p2p_op_list.append(send_op)

                reqs = dist.batch_isend_irecv(p2p_op_list)
                for req in reqs:
                    req.wait()

            self._barrier()

        @skip_if_no_gpu
        @skip_if_small_worldsize
        @unittest.skipIf(BACKEND != "nccl", "NCCL Batch Send Recv Only")
        @requires_nccl_version(2700, "Need NCCL 2.7+ for send/recv")
        def test_batch_isend_irecv_no_rank_zero_nccl(self):
            self._barrier()
            rank = dist.get_rank()
            rank_to_GPU = self._init_multigpu_helper()
            device_id = rank_to_GPU[rank][0]
            torch.cuda.set_device(device_id)
            p2p_op_list = []

            if rank == 1:
                peer = 2
            elif rank == 2:
                peer = 1

            if rank in [1, 2]:
                send_tensor = _build_tensor(rank + 1, device_id=device_id)
                recv_tensor = _build_tensor(peer + 1, value=-1, device_id=device_id)
                recv_op = dist.P2POp(dist.irecv, recv_tensor, peer)
                p2p_op_list.append(recv_op)
                send_op = dist.P2POp(dist.isend, send_tensor, peer)
                p2p_op_list.append(send_op)

                reqs = dist.batch_isend_irecv(p2p_op_list)
                for req in reqs:
                    req.wait()


            self._barrier()

        # GLOO Batch SEND RECV CPU
        @unittest.skipIf(BACKEND != "gloo", "GLOO Batch Send Recv CPU")
        def test_batch_isend_irecv_gloo(self):
            self._barrier()
            rank = dist.get_rank()
            p2p_op_list = []

            for src in range(0, dist.get_world_size()):
                if src == rank:
                    continue
                send_tensor = _build_tensor(rank + 1)
                recv_tensor = _build_tensor(src + 1, value=-1)
                recv_op = dist.P2POp(dist.irecv, recv_tensor, src)
                p2p_op_list.append(recv_op)
                send_op = dist.P2POp(dist.isend, send_tensor, src)
                p2p_op_list.append(send_op)

            reqs = dist.batch_isend_irecv(p2p_op_list)
            for req in reqs:
                req.wait()

            self._barrier()

        # GLOO Batch SEND RECV CPU with provided tags
        @unittest.skipIf(BACKEND != "gloo", "GLOO Batch Send Recv CPU")
        def test_batch_isend_irecv_gloo_tags(self):
            self._barrier()
            rank = dist.get_rank()
            p2p_op_list = []

            for src in range(0, dist.get_world_size()):
                if src == rank:
                    continue
                send_tensor = _build_tensor(rank + 1)
                recv_tensor = _build_tensor(src + 1, value=-1)
                recv_op = dist.P2POp(dist.irecv, recv_tensor, src, tag=src)
                p2p_op_list.append(recv_op)
                send_op = dist.P2POp(dist.isend, send_tensor, src, tag=rank)
                p2p_op_list.append(send_op)

            reqs = dist.batch_isend_irecv(p2p_op_list)
            for req in reqs:
                req.wait()

            self._barrier()

        # NCCL Batch SEND RECV Tensor Error
        @unittest.skipIf(BACKEND != "nccl", "NCCL Batch Send Recv Only")
        @requires_nccl_version(2700, "Need NCCL 2.7+ for send/recv")
        def test_batch_isend_irecv_tensor_err(self):
            self._barrier()
            rank = dist.get_rank()
            if rank == 0:
                rank_to_GPU = self._init_multigpu_helper()
                device_id = rank_to_GPU[rank][0]
                with self.assertRaisesRegex(
                    RuntimeError, "Tensors must be CUDA and dense"
                ):
                    send_tensor = _build_tensor(rank + 1)
                    send_op = dist.P2POp(dist.isend, send_tensor, 1)
                    req = dist.batch_isend_irecv([send_op])
                    req.wait()

        # NCCL Batch SEND RECV Op Error
        @unittest.skipIf(BACKEND != "nccl", "NCCL Batch Send Recv Only")
        @requires_nccl_version(2700, "Need NCCL 2.7+ for send/recv")
        def test_batch_isend_irecv_op_err(self):
            self._barrier()
            rank = dist.get_rank()
            if rank == 0:
                rank_to_GPU = self._init_multigpu_helper()
                device_id = rank_to_GPU[rank][0]
                with self.assertRaisesRegex(
                    RuntimeError, "^Invalid ``op``"
                ):
                    send_tensor = _build_tensor(rank + 1, device_id=device_id)
                    send_op = dist.P2POp(dist.broadcast, send_tensor, 1)
                    req = dist.batch_isend_irecv([send_op])
                    req.wait()

        # NCCL Batch SEND RECV p2p_op_list Error
        @unittest.skipIf(BACKEND != "nccl", "NCCL Batch Send Recv Only")
        @requires_nccl_version(2700, "Need NCCL 2.7+ for send/recv")
        def test_batch_isend_irecv_op_list_err(self):
            self._barrier()
            rank = dist.get_rank()
            if rank == 0:
                rank_to_GPU = self._init_multigpu_helper()
                device_id = rank_to_GPU[rank][0]
                with self.assertRaisesRegex(
                    RuntimeError, "^Invalid ``p2p_op_list``"
                ):
                    send_tensor = _build_tensor(rank + 1)
                    req = dist.batch_isend_irecv([1, 2])
                    req.wait()

        # NCCL Batch SEND RECV Mixed Backend Error
        @unittest.skipIf(BACKEND != "nccl", "NCCL Batch Send Recv Only")
        @requires_nccl_version(2700, "Need NCCL 2.7+ for send/recv")
        def test_batch_isend_irecv_mixed_backend_err(self):
            self._barrier()
            rank = dist.get_rank()
            rank_to_GPU = self._init_multigpu_helper()
            device_id = rank_to_GPU[rank][0]
            group_gloo = dist.new_group(ranks=[0, 1], backend="gloo")
            group_nccl = dist.new_group(ranks=[0, 1], backend="nccl")
            if rank == 0:
                with self.assertRaisesRegex(
                    RuntimeError, "All groups need to use the same backend"
                ):
                    send_tensor = _build_tensor(rank + 1)
                    send_op_gloo = dist.P2POp(dist.isend, send_tensor, 1, group_gloo)
                    send_op_nccl = dist.P2POp(dist.isend, send_tensor, 1, group_nccl)
                    req = dist.batch_isend_irecv([send_op_gloo, send_op_nccl])
                    req.wait()

        # NCCL SEND RECV
        @skip_if_no_gpu
        @unittest.skipIf(BACKEND != "nccl", "NCCL Send Recv Only")
        @requires_nccl_version(2700, "Need NCCL 2.7+ for send/recv")
        def test_send_recv_nccl(self):
            rank = dist.get_rank()
            rank_to_GPU = self._init_multigpu_helper()
            device_id = rank_to_GPU[rank][0]
            torch.cuda.set_device(device_id)

            tensor = _build_tensor(rank + 1, device_id=device_id)

            for src in range(0, dist.get_world_size()):
                if src == rank:
                    # Send mode
                    for dst in range(0, dist.get_world_size()):
                        if dst == rank:
                            continue
                        dist.send(tensor, dst)
                else:
                    # Recv mode
                    expected_tensor = _build_tensor(src + 1)
                    output_tensor = _build_tensor(src + 1, value=-1, device_id=device_id)
                    dist.recv(output_tensor, src)
                    self.assertEqual(output_tensor, expected_tensor)

            self._barrier()

        # SEND RECV
        @unittest.skipIf(BACKEND == "nccl", "Nccl does not support send/recv")
        def test_send_recv(self):
            rank = dist.get_rank()
            send_size = rank + 1
            tensor = _build_tensor(send_size)
            with torch.autograd.profiler.profile(record_shapes=True) as prof:
                for src in range(0, dist.get_world_size()):
                    if src == rank:
                        # Send mode
                        for dst in range(0, dist.get_world_size()):
                            if dst == rank:
                                continue
                            dist.send(tensor, dst)
                    else:
                        # Recv mode
                        recv_size = src + 1
                        expected_tensor = _build_tensor(recv_size)
                        output_tensor = _build_tensor(recv_size, value=-1)
                        dist.recv(output_tensor, src)
                        self.assertEqual(output_tensor, expected_tensor)

                self._barrier()

            backend = dist.get_backend()
            if backend in SEND_RECV_PROFILING_SUPPORTED_BACKENDS:
                for event_name in [f"{backend}:send", f"{backend}:recv"]:
                    events = get_profiling_event(event_name, prof)
                    # Each rank sends/recvs from all other ranks.
                    event_count = sum(e.count for e in events)
                    expected_event_count = dist.get_world_size() - 1
                    self.assertEqual(event_count, expected_event_count)
                    # Event order is not deterministic, so simply assert their shape
                    # is found in the following list.
                    expected_shapes = [
                        [[rank + 1] * 3] for rank in range(dist.get_world_size())
                    ]
                    for event in events:
                        self.assertTrue(event.input_shapes in expected_shapes)

        # SEND RECV ANY SOURCE
        @unittest.skipIf(
            BACKEND == "nccl", "Nccl does not support send/recv from any source"
        )
        def test_send_recv_any_source(self):
            rank = dist.get_rank()
            send_recv_size = 10
            tensor = _build_tensor(send_recv_size, value=rank)
            recv_ranks = list()
            irecv_ranks = list()

            with torch.autograd.profiler.profile(record_shapes=True) as prof:
                for dst in range(0, dist.get_world_size()):
                    if dst == rank:
                        # Recv mode
                        for dst in range(0, dist.get_world_size()):
                            if dst == rank:
                                continue

                            for recv in ["recv", "irecv"]:
                                output_tensor = _build_tensor(send_recv_size, value=-1)

                                if recv == "recv":
                                    sender = dist.recv(output_tensor)
                                    recv_ranks.append(sender)
                                elif recv == "irecv":
                                    work = dist.irecv(output_tensor)
                                    work.wait()
                                    sender = work._source_rank()
                                    irecv_ranks.append(sender)

                                # Assert the scalar value "sender" that should be
                                # equal to the rank of the sender is equal to all
                                # values in the received tensor.
                                self.assertTrue(output_tensor.eq(sender).all())
                    else:
                        # Send mode
                        dist.send(tensor, dst)  # recv
                        dist.send(tensor, dst)  # irecv

            backend = dist.get_backend()
            if backend in SEND_RECV_PROFILING_SUPPORTED_BACKENDS:
                for event_name in [f"{backend}:send", f"{backend}:recvAnySource"]:
                    events = get_profiling_event(event_name, prof)
                    # Each rank sends/recvs from other rank twice.
                    self.assertEqual(sum(event.count for event in events), 2 * (dist.get_world_size() - 1))
                    for event in events:
                        self.assertEqual(event.input_shapes, [[send_recv_size] * 3])

            # Each rank would have 2 * (world_size - 1) sends, verify that
            # globally we receive the same amount on the other end.
            recv_ranks_tensor = torch.cat((torch.tensor(recv_ranks), torch.tensor(irecv_ranks)), 0)
            global_recv_ranks = [torch.empty_like(recv_ranks_tensor) for _ in range(dist.get_world_size())]
            dist.all_gather(global_recv_ranks, recv_ranks_tensor)
            global_recv_ranks_list = []
            for tensor in global_recv_ranks:
                global_recv_ranks_list += tensor.tolist()

            from itertools import groupby
            global_recv_ranks_list.sort()
            frequency = [len(list(group)) for key, group in groupby(global_recv_ranks_list)]
            self.assertEqual(dist.get_world_size(), len(frequency))
            self.assertEqual([2 * (dist.get_world_size() - 1)] * dist.get_world_size(), frequency)
            self._barrier()

        # SEND RECV WITH TAG
        @unittest.skipIf(BACKEND == "nccl", "Nccl does not support send/recv")
        def test_send_recv_with_tag(self):
            rank = dist.get_rank()
            world_size = dist.get_world_size()
            send_recv_size = 10
            tensor = _build_tensor(send_recv_size, value=rank)
            with torch.autograd.profiler.profile(record_shapes=True) as prof:
                for dst in range(0, world_size):
                    if dst == rank:
                        # Recv mode
                        for src in range(0, world_size):
                            if src == rank:
                                continue
                            output_tensor = _build_tensor(send_recv_size, value=-1)
                            dist.recv(output_tensor, src, tag=src)
                            self.assertTrue(output_tensor.eq(src).all())
                    else:
                        # Send mode
                        dist.send(tensor, dst, tag=rank)

            backend = dist.get_backend()
            if backend in SEND_RECV_PROFILING_SUPPORTED_BACKENDS:
                for event_name in [f"{backend}:send", f"{backend}:recv"]:
                    events = get_profiling_event(event_name, prof)
                    # Each rank sends/recvs from all other ranks
                    event_count = sum(e.count for e in events)
                    expected_event_count = dist.get_world_size() - 1
                    self.assertEqual(event_count, expected_event_count)
                    for event in events:
                        self.assertEqual(event.name, event_name)
                        self.assertEqual(event.input_shapes, [[send_recv_size] * 3])

        # ISEND
        @unittest.skipIf(BACKEND == "nccl", "Nccl does not support isend")
        def test_isend(self):
            rank = dist.get_rank()
            world_size = dist.get_world_size()
            with torch.autograd.profiler.profile(record_shapes=True) as prof:
                if rank == 0:
                    requests = [
                        dist.isend(_build_tensor(dest, 10), dest)
                        for dest in range(1, world_size)
                    ]
                    for request in requests:
                        request.wait()
                        self.assertTrue(request.is_completed())
                else:
                    tensor = _build_tensor(rank, -1)
                    dist.recv(tensor, 0)
                    self.assertEqual(tensor, _build_tensor(rank, 10))

                self._barrier()

            backend = dist.get_backend()
            if backend in SEND_RECV_PROFILING_SUPPORTED_BACKENDS:
                expected_event_name = f"{backend}:send" if rank == 0 else f"{backend}:recv"
                events = get_profiling_event(expected_event_name, prof)
                event_count = sum(e.count for e in events)
                expected_count = dist.get_world_size() - 1 if rank == 0 else 1
                self.assertEqual(expected_count, event_count)
                # Event ordering is not guaranteed, so simply ensure the shapes are
                # found in the following map.
                expected_shapes = {
                    r: [[r] * 3] for r in range(1, dist.get_world_size())
                }
                for event in events:
                    self.assertEqual(event.name, expected_event_name)
                    if rank == 0:
                        self.assertTrue(event.input_shapes in expected_shapes.values())
                    else:
                        self.assertEqual(event.input_shapes, expected_shapes[rank])

        # IRECV
        @unittest.skipIf(BACKEND == "nccl", "Nccl does not support irecv")
        def test_irecv(self):
            rank = dist.get_rank()
            world_size = dist.get_world_size()

            if rank == 0:
                expected_tensors = [_build_tensor(src, -1) for src in range(1, world_size)]
                requests = [
                    dist.irecv(expected_tensors[src - 1], src)
                    for src in range(1, world_size)
                ]

                for src in range(1, world_size):
                    requests[src - 1].wait()
                    self.assertTrue(requests[src - 1].is_completed())
                    self.assertEqual(expected_tensors[src - 1], _build_tensor(src, 10))
            else:
                tensor = _build_tensor(rank, 10)
                dist.send(tensor, 0)

            self._barrier()

        # BROADCAST
        def _test_broadcast_helper(
            self, group, group_id, rank, cuda=False, rank_to_GPU=None, with_options=False
        ):
            for dtype, value, requires_cuda in [
                (torch.float, -1e-10, False),
                (torch.double, -1e-100, False),
                (torch.half, -0.1, True),
                (torch.int8, -2, False),
                (torch.uint8, 129, False),
                (torch.int, -1e5, False),
                (torch.long, -1e15, False),
            ]:
                if requires_cuda and not cuda:
                    continue
                for src in group:
                    expected_tensor = _build_tensor(src + 1, value, dtype)
                    if cuda:
                        expected_tensor = expected_tensor.cuda(rank_to_GPU[rank][0])
                    if rank == src:
                        if with_options:
                            opts = dist.BroadcastOptions()
                            opts.rootTensor = 0
                            opts.rootRank = src
                            self.call_dist_op(":broadcast", True, group_id.broadcast, [expected_tensor], opts)
                        else:
                            self.call_dist_op(":broadcast", False, dist.broadcast, expected_tensor, src, group_id)
                    else:
                        tensor = _build_tensor(src + 1, -1, dtype)
                        if cuda:
                            tensor = tensor.cuda(rank_to_GPU[rank][0])
                        if with_options:
                            opts = dist.BroadcastOptions()
                            opts.rootTensor = 0
                            opts.rootRank = src
                            self.call_dist_op(":broadcast", True, group_id.broadcast, [tensor], opts)
                        else:
                            self.call_dist_op(":broadcast", False, dist.broadcast, tensor, src, group_id)
                        self.assertEqual(tensor.size(), expected_tensor.size())
                        self.assertEqual(tensor.ne(expected_tensor).max(), torch.tensor(False))

            self._barrier()

        @unittest.skipIf(BACKEND == "nccl", "Nccl does not support CPU tensors")
        def test_broadcast(self):
            group, group_id, rank = self._init_global_test()
            self._test_broadcast_helper(group, group_id, rank)

        @unittest.skipIf(
            BACKEND != "gloo" and BACKEND != "nccl",
            "Only Gloo and Nccl backend supports CUDA allReduce",
        )
        @skip_if_no_gpu
        def test_broadcast_cuda(self):
            group, group_id, rank = self._init_global_test()
            rank_to_GPU = self._init_multigpu_helper()
            self._test_broadcast_helper(group, group_id, rank, True, rank_to_GPU)

        @skip_if_small_worldsize
        @unittest.skipIf(BACKEND == "nccl", "Nccl does not support CPU tensors")
        def test_broadcast_group(self):
            group, group_id, rank = self._init_group_test()
            self._test_broadcast_helper(group, group_id, rank)

        @unittest.skipIf(BACKEND == "nccl", "Nccl does not support CPU tensors")
        def test_broadcast_full_group(self):
            group, group_id, rank = self._init_full_group_test()
            self._test_broadcast_helper(group, group_id, rank)

        @unittest.skipIf(
            BACKEND != "nccl",
            "Only NCCL backend supports high priority stream",
        )
        @skip_if_no_gpu
        def test_nccl_high_priority_stream(self):
            group, _, rank = self._init_global_test()
            rank_to_GPU = self._init_multigpu_helper()

            new_port = str(MASTER_PORT + 1)
            os.environ['MASTER_PORT'] = new_port
            gen_iterator = dist.rendezvous('env://', rank, dist.get_world_size())
            store, rank, size = next(gen_iterator)
            store = dist.PrefixStore(new_port, store)

            opts = dist.ProcessGroupNCCL.Options()
            opts.is_high_priority_stream = False
            group_id = dist.ProcessGroupNCCL(store, rank, size, opts)

            self._test_broadcast_helper(group, group_id, rank, True, rank_to_GPU, True)

        # REDUCE
        def _test_reduce_helper(
            self,
            group,
            group_id,
            rank,
            op,
            master_value,
            worker_value,
            expected_value,
            cuda=False,
            rank_to_GPU=None,
        ):
            for src in group:
                tensor = _build_tensor(src + 1).fill_(master_value if rank == src else worker_value)
                if cuda:
                    tensor = tensor.cuda(rank_to_GPU[rank][0])
                self.call_dist_op(":reduce", False, dist.reduce, tensor, src, op, group_id, tensor_shapes=[tensor.shape])
                if rank == src:
                    self.assertEqual(tensor, _build_tensor(src + 1, expected_value))

            self._barrier()

        @unittest.skipIf(BACKEND == "nccl", "Nccl does not support CPU tensors")
        def test_reduce_sum(self):
            group, group_id, rank = self._init_global_test()
            self._test_reduce_helper(
                group,
                group_id,
                rank,
                dist.ReduceOp.SUM,
                2,
                10,
                2 + (10 * (len(group) - 1)),
            )

        @unittest.skipIf(BACKEND != "nccl", "Only Nccl supports CUDA reduce")
        @skip_if_no_gpu
        def test_reduce_sum_cuda(self):
            group, group_id, rank = self._init_global_test()
            rank_to_GPU = self._init_multigpu_helper()
            self._test_reduce_helper(
                group,
                group_id,
                rank,
                dist.ReduceOp.SUM,
                2,
                10,
                2 + 10 * (len(group) - 1),
                True,
                rank_to_GPU,
            )

        @unittest.skipIf(BACKEND == "nccl", "Nccl does not support CPU tensors")
        def test_reduce_product(self):
            group, group_id, rank = self._init_global_test()
            self._test_reduce_helper(
                group,
                group_id,
                rank,
                dist.ReduceOp.PRODUCT,
                2,
                10,
                reduce((lambda x, y: x * y), [10] * (len(group) - 1), 2),
            )

        @unittest.skipIf(BACKEND == "nccl", "Nccl does not support CPU tensors")
        def test_reduce_min(self):
            group, group_id, rank = self._init_global_test()
            self._test_reduce_helper(group, group_id, rank, dist.ReduceOp.MIN, 1010, 1, 1)

        @unittest.skipIf(BACKEND == "nccl", "Nccl does not support CPU tensors")
        def test_reduce_max(self):
            group, group_id, rank = self._init_global_test()
            self._test_reduce_helper(group, group_id, rank, dist.ReduceOp.MAX, -1, 10, 10)

        @unittest.skipIf(BACKEND == "nccl", "Nccl does not support CPU tensors")
        @skip_if_small_worldsize
        def test_reduce_group_sum(self):
            group, group_id, rank = self._init_group_test()
            self._test_reduce_helper(
                group,
                group_id,
                rank,
                dist.ReduceOp.SUM,
                2,
                10,
                2 + (10 * (len(group) - 1)),
            )

        @unittest.skipIf(BACKEND == "nccl", "Nccl does not support CPU tensors")
        @skip_if_small_worldsize
        def test_reduce_group_product(self):
            group, group_id, rank = self._init_group_test()
            self._test_reduce_helper(
                group,
                group_id,
                rank,
                dist.ReduceOp.PRODUCT,
                2,
                10,
                reduce((lambda x, y: x * y), [10] * (len(group) - 1), 2),
            )

        @unittest.skipIf(BACKEND == "nccl", "Nccl does not support CPU tensors")
        @skip_if_small_worldsize
        def test_reduce_group_min(self):
            group, group_id, rank = self._init_group_test()
            self._test_reduce_helper(group, group_id, rank, dist.ReduceOp.MIN, 1010, 1, 1)

        @unittest.skipIf(BACKEND == "nccl", "Nccl does not support CPU tensors")
        @skip_if_small_worldsize
        def test_reduce_group_max(self):
            group, group_id, rank = self._init_group_test()
            self._test_reduce_helper(group, group_id, rank, dist.ReduceOp.MAX, -1, 10, 10)

        @unittest.skipIf(BACKEND == "nccl", "Nccl does not support CPU tensors")
        def test_reduce_full_group_sum(self):
            group, group_id, rank = self._init_full_group_test()
            self._test_reduce_helper(
                group,
                group_id,
                rank,
                dist.ReduceOp.SUM,
                2,
                10,
                2 + (10 * (len(group) - 1)),
            )

        @unittest.skipIf(BACKEND == "nccl", "Nccl does not support CPU tensors")
        def test_reduce_full_group_product(self):
            group, group_id, rank = self._init_full_group_test()
            self._test_reduce_helper(
                group,
                group_id,
                rank,
                dist.ReduceOp.PRODUCT,
                2,
                10,
                reduce((lambda x, y: x * y), [10] * (len(group) - 1), 2),
            )

        @unittest.skipIf(BACKEND == "nccl", "Nccl does not support CPU tensors")
        def test_reduce_full_group_min(self):
            group, group_id, rank = self._init_full_group_test()
            self._test_reduce_helper(group, group_id, rank, dist.ReduceOp.MIN, 1010, 1, 1)

        @unittest.skipIf(BACKEND == "nccl", "Nccl does not support CPU tensors")
        def test_reduce_full_group_max(self):
            group, group_id, rank = self._init_full_group_test()
            self._test_reduce_helper(group, group_id, rank, dist.ReduceOp.MAX, -1, 10, 10)

        # REDUCE TWICE
        def _test_reduce_twice_helper(
            self,
            group,
            group_id,
            rank,
            op,
            master_value,
            worker_value,
            expected_value,
            cuda=False,
            rank_to_GPU=None,
        ):
            for src in group:
                tensors = [_build_tensor(src + 1).fill_(master_value if rank == src else worker_value) for i in range(2)]
                if cuda:
                    for i in range(2):
                        tensors[i] = tensors[i].cuda(rank_to_GPU[rank][0])
                self.call_dist_op(
                    ":reduce",
                    False,
                    dist.reduce,
                    tensors[0],
                    src,
                    op,
                    group_id,
                    secondary_op_call=lambda: dist.reduce(tensors[1], src, op, group_id),
                    tensor_shapes=[tensors[0].shape]
                )
                if rank == src:
                    for tensor in tensors:
                        self.assertEqual(tensor, _build_tensor(src + 1, expected_value))

            self._barrier()

        @unittest.skipIf(BACKEND == "nccl", "Nccl does not support CPU tensors")
        def test_reduce_sum_twice(self):
            group, group_id, rank = self._init_global_test()
            self._test_reduce_twice_helper(
                group,
                group_id,
                rank,
                dist.ReduceOp.SUM,
                2,
                10,
                2 + (10 * (len(group) - 1)),
            )

        @unittest.skipIf(BACKEND != "nccl", "Only Nccl supports CUDA reduce")
        @skip_if_no_gpu
        def test_reduce_sum_cuda_twice(self):
            group, group_id, rank = self._init_global_test()
            rank_to_GPU = self._init_multigpu_helper()
            self._test_reduce_twice_helper(
                group,
                group_id,
                rank,
                dist.ReduceOp.SUM,
                2,
                10,
                2 + 10 * (len(group) - 1),
                True,
                rank_to_GPU,
            )


        @skip_if_no_gpu
        @require_backend({"gloo", "nccl"})
        def test_all_reduce_result_cuda(self):
            group, group_id, rank = self._init_global_test()
            rank_to_GPU = self._init_multigpu_helper()
            for src in group:
                if rank == src:
                    tensor = _build_tensor(src + 1, 2)
                else:
                    tensor = _build_tensor(src + 1, 10)
                tensor = tensor.cuda(rank_to_GPU[rank][0])

                opts = AllreduceOptions()
                opts.reduceOp = dist.ReduceOp.SUM

                if group_id == GroupMember.WORLD:
                    work = _get_default_group().allreduce([tensor], opts)
                else:
                    work = group_id.allreduce([tensor], opts)


                if BACKEND == "gloo":
                    # Calling result right the work is finished should throw exception.
                    # Here we have a race condition, we may not assume the work is not
                    # finished by the time we run next lines.
                    try:
                        with self.assertRaisesRegex(
                                RuntimeError,
                                "Work needs to be completed before calling result"):
                            work.result()
                    except AssertionError:
                        # Exception was not raised, ensure is_completed()
                        self.assertTrue(work.is_completed())

                    work.wait()
                    result = work.result()
                else:
                    # In case of NCCL we should be able to retrieve pointer to the result
                    # even before work is finished.
                    result = work.result()
                    work.wait()

                expected_value = 2 + (10 * (len(group) - 1))
                self.assertEqual(result, [_build_tensor(src + 1, expected_value)])
            self._barrier()

        def call_dist_op(
            self,
            profiling_title_postfix,
            is_async,
            op,
            *args,
            expect_event=True,
            secondary_op_call=None,
            profile_cuda=False,
            tensor_shapes=None,
            **kwargs,
        ):
            op_calls = [lambda: op(*args, **kwargs)]
            if secondary_op_call is not None:
                op_calls.append(secondary_op_call)

            with torch.autograd.profiler.profile(
                use_cuda=profile_cuda, record_shapes=True
            ) as prof:
                works = [op_call() for op_call in op_calls]
                if is_async:
                    for work in works:
                        work.wait()

            def get_event(postfix):
                return [event for event in prof.function_events if event.name.endswith(postfix)]

            if expect_event and dist.get_backend() in PROFILING_SUPPORTED_BACKENDS:
                events = get_event(profiling_title_postfix)
                self.assertEqual(len(events), len(op_calls))
                for e in events:
                    self.assertEqual(e.count, 1)
                    self.assertGreaterEqual(e.cpu_time, 0)
                    # Verify tensor shapes if given
                    if tensor_shapes is not None:
                        self.assertEqual(e.input_shapes, tensor_shapes, f"event shape: {e.input_shapes} vs tensor {tensor_shapes}")

        # ALL REDUCE
        def _test_all_reduce_helper(
            self,
            group,
            group_id,
            rank,
            op,
            master_value,
            worker_value,
            expected_value,
            cuda=False,
            rank_to_GPU=None,
            dtype=torch.float,
            async_op=False,
        ):
            for src in group:
                curr_value = master_value if rank == src else worker_value

                tensor = _build_tensor(src + 1, dtype=dtype).fill_(curr_value)
                if cuda:
                    tensor = tensor.cuda(rank_to_GPU[rank][0])
                if tensor.dtype == torch.complex64:
                    tensor_shapes = [torch.view_as_real(tensor).shape]
                else:
                    tensor_shapes = [tensor.shape]
                self.call_dist_op(
                    ":all_reduce",
                    async_op,
                    dist.all_reduce,
                    tensor,
                    op,
                    group_id,
                    async_op=async_op,
                    tensor_shapes=tensor_shapes
                )
                # Currently, only Gloo backend has profiling tested with CUDA enabled.
                # Only run cuda profiling test for one rank to speed up since
                # running with different src_rank does not affect the correctness.
                if (
                    src == 0
                    and cuda
                    and dist.get_backend() in CUDA_PROFILING_SUPPORTED_BACKENDS
                ):
                    self.call_dist_op(
                        ":all_reduce",
                        async_op,
                        dist.all_reduce,
                        tensor,
                        op,
                        group_id,
                        async_op=async_op,
                        profile_cuda=True,
                        tensor_shapes=tensor_shapes,
                    )

            self._barrier()

        @unittest.skipIf(BACKEND == "nccl", "Nccl does not support CPU tensors")
        def test_all_reduce_sum(self):
            group, group_id, rank = self._init_global_test()
            self._test_all_reduce_helper(
                group,
                group_id,
                rank,
                dist.ReduceOp.SUM,
                2,
                10,
                2 + (10 * (len(group) - 1)),
            )

        @unittest.skipIf(BACKEND == "nccl", "Nccl does not support CPU tensors")
        def test_all_reduce_sum_async(self):
            group, group_id, rank = self._init_global_test()
            self._test_all_reduce_helper(
                group,
                group_id,
                rank,
                dist.ReduceOp.SUM,
                2,
                10,
                2 + (10 * (len(group) - 1)),
                async_op=True
            )

        @unittest.skipIf(
            BACKEND != "gloo" and BACKEND != "nccl",
            "Only Gloo and NCCL backends will have CUDA allReduce tested",
        )
        @skip_if_no_gpu
        def test_all_reduce_sum_cuda(self):
            group, group_id, rank = self._init_global_test()
            rank_to_GPU = self._init_multigpu_helper()
            self._test_all_reduce_helper(
                group,
                group_id,
                rank,
                dist.ReduceOp.SUM,
                2,
                10,
                2 + (10 * (len(group) - 1)),
                True,
                rank_to_GPU,
            )

        @unittest.skipIf(
            BACKEND != "gloo" and BACKEND != "nccl",
            "Only Gloo and NCCL backends will have CUDA allReduce tested",
        )
        @skip_if_no_gpu
        def test_all_reduce_sum_cuda_async(self):
            group, group_id, rank = self._init_global_test()
            rank_to_GPU = self._init_multigpu_helper()
            self._test_all_reduce_helper(
                group,
                group_id,
                rank,
                dist.ReduceOp.SUM,
                2,
                10,
                2 + (10 * (len(group) - 1)),
                True,
                rank_to_GPU,
                async_op=True
            )

        @unittest.skipIf(BACKEND == "nccl", "Nccl does not support CPU tensors")
        def test_all_reduce_sum_complex(self):
            group, group_id, rank = self._init_global_test()
            self._test_all_reduce_helper(
                group,
                group_id,
                rank,
                dist.ReduceOp.SUM,
                complex(2, 3),
                complex(10, 11),
                complex(2, 3) + (complex(10, 11) * (len(group) - 1)),
                dtype=torch.cfloat,
            )

        @unittest.skipIf(BACKEND == "nccl", "Nccl does not support CPU tensors")
        def test_all_reduce_complex_unsupported_ops(self):
            unsupported_ops = [dist.ReduceOp.MAX, dist.ReduceOp.MIN, dist.ReduceOp.PRODUCT,
                               dist.ReduceOp.BAND, dist.ReduceOp.BOR, dist.ReduceOp.BXOR]
            group, group_id, rank = self._init_global_test()
            for unsupported_op in unsupported_ops:
                with self.assertRaisesRegex(RuntimeError, "all_reduce does not support"):
                    dist.all_reduce(_build_tensor(1, dtype=torch.cfloat), unsupported_op, group_id)

        @unittest.skipIf(
            BACKEND != "gloo" and BACKEND != "nccl",
            "Only Gloo and NCCL backends will have CUDA allReduce tested",
        )
        @skip_if_no_gpu
        def test_all_reduce_sum_cuda_complex(self):
            group, group_id, rank = self._init_global_test()
            rank_to_GPU = self._init_multigpu_helper()
            self._test_all_reduce_helper(
                group,
                group_id,
                rank,
                dist.ReduceOp.SUM,
                complex(2, 3),
                complex(10, 11),
                complex(2, 3) + (complex(10, 11) * (len(group) - 1)),
                True,
                rank_to_GPU,
                dtype=torch.cfloat,
            )

        @unittest.skipIf(BACKEND == "nccl", "Nccl does not support CPU tensors")
        def test_all_reduce_product(self):
            group, group_id, rank = self._init_global_test()
            self._test_all_reduce_helper(
                group,
                group_id,
                rank,
                dist.ReduceOp.PRODUCT,
                2,
                10,
                reduce((lambda x, y: x * y), [10] * (len(group) - 1), 2),
            )

        @unittest.skipIf(BACKEND == "nccl", "Nccl does not support CPU tensors")
        def test_all_reduce_min(self):
            group, group_id, rank = self._init_global_test()
            self._test_all_reduce_helper(
                group, group_id, rank, dist.ReduceOp.MIN, 1010, 1, 1
            )

        @unittest.skipIf(BACKEND == "nccl", "Nccl does not support CPU tensors")
        def test_all_reduce_max(self):
            group, group_id, rank = self._init_global_test()
            self._test_all_reduce_helper(
                group, group_id, rank, dist.ReduceOp.MAX, -1, 10, 10
            )

        @skip_if_small_worldsize
        @unittest.skipIf(BACKEND == "nccl", "Nccl does not support CPU tensors")
        def test_all_reduce_group_sum(self):
            group, group_id, rank = self._init_group_test()
            self._test_all_reduce_helper(
                group,
                group_id,
                rank,
                dist.ReduceOp.SUM,
                2,
                10,
                2 + (10 * (len(group) - 1)),
            )

        @skip_if_small_worldsize
        @unittest.skipIf(BACKEND == "nccl", "Nccl does not support CPU tensors")
        def test_all_reduce_group_product(self):
            group, group_id, rank = self._init_group_test()
            self._test_all_reduce_helper(
                group,
                group_id,
                rank,
                dist.ReduceOp.PRODUCT,
                2,
                10,
                reduce((lambda x, y: x * y), [10] * (len(group) - 1), 2),
            )

        @skip_if_small_worldsize
        @unittest.skipIf(BACKEND == "nccl", "Nccl does not support CPU tensors")
        def test_all_reduce_group_min(self):
            group, group_id, rank = self._init_group_test()
            self._test_all_reduce_helper(
                group, group_id, rank, dist.ReduceOp.MIN, 1010, 1, 1
            )

        @skip_if_small_worldsize
        @unittest.skipIf(BACKEND == "nccl", "Nccl does not support CPU tensors")
        def test_all_reduce_group_max(self):
            group, group_id, rank = self._init_group_test()
            self._test_all_reduce_helper(
                group, group_id, rank, dist.ReduceOp.MAX, -1, 10, 10
            )

        @unittest.skipIf(BACKEND == "nccl", "Nccl does not support CPU tensors")
        def test_all_reduce_full_group_sum(self):
            group, group_id, rank = self._init_full_group_test()
            self._test_all_reduce_helper(
                group,
                group_id,
                rank,
                dist.ReduceOp.SUM,
                2,
                10,
                2 + (10 * (len(group) - 1)),
            )

        @unittest.skipIf(BACKEND == "nccl", "Nccl does not support CPU tensors")
        def test_all_reduce_full_group_product(self):
            group, group_id, rank = self._init_full_group_test()
            self._test_all_reduce_helper(
                group,
                group_id,
                rank,
                dist.ReduceOp.PRODUCT,
                2,
                10,
                reduce((lambda x, y: x * y), [10] * (len(group) - 1), 2),
            )

        @unittest.skipIf(BACKEND == "nccl", "Nccl does not support CPU tensors")
        def test_all_reduce_full_group_min(self):
            group, group_id, rank = self._init_full_group_test()
            self._test_all_reduce_helper(
                group, group_id, rank, dist.ReduceOp.MIN, 1010, 1, 1
            )

        @unittest.skipIf(BACKEND == "nccl", "Nccl does not support CPU tensors")
        def test_all_reduce_full_group_max(self):
            group, group_id, rank = self._init_full_group_test()
            self._test_all_reduce_helper(
                group, group_id, rank, dist.ReduceOp.MAX, -1, 10, 10
            )

        # SPARSE ALL REDUCE
        def _test_sparse_all_reduce_sum(self, fn):
            group, group_id, rank = self._init_global_test()

            tests = simple_sparse_reduce_tests(
                rank,
                dist.get_world_size(),
                num_inputs=1)
            for (inputs, outputs) in tests:
                tensors = [fn(input) for input in inputs]
                dist.all_reduce(tensors[0], dist.ReduceOp.SUM, group_id)
                self.assertEqual(tensors[0], outputs[0])

        @unittest.skipIf(BACKEND != "gloo", "Only Gloo backend support sparse all reduce")
        def test_sparse_all_reduce_sum(self):
            self._test_sparse_all_reduce_sum(lambda t: t)

        @unittest.skipIf(BACKEND != "gloo", "Only Gloo backend support sparse all reduce")
        @skip_if_no_gpu
        def test_sparse_all_reduce_sum_cuda(self):
            self._test_sparse_all_reduce_sum(lambda t: t.clone().cuda())

        # ALL REDUCE - COALESCED
        @staticmethod
        def _all_reduce_coalesced_sum_test_cases(group_size):
            return (
                [2, 3, complex(2, 3)],
                [10, 11, complex(10, 11)],
                [2 + 10 * (group_size - 1), 3 + 11 * (group_size - 1), complex(2, 3) + complex(10, 11) * (group_size - 1)],
                [torch.float, torch.float, torch.cfloat],
            )

        @staticmethod
        def _all_reduce_coalesced_product_test_cases(group_size):
            return (
                [1, 2],
                [3, 4],
                [1 * 3 ** (group_size - 1), 2 * 4 ** (group_size - 1)],
                [torch.float, torch.float],
            )

        @staticmethod
        def _all_reduce_coalesced_min_test_cases(group_size):
            return (
                [1, 4],
                [2, 3],
                [1, 3],
                [torch.float, torch.float],
            )

        @staticmethod
        def _all_reduce_coalesced_max_test_cases(group_size):
            return (
                [1, 4],
                [2, 3],
                [2, 4],
                [torch.float, torch.float],
            )

        @unittest.skipIf(BACKEND == "nccl", "Nccl does not support CPU tensors")
        def test_all_reduce_coalesced_max_complex_unsupported(self):
            group, group_id, rank = self._init_global_test()
            with self.assertRaisesRegex(RuntimeError, "all_reduce does not support"):
                dist.all_reduce_coalesced([_build_tensor(1, dtype=torch.cfloat)], dist.ReduceOp.MAX, group_id)

        def _test_all_reduce_coalesced_helper(
            self,
            group,
            group_id,
            rank,
            op,
            cuda=False,
            rank_to_GPU=None,
        ):
            test_case_func = {
                dist.ReduceOp.SUM: self._all_reduce_coalesced_sum_test_cases,
                dist.ReduceOp.PRODUCT: self._all_reduce_coalesced_product_test_cases,
                dist.ReduceOp.MIN: self._all_reduce_coalesced_min_test_cases,
                dist.ReduceOp.MAX: self._all_reduce_coalesced_max_test_cases
            }[op]

            master_values, worker_values, expected_values, dtypes = test_case_func(len(group))

            for src in group:
                curr_values = master_values if rank == src else worker_values
                tensors = [
                    _build_tensor(src + 1, val, dtype=dtype)
                    for dtype, val in zip(dtypes, curr_values)
                ]
                if cuda:
                    tensors = [t.cuda(rank_to_GPU[rank][0]) for t in tensors]
                tensor_shapes = []
                for tensor in tensors:
                    if tensor.dtype == torch.complex64:
                        tensor_shapes.append(torch.view_as_real(tensor).shape)
                    else:
                        tensor_shapes.append(tensor.shape)
                self.call_dist_op(
                    ":all_reduce",
                    False,
                    dist.all_reduce_coalesced,
                    tensors,
                    op,
                    group_id,
                    tensor_shapes=tensor_shapes
                )
                expected_tensors = [
                    _build_tensor(src + 1, expected_value, dtype=dtype)
                    for dtype, expected_value in zip(dtypes, expected_values)
                ]
                self.assertEqual(
                    tensors,
                    expected_tensors
                )

            self._barrier()

        @require_backend({"gloo"})
        def test_all_reduce_coalesced_sum(self):
            group, group_id, rank = self._init_global_test()
            self._test_all_reduce_coalesced_helper(
                group,
                group_id,
                rank,
                dist.ReduceOp.SUM,
                cuda=False,
                rank_to_GPU=None,
            )

        @require_backend({"gloo"})
        def test_all_reduce_coalesced_product(self):
            group, group_id, rank = self._init_global_test()
            self._test_all_reduce_coalesced_helper(
                group,
                group_id,
                rank,
                dist.ReduceOp.PRODUCT,
                cuda=False,
                rank_to_GPU=None,
            )

        @require_backend({"gloo"})
        def test_all_reduce_coalesced_min(self):
            group, group_id, rank = self._init_global_test()
            self._test_all_reduce_coalesced_helper(
                group,
                group_id,
                rank,
                dist.ReduceOp.MIN,
                cuda=False,
                rank_to_GPU=None,
            )

        @require_backend({"gloo"})
        def test_all_reduce_coalesced_max(self):
            group, group_id, rank = self._init_global_test()
            self._test_all_reduce_coalesced_helper(
                group,
                group_id,
                rank,
                dist.ReduceOp.MAX,
                cuda=False,
                rank_to_GPU=None
            )

        @skip_if_small_worldsize
        @require_backend({"gloo"})
        def test_all_reduce_coalesced_group_sum(self):
            group, group_id, rank = self._init_group_test()
            self._test_all_reduce_coalesced_helper(
                group,
                group_id,
                rank,
                dist.ReduceOp.SUM,
                cuda=False,
                rank_to_GPU=None
            )

        @skip_if_small_worldsize
        @require_backend({"gloo"})
        def test_all_reduce_coalesced_group_product(self):
            group, group_id, rank = self._init_group_test()
            self._test_all_reduce_coalesced_helper(
                group,
                group_id,
                rank,
                dist.ReduceOp.PRODUCT,
                cuda=False,
                rank_to_GPU=None
            )

        @skip_if_small_worldsize
        @require_backend({"gloo"})
        def test_all_reduce_coalesced_group_min(self):
            group, group_id, rank = self._init_group_test()
            self._test_all_reduce_coalesced_helper(
                group,
                group_id,
                rank,
                dist.ReduceOp.MIN,
                cuda=False,
                rank_to_GPU=None
            )

        @skip_if_small_worldsize
        @require_backend({"gloo"})
        def test_all_reduce_coalesced_group_max(self):
            group, group_id, rank = self._init_group_test()
            self._test_all_reduce_coalesced_helper(
                group,
                group_id,
                rank,
                dist.ReduceOp.MAX,
                cuda=False,
                rank_to_GPU=None
            )

        @require_backend({"gloo"})
        def test_all_reduce_coalesced_full_group_sum(self):
            group, group_id, rank = self._init_full_group_test()
            self._test_all_reduce_coalesced_helper(
                group,
                group_id,
                rank,
                dist.ReduceOp.SUM,
                cuda=False,
                rank_to_GPU=None
            )

        @require_backend({"gloo"})
        def test_all_reduce_coalesced_full_group_product(self):
            group, group_id, rank = self._init_full_group_test()
            self._test_all_reduce_coalesced_helper(
                group,
                group_id,
                rank,
                dist.ReduceOp.PRODUCT,
                cuda=False,
                rank_to_GPU=None
            )

        @require_backend({"gloo"})
        def test_all_reduce_coalesced_full_group_min(self):
            group, group_id, rank = self._init_full_group_test()
            self._test_all_reduce_coalesced_helper(
                group,
                group_id,
                rank,
                dist.ReduceOp.MIN,
                cuda=False,
                rank_to_GPU=None,
            )

        @require_backend({"gloo"})
        def test_all_reduce_coalesced_full_group_max(self):
            group, group_id, rank = self._init_full_group_test()
            self._test_all_reduce_coalesced_helper(
                group,
                group_id,
                rank,
                dist.ReduceOp.MAX,
                cuda=False,
                rank_to_GPU=None
            )

        # SCATTER
        def _test_scatter_helper(self, group, group_id, rank):
            for dest in group:
                tensor = _build_tensor(dest + 1, -1)
                expected_tensor = _build_tensor(dest + 1, rank)
                tensors = (
                    [_build_tensor(dest + 1, i) for i in group] if rank == dest else []
                )
                self.call_dist_op(
                    ":scatter",
                    False,
                    dist.scatter,
                    tensor,
                    src=dest,
                    scatter_list=tensors,
                    group=group_id,
                    tensor_shapes=[t.shape for t in tensors]
                )
                self.assertEqual(tensor, expected_tensor)

            self._barrier()

        @unittest.skipIf(BACKEND == "nccl", "Nccl does not support CPU tensors")
        def test_scatter_checks(self):
            group, group_id, rank = self._init_global_test()
            one = torch.ones([1])

            # Specify scatter_list argument only on source rank.
            output = one.clone() * -1
            if rank == 0:
                scatter_list = [one.clone() * i for i in group]
                dist.scatter(output, src=0, scatter_list=scatter_list)
            else:
                dist.scatter(output, src=0)
            self.assertEqual(output, one * rank)

            # Don't specify src argument.
            output = one.clone() * -1
            if rank == 0:
                scatter_list = [one.clone() * i for i in group]
                dist.scatter(output, scatter_list=scatter_list)
            else:
                dist.scatter(output)
            self.assertEqual(output, one * rank)

        @unittest.skipIf(BACKEND == "nccl", "Nccl does not support scatter")
        def test_scatter(self):
            group, group_id, rank = self._init_global_test()
            self._test_scatter_helper(group, group_id, rank)

        @unittest.skipIf(BACKEND == "nccl", "Nccl does not support scatter")
        @skip_if_small_worldsize
        def test_scatter_group(self):
            group, group_id, rank = self._init_group_test()
            self._test_scatter_helper(group, group_id, rank)

        @unittest.skipIf(BACKEND == "nccl", "Nccl does not support scatter")
        def test_scatter_full_group(self):
            group, group_id, rank = self._init_full_group_test()
            self._test_scatter_helper(group, group_id, rank)

        # GATHER
        def _test_gather_helper(self, group, group_id, rank):
            for dest in group:
                tensor = _build_tensor(dest + 1, rank)
                tensors = (
                    [_build_tensor(dest + 1, -1) for i in group] if rank == dest else []
                )
                self.call_dist_op(
                    ":gather",
                    False,
                    dist.gather,
                    tensor,
                    dst=dest,
                    gather_list=tensors,
                    group=group_id,
                    tensor_shapes=[tensors[0].shape] if len(tensors) > 0 else None
                )
                if rank == dest:
                    expected_tensors = [_build_tensor(dest + 1, i) for i in group]
                    for t1, t2 in zip(tensors, expected_tensors):
                        self.assertEqual(t1, t2)

            self._barrier()

        @unittest.skipIf(BACKEND == "nccl", "Nccl does not support CPU tensors")
        def test_gather_checks(self):
            group, group_id, rank = self._init_global_test()
            one = torch.ones([1])

            # Specify gather_list argument only on destination rank.
            if rank == 0:
                gather_list = [one.clone() for _ in group]
                dist.gather(one * rank, dst=0, gather_list=gather_list)
                for i in group:
                    self.assertEqual(gather_list[i], one * i)
            else:
                dist.gather(one * rank, dst=0)

            # Don't specify dst argument.
            if rank == 0:
                gather_list = [one.clone() for _ in group]
                dist.gather(one * rank, gather_list=gather_list)
                for i in group:
                    self.assertEqual(gather_list[i], one * i)
            else:
                dist.gather(one * rank)

        @unittest.skipIf(BACKEND == "nccl", "Nccl does not support CPU tensors")
        def test_gather(self):
            group, group_id, rank = self._init_global_test()
            self._test_gather_helper(group, group_id, rank)

        @unittest.skipIf(BACKEND == "nccl", "Nccl does not support CPU tensors")
        @skip_if_small_worldsize
        def test_gather_group(self):
            group, group_id, rank = self._init_group_test()
            self._test_gather_helper(group, group_id, rank)

        @unittest.skipIf(BACKEND == "nccl", "Nccl does not support CPU tensors")
        def test_gather_full_group(self):
            group, group_id, rank = self._init_full_group_test()
            self._test_gather_helper(group, group_id, rank)

        # ALL GATHER
        def _test_all_gather_helper(
            self, group, group_id, rank, cuda=False, rank_to_GPU=None, dtype=torch.float
        ):
            for dest in group:
                tensor = _build_tensor(dest + 1, rank, dtype=dtype)
                tensors = [_build_tensor(dest + 1, -1, dtype=dtype) for i in group]
                if cuda:
                    tensor = tensor.cuda(rank_to_GPU[rank][0])
                    tensors = [t.cuda(rank_to_GPU[rank][0]) for t in tensors]
                if tensors[0].dtype == torch.complex64:
                    tensor_shapes = [torch.view_as_real(tensors[0]).shape]
                else:
                    tensor_shapes = [tensors[0].shape]
                self.call_dist_op(":all_gather", False, dist.all_gather, tensors, tensor, group_id, tensor_shapes=tensor_shapes)

                expected_tensors = [_build_tensor(dest + 1, i, dtype=dtype) for i in group]
                for t1, t2 in zip(tensors, expected_tensors):
                    self.assertEqual(t1, t2)

            self._barrier()

        @unittest.skipIf(BACKEND == "nccl", "Nccl does not support CPU tensors")
        def test_all_gather(self):
            group, group_id, rank = self._init_global_test()
            self._test_all_gather_helper(group, group_id, rank)

        @unittest.skipIf(BACKEND != "nccl", "Only Nccl supports CUDA all gather")
        @unittest.skipIf(BACKEND == "nccl", "CUDA all gather skipped for NCCL")
        @skip_if_no_gpu
        def test_all_gather_cuda(self):
            group, group_id, rank = self._init_global_test()
            rank_to_GPU = self._init_multigpu_helper()
            self._test_all_gather_helper(group, group_id, rank, True, rank_to_GPU)

        @unittest.skipIf(BACKEND == "nccl", "Nccl does not support CPU tensors")
        def test_all_gather_complex(self):
            group, group_id, rank = self._init_global_test()
            self._test_all_gather_helper(group, group_id, rank, dtype=torch.cfloat)

        @unittest.skipIf(BACKEND != "nccl", "Only Nccl supports CUDA all gather")
        @unittest.skipIf(BACKEND == "nccl", "CUDA all gather skipped for NCCL")
        @skip_if_no_gpu
        def test_all_gather_cuda_complex(self):
            group, group_id, rank = self._init_global_test()
            rank_to_GPU = self._init_multigpu_helper()
            self._test_all_gather_helper(group, group_id, rank, True, rank_to_GPU, dtype=torch.cfloat)

        @skip_if_small_worldsize
        @unittest.skipIf(BACKEND == "nccl", "Nccl does not support CPU tensors")
        def test_all_gather_group(self):
            group, group_id, rank = self._init_group_test()
            self._test_all_gather_helper(group, group_id, rank)

        @unittest.skipIf(BACKEND == "nccl", "Nccl does not support CPU tensors")
        def test_all_gather_full_group(self):
            group, group_id, rank = self._init_full_group_test()
            self._test_all_gather_helper(group, group_id, rank)

        def _run_all_gather_coalesced_and_verify(
            self, output_tensor_lists, input_tensors, expected_tensors, group_id
        ):
            """
            Helper that runs all_gather_coalesced and returns true if output
            matches expectations.
            """
            tensor_shapes = []
            for input_tensor in input_tensors:
                if input_tensor.dtype == torch.complex64:
                    tensor_shapes.append(torch.view_as_real(input_tensor).shape)
                else:
                    tensor_shapes.append(input_tensor.shape)
            self.call_dist_op(":all_gather", False, dist.all_gather_coalesced,
                              output_tensor_lists, input_tensors, group_id, tensor_shapes=tensor_shapes)

            for l1, l2 in zip(output_tensor_lists, expected_tensors):
                for t1, t2 in zip(l1, l2):
                    if not torch.equal(t1, t2):
                        return False
            return True

        def _test_all_gather_coalesced_helper(
            self, group, group_id, rank, dtype=torch.float
        ):
            # TODO: Instead we should probably go through _rank_not_in_group
            # mechanism to disable sending tensors
            if group_id is not None:
                for test_case_id in range(2, 5):
                    # Make sure we create tensors of incompatible sizes, e.g.
                    # [1], [2x2], [3x3x3] ... to be sent in one batch
                    input_tensors = [
                        _build_multidim_tensor(
                            tensor_id,
                            tensor_id,
                            rank + tensor_id,
                            dtype=dtype) for tensor_id in range(
                                1, test_case_id)
                    ]
                    output_tensor_lists = [
                        [
                            _build_multidim_tensor(
                                tensor_id, tensor_id, -1, dtype=dtype) for tensor_id in range(
                                    1, test_case_id)
                        ] for _ in group
                    ]
                    expected_tensors = [
                        [
                            _build_multidim_tensor(
                                tensor_id,
                                tensor_id,
                                rank_iter + tensor_id,
                                dtype=dtype) for tensor_id in range(
                                    1, test_case_id)
                        ] for rank_iter in group
                    ]
                    assert self._run_all_gather_coalesced_and_verify(
                        output_tensor_lists, input_tensors,
                        expected_tensors, group_id
                    ), "output tensors do not match expected ouputs"

            self._barrier()

        @unittest.skipIf(BACKEND == "nccl", "all_gather_coalesced does not support NCCL")
        @unittest.skipIf(BACKEND == "mpi", "all_gather_coalesced does not support MPI")
        def test_all_gather_coalesced_simple(self):
            group, group_id, rank = self._init_global_test()
            self._test_all_gather_coalesced_helper(group, group_id, rank)

        @unittest.skipIf(BACKEND == "nccl", "all_gather_coalesced does not support NCCL")
        @unittest.skipIf(BACKEND == "mpi", "all_gather_coalesced does not support MPI")
        def test_all_gather_coalesced_complex(self):
            group, group_id, rank = self._init_global_test()
            self._test_all_gather_coalesced_helper(group, group_id, rank, dtype=torch.cfloat)

        @skip_if_small_worldsize
        @unittest.skipIf(BACKEND == "nccl", "all_gather_coalesced does not support NCCL")
        @unittest.skipIf(BACKEND == "mpi", "all_gather_coalesced does not support MPI")
        def test_all_gather_coalesced_group(self):
            group, group_id, rank = self._init_group_test()
            self._test_all_gather_coalesced_helper(group, group_id, rank)

        @unittest.skipIf(BACKEND == "nccl", "all_gather_coalesced does not support NCCL")
        @unittest.skipIf(BACKEND == "mpi", "all_gather_coalesced does not support MPI")
        def test_all_gather_coalesced_full_group(self):
            group, group_id, rank = self._init_full_group_test()
            self._test_all_gather_coalesced_helper(group, group_id, rank)

        @unittest.skipIf(BACKEND == "nccl", "all_gather_coalesced does not support NCCL")
        @unittest.skipIf(BACKEND == "mpi", "all_gather_coalesced does not support MPI")
        def test_all_gather_coalesced_with_empty(self):
            group, group_id, rank = self._init_global_test()
            input_tensors = [
                rank * torch.ones([2, 2]),
                torch.ones([0]),
                (rank + 1) * torch.ones([3, 3]),
                torch.ones([0]),
                torch.ones([0])
            ]
            output_tensors_lists = [
                [
                    -1 * torch.ones([2, 2]),
                    -1 * torch.ones([0]),
                    -1 * torch.ones([3, 3]),
                    -1 * torch.ones([0]),
                    -1 * torch.ones([0])
                ] for _ in group
            ]
            expected_tensors = [
                [
                    r * torch.ones([2, 2]),
                    torch.ones([0]),
                    (r + 1) * torch.ones([3, 3]),
                    torch.ones([0]),
                    torch.ones([0])
                ] for r in group
            ]
            assert self._run_all_gather_coalesced_and_verify(
                output_tensors_lists, input_tensors, expected_tensors, group_id)
            self._barrier()

        # AllToAll
        def _test_all_to_all_single_equal_split_helper(
            self,
            group,
            group_id,
            rank,
            cuda=False,
            rank_to_GPU=None,
        ):
            if group_id is not None:
                size = len(group)
                in_tensor = torch.ones([size, size]) * rank
                expected_tensor = torch.cat([torch.ones([1, size]) * i for i in group])
                out_tensor = torch.ones([size, size]) * -1
                if cuda:
                    in_tensor = in_tensor.cuda(rank_to_GPU[rank][0])
                    expected_tensor = expected_tensor.cuda(rank_to_GPU[rank][0])
                    out_tensor = out_tensor.cuda(rank_to_GPU[rank][0])
                self.call_dist_op(
                    ":all_to_all",
                    False,
                    dist.all_to_all_single,
                    out_tensor,
                    in_tensor,
                    group=group_id,
                    tensor_shapes=[in_tensor.shape]
                )
                self.assertEqual(out_tensor, expected_tensor)
            self._barrier()

        def _test_all_to_all_single_unequal_split_helper(
            self,
            group,
            group_id,
            rank,
            cuda=False,
            rank_to_GPU=None,
        ):
            if group_id is not None:
                size = len(group)
                in_splits = [i + 1 for i in group]
                out_splits = [rank + 1 for _ in group]
                in_tensor = torch.ones([sum(in_splits), size]) * rank
                out_tensor = torch.ones([(rank + 1) * size, size])
                expected_tensor = torch.cat([torch.ones([rank + 1, size]) * i for i in group])
                if cuda:
                    in_tensor = in_tensor.cuda(rank_to_GPU[rank][0])
                    expected_tensor = expected_tensor.cuda(rank_to_GPU[rank][0])
                    out_tensor = out_tensor.cuda(rank_to_GPU[rank][0])
                dist.all_to_all_single(
                    out_tensor, in_tensor, out_splits, in_splits, group=group_id)
                self.assertEqual(out_tensor, expected_tensor)
            self._barrier()

        def _test_all_to_all_helper(
            self,
            group,
            group_id,
            rank,
            cuda=False,
            rank_to_GPU=None,
        ):
            if group_id is not None:
                size = len(group)
                in_splits = [i + 1 for i in group]
                in_tensors = [
                    torch.ones([in_splits[i], size]) * rank for i, _ in enumerate(group)
                ]
                out_tensors = [torch.ones([(rank + 1), size]) for _ in group]
                expected_tensors = [torch.ones([rank + 1, size]) * i for i in group]
                if cuda:
                    in_tensors = [t.cuda(rank_to_GPU[rank][0]) for t in in_tensors]
                    expected_tensors = [t.cuda(rank_to_GPU[rank][0]) for t in expected_tensors]
                    out_tensors = [t.cuda(rank_to_GPU[rank][0]) for t in out_tensors]
                dist.all_to_all(out_tensors, in_tensors, group=group_id)
                for t1, t2 in zip(out_tensors, expected_tensors):
                    self.assertEqual(t1, t2)
            self._barrier()

        @unittest.skipIf(
            BACKEND != "mpi", "Only MPI supports CPU all_to_all_single"
        )
        def test_all_to_all_single_equal_split(self):
            group, group_id, rank = self._init_global_test()
            self._test_all_to_all_single_equal_split_helper(group, group_id, rank)

        @unittest.skipIf(
            BACKEND != "nccl", "Only Nccl supports CUDA all_to_all_single"
        )
        @skip_if_no_gpu
        def test_all_to_all_single_equal_split_cuda(self):
            group, group_id, rank = self._init_global_test()
            rank_to_GPU = self._init_multigpu_helper()
            self._test_all_to_all_single_equal_split_helper(
                group,
                group_id,
                rank,
                True,
                rank_to_GPU,
            )

        @unittest.skipIf(
            BACKEND != "mpi", "Only MPI supports CPU all_to_all_single"
        )
        def test_all_to_all_single_unequal_split(self):
            group, group_id, rank = self._init_global_test()
            self._test_all_to_all_single_unequal_split_helper(group, group_id, rank)

        @unittest.skipIf(
            BACKEND != "nccl", "Only Nccl supports CUDA all_to_all_single"
        )
        @skip_if_no_gpu
        def test_all_to_all_single_unequal_split_cuda(self):
            group, group_id, rank = self._init_global_test()
            rank_to_GPU = self._init_multigpu_helper()
            self._test_all_to_all_single_unequal_split_helper(
                group,
                group_id,
                rank,
                True,
                rank_to_GPU,
            )

        @unittest.skipIf(BACKEND != "mpi", "Only MPI supports all_to_all")
        def test_all_to_all(self):
            group, group_id, rank = self._init_global_test()
            self._test_all_to_all_helper(group, group_id, rank)

        @unittest.skipIf(BACKEND != "nccl", "Only NCCL supports CUDA all_to_all")
        @skip_if_rocm
        def test_all_to_all_cuda(self):
            group, group_id, rank = self._init_global_test()
            rank_to_GPU = self._init_multigpu_helper()
            self._test_all_to_all_helper(group, group_id, rank, True, rank_to_GPU)

        @unittest.skipIf(
            BACKEND != "mpi", "Only MPI supports CPU all_to_all_single"
        )
        @skip_if_small_worldsize
        def test_all_to_all_single_equal_split_group(self):
            group, group_id, rank = self._init_group_test()
            self._test_all_to_all_single_equal_split_helper(group, group_id, rank)

        @unittest.skipIf(
            BACKEND != "nccl", "Only Nccl supports CUDA all_to_all_single"
        )
        @skip_if_no_gpu
        @skip_if_small_worldsize
        def test_all_to_all_single_equal_split_group_cuda(self):
            group, group_id, rank = self._init_group_test()
            rank_to_GPU = self._init_multigpu_helper()
            self._test_all_to_all_single_equal_split_helper(
                group,
                group_id,
                rank,
                True,
                rank_to_GPU,
            )

        @unittest.skipIf(
            BACKEND != "mpi", "Only MPI supports CPU all_to_all_single"
        )
        @skip_if_small_worldsize
        def test_all_to_all_single_unequal_split_group(self):
            group, group_id, rank = self._init_group_test()
            self._test_all_to_all_single_unequal_split_helper(group, group_id, rank)

        @unittest.skipIf(
            BACKEND != "nccl", "Only Nccl supports CUDA all_to_all_single"
        )
        @skip_if_no_gpu
        @skip_if_small_worldsize
        def test_all_to_all_single_unequal_split_group_cuda(self):
            group, group_id, rank = self._init_global_test()
            rank_to_GPU = self._init_multigpu_helper()
            self._test_all_to_all_single_unequal_split_helper(
                group,
                group_id,
                rank,
                True,
                rank_to_GPU,
            )

        @unittest.skipIf(BACKEND != "mpi", "Only MPI supports all_to_all")
        @skip_if_small_worldsize
        def test_all_to_all_group(self):
            group, group_id, rank = self._init_group_test()
            self._test_all_to_all_helper(group, group_id, rank)

        @unittest.skipIf(
            BACKEND != "nccl", "Only Nccl supports CUDA all_to_all_single"
        )
        @skip_if_small_worldsize
        @skip_if_rocm
        def test_all_to_all_group_cuda(self):
            group, group_id, rank = self._init_group_test()
            rank_to_GPU = self._init_multigpu_helper()
            self._test_all_to_all_helper(
                group,
                group_id,
                rank,
                True,
                rank_to_GPU)

        @unittest.skipIf(
            BACKEND != "mpi", "Only MPI supports CPU all_to_all_single"
        )
        def test_all_to_all_single_equal_split_full_group(self):
            group, group_id, rank = self._init_full_group_test()
            self._test_all_to_all_single_equal_split_helper(group, group_id, rank)

        @unittest.skipIf(
            BACKEND != "nccl", "Only Nccl supports CUDA all_to_all_single"
        )
        @skip_if_no_gpu
        def test_all_to_all_single_equal_split_full_group_cuda(self):
            group, group_id, rank = self._init_full_group_test()
            rank_to_GPU = self._init_multigpu_helper()
            self._test_all_to_all_single_equal_split_helper(
                group,
                group_id,
                rank,
                True,
                rank_to_GPU,
            )

        @unittest.skipIf(
            BACKEND != "mpi", "Only MPI supports CPU all_to_all_single"
        )
        def test_all_to_all_single_unequal_split_full_group(self):
            group, group_id, rank = self._init_full_group_test()
            self._test_all_to_all_single_unequal_split_helper(group, group_id, rank)

        @unittest.skipIf(
            BACKEND != "nccl", "Only Nccl supports CUDA all_to_all_single"
        )
        @skip_if_no_gpu
        def test_all_to_all_single_unequal_split_full_group_cuda(self):
            group, group_id, rank = self._init_full_group_test()
            rank_to_GPU = self._init_multigpu_helper()
            self._test_all_to_all_single_unequal_split_helper(
                group,
                group_id,
                rank,
                True,
                rank_to_GPU,
            )

        @unittest.skipIf(BACKEND != "mpi", "Only MPI supports all_to_all")
        def test_all_to_all_full_group(self):
            group, group_id, rank = self._init_full_group_test()
            self._test_all_to_all_helper(group, group_id, rank)

        @unittest.skipIf(BACKEND != "nccl", "Only NCCL supports CUDA all_to_all")
        @skip_if_rocm
        def test_all_to_all_full_group_cuda(self):
            group, group_id, rank = self._init_full_group_test()
            rank_to_GPU = self._init_multigpu_helper()
            self._test_all_to_all_helper(group, group_id, rank, True, rank_to_GPU)

        # BARRIER
        def _test_barrier_helper(
                self, group, group_id, rank, cuda=False, rank_to_GPU=None):
            WAIT_TIME = 0.3  # seconds

            for dest in group:
                expected_time = torch.DoubleTensor(1).fill_(0.0)
                if cuda:
                    expected_time = expected_time.cuda(rank_to_GPU[rank][0])
                if dest == rank:
                    expected_time.fill_(time.time() + WAIT_TIME)
                    dist.broadcast(expected_time, dest, group_id)
                    time.sleep(WAIT_TIME + 0.1)  # sleep a little bit longer
                    dist.barrier(group_id)
                else:
                    dist.broadcast(expected_time, dest, group_id)
                    dist.barrier(group_id)
                    self.assertGreaterEqual(
                        float(time.time()),
                        float(expected_time[0]),
                        "destination rank: %d, my rank: %d" % (dest, rank) +
                        " (if you see this failure, please report in #14554)")

            # Use higher timeout for the instance where the test runs
            # against a subgroup and uses a CUDA tensor for expected time.
            # The CUDA initialization for the participating processes can
            # take long enough for the barrier timeout to trigger on the
            # process that doesn't participate in the group.
            self._barrier(timeout=20)

        @skip_if_no_gpu
        @unittest.skipIf(BACKEND == "mpi", "MPI doesn't supports GPU barrier")
        def test_barrier_cuda(self):
            group, group_id, rank = self._init_global_test()
            rank_to_GPU = self._init_multigpu_helper()
            self._test_barrier_helper(group, group_id, rank, True, rank_to_GPU)

        @skip_if_small_worldsize
        @skip_if_no_gpu
        @unittest.skipIf(BACKEND == "mpi", "MPI doesn't supports GPU barrier")
        def test_barrier_group_cuda(self):
            group, group_id, rank = self._init_group_test()
            rank_to_GPU = self._init_multigpu_helper()
            self._test_barrier_helper(group, group_id, rank, True, rank_to_GPU)

        @skip_if_small_worldsize
        @skip_if_no_gpu
        @unittest.skipIf(BACKEND == "mpi", "MPI doesn't supports GPU barrier")
        def test_barrier_full_group_cuda(self):
            group, group_id, rank = self._init_full_group_test()
            rank_to_GPU = self._init_multigpu_helper()
            self._test_barrier_helper(group, group_id, rank, True, rank_to_GPU)

        @unittest.skipIf(BACKEND == "nccl", "NCCL does not support CPU barrier")
        def test_barrier(self):
            group, group_id, rank = self._init_global_test()
            self._test_barrier_helper(group, group_id, rank)

        @skip_if_small_worldsize
        @unittest.skipIf(BACKEND == "nccl", "NCCL does not support CPU barrier")
        def test_barrier_group(self):
            group, group_id, rank = self._init_group_test()
            self._test_barrier_helper(group, group_id, rank)

        @unittest.skipIf(BACKEND == "nccl", "NCCL does not support CPU barrier")
        def test_barrier_full_group(self):
            group, group_id, rank = self._init_full_group_test()
            self._test_barrier_helper(group, group_id, rank)

        def _test_broadcast_multigpu_helper(self, group, group_id, rank, rank_to_GPU):
            for src in group:
                expected_tensor = _build_tensor(src + 1)
                tensors = [
                    _build_tensor(src + 1, -1).cuda(device=i) for i in rank_to_GPU[rank]
                ]
                if rank == src:
                    tensors[0] = expected_tensor.cuda(device=rank_to_GPU[rank][0])

                dist.broadcast_multigpu(tensors, src, group_id)
                for tensor in tensors:
                    self.assertEqual(tensor, expected_tensor)
            self._barrier()

        @unittest.skipIf(BACKEND == "mpi", "MPI doesn't support broadcast multigpu")
        @unittest.skipIf(BACKEND == "nccl", "NCCL broadcast multigpu skipped")
        @skip_if_no_gpu
        def test_broadcast_multigpu(self):
            group, group_id, rank = self._init_global_test()
            rank_to_GPU = self._init_multigpu_helper()
            self._test_broadcast_multigpu_helper(group, group_id, rank, rank_to_GPU)

        def _test_all_reduce_multigpu_helper(
            self,
            group,
            group_id,
            rank,
            rank_to_GPU,
            op,
            master_value,
            worker_value,
            expected_value,
            dtype=torch.float,
        ):
            for src in group:
                curr_value = master_value if rank == src else worker_value
                tensors = [
                    _build_tensor(src + 1, curr_value, dtype=dtype).cuda(device=i)
                    for i in rank_to_GPU[rank]
                ]
                self.call_dist_op(":all_reduce", False, dist.all_reduce_multigpu, tensors, op, group_id)
                expected_tensor = _build_tensor(src + 1, expected_value, dtype=dtype)
                for tensor in tensors:
                    self.assertEqual(tensor, expected_tensor)

            self._barrier()

        @unittest.skipIf(BACKEND == "mpi", "MPI doesn't support broadcast multigpu")
        @unittest.skipIf(BACKEND == "nccl", "CUDA all_reduce multigpu skipped for NCCL")
        @skip_if_no_gpu
        def test_all_reduce_multigpu(self):
            group, group_id, rank = self._init_global_test()
            rank_to_GPU = self._init_multigpu_helper()
            self._test_all_reduce_multigpu_helper(
                group,
                group_id,
                rank,
                rank_to_GPU,
                dist.ReduceOp.SUM,
                2,
                10,
                (2 + 10 * (len(group) - 1)) * len(rank_to_GPU[0]),
            )

        @unittest.skipIf(BACKEND == "mpi", "MPI doesn't support broadcast multigpu")
        @unittest.skipIf(BACKEND == "nccl", "CUDA all_reduce multigpu skipped for NCCL")
        @skip_if_no_gpu
        def test_all_reduce_multigpu_complex(self):
            group, group_id, rank = self._init_global_test()
            rank_to_GPU = self._init_multigpu_helper()
            self._test_all_reduce_multigpu_helper(
                group,
                group_id,
                rank,
                rank_to_GPU,
                dist.ReduceOp.SUM,
                complex(2, 3),
                complex(10, 11),
                (complex(2, 3) + complex(10, 11) * (len(group) - 1)) * len(rank_to_GPU[0]),
                dtype=torch.cfloat,
            )

        def _test_reduce_multigpu_helper(
            self,
            group,
            group_id,
            rank,
            rank_to_GPU,
            op,
            master_value,
            worker_value,
            expected_value,
        ):
            for src in group:
                tensor_value = master_value if rank == src else worker_value
                tensors = [
                    _build_tensor(src + 1, tensor_value).cuda(device=i)
                    for i in rank_to_GPU[rank]
                ]
                self.call_dist_op(
                    "reduce", False, dist.reduce_multigpu, tensors, src, op, group_id,
                    expect_event=len(tensors) == 1, tensor_shapes=[tensors[0].shape])
                if rank == src:
                    expected_tensor = _build_tensor(src + 1, expected_value)
                    self.assertEqual(tensors[0], expected_tensor)

            self._barrier()

        @unittest.skipIf(BACKEND != "nccl", "Only Nccl backend supports reduce multigpu")
        @skip_if_no_gpu
        def test_reduce_multigpu(self):
            group, group_id, rank = self._init_global_test()
            rank_to_GPU = self._init_multigpu_helper()
            self._test_reduce_multigpu_helper(
                group,
                group_id,
                rank,
                rank_to_GPU,
                dist.ReduceOp.SUM,
                2,
                10,
                (2 + 10 * (len(group) - 1)) * len(rank_to_GPU[0]),
            )

        def _test_all_gather_multigpu_helper(self, group, group_id, rank, rank_to_GPU, dtype=torch.float):
            for dest in group:
                tensors = [
                    _build_tensor(dest + 1, dtype=dtype).cuda(device=i) for i in rank_to_GPU[rank]
                ]

                # construct expected output along with
                # a place holder to receive all gather results
                output_tensors = []
                expected_output = []
                output_per_gpu = (
                    [_build_tensor(dest + 1, -1, dtype=dtype)] * len(rank_to_GPU[0]) * len(group)
                )
                expected_per_gpu = (
                    [_build_tensor(dest + 1, dtype=dtype)] * len(rank_to_GPU[0]) * len(group)
                )
                for gpu in rank_to_GPU[rank]:
                    output_tensors.append([t.cuda(device=gpu) for t in output_per_gpu])
                    expected_output.append([t.cuda(device=gpu) for t in expected_per_gpu])
                self.call_dist_op(
                    "all_gather", False,
                    dist.all_gather_multigpu, output_tensors, tensors, group_id,
                    expect_event=len(expected_output) == 1)
                self.assertEqual(output_tensors, expected_output)

            self._barrier()

        @unittest.skipIf(BACKEND != "nccl", "Only Nccl backend supports allgather multigpu")
        @skip_if_no_gpu
        def test_all_gather_multigpu(self):
            group, group_id, rank = self._init_global_test()
            rank_to_GPU = self._init_multigpu_helper()
            self._test_all_gather_multigpu_helper(group, group_id, rank, rank_to_GPU)

        @unittest.skipIf(BACKEND != "nccl", "Only Nccl backend supports allgather multigpu")
        @skip_if_no_gpu
        def test_all_gather_multigpu_complex(self):
            group, group_id, rank = self._init_global_test()
            rank_to_GPU = self._init_multigpu_helper()
            self._test_all_gather_multigpu_helper(group, group_id, rank, rank_to_GPU, dtype=torch.cfloat)

        def _model_step(self, model):
            for param in model.parameters():
                if param.grad is not None:
                    with torch.no_grad():
                        param += param.grad
                    param.grad = None

        def _model_step_with_zero_grad(self, model):
            for param in model.parameters():
                if param.grad is not None:
                    with torch.no_grad():
                        param += param.grad
                    param.grad.requires_grad_(False)
                    param.grad.zero_()

        def _prepare_dummy_data(self, local_bs):
            # global_bs for DDP should be divisible by WORLD_SIZE
            world_size = int(os.environ["WORLD_SIZE"])
            global_bs = world_size * local_bs
            input_cpu = torch.randn(global_bs, 2)
            target = torch.randn(global_bs, 4)
            loss = nn.MSELoss()
            return global_bs, input_cpu, target, loss

        # END TO END TEST FOR DISTRIBUTEDDATAPARALLEL
        def _test_DDP_helper(self, model, input_var, target, loss, scale_factor=1.0, memory_format=None):
            model.train()
            output = model(input_var)
            l = loss(output, target) * scale_factor
            l.backward()
            if memory_format is not None:
                self.assertTrue(output.is_contiguous(memory_format=memory_format))

        def _assert_equal_param(self, param_gpu, param_DDP):
            self.assertEqual(len(param_gpu), len(param_DDP))
            for p_gpu, p_DDP in zip(param_gpu, param_DDP):
                self.assertEqual(p_gpu, p_DDP)

        def _test_DDP_5iter(
            self, model_base, model_DDP, input, target, loss, local_bs, rank, batch_size, test_save,
            offset=None, world_size=0, zero_grad=False, memory_format=None
        ):
            for idx in range(5):
                # single cpu/gpu training
                self._test_DDP_helper(model_base, input, target, loss, memory_format=memory_format)

                if offset is None:
                    offset = rank * local_bs

                # DDP training, DDP scatters subsets of input_cpu to nodes/GPUs
                self._test_DDP_helper(
                    model_DDP,
                    input[offset: offset + local_bs],
                    target[offset: offset + local_bs],
                    loss,
                    world_size * local_bs / batch_size if world_size != 0 else 1,
                    memory_format=memory_format
                )

                # Update weights and run a second iteration to shake out errors
                if zero_grad:
                    self._model_step_with_zero_grad(model_base)
                    self._model_step_with_zero_grad(model_DDP)
                else:
                    self._model_step(model_base)
                    self._model_step(model_DDP)
                self._assert_equal_param(
                    list(model_base.parameters()), list(model_DDP.module.parameters())
                )

                # Shuffle the input so that DDP input is different
                input = input[torch.randperm(batch_size)]

                # save the model in the middle and reload
                if test_save and idx == 2 and INIT_METHOD.startswith("file://"):
                    with tempfile.NamedTemporaryFile() as tmp:
                        if sys.platform == 'win32':
                            torch.save(model_DDP, tmp)
                            tmp.seek(0)
                            model_DDP = torch.load(tmp)
                        else:
                            torch.save(model_DDP, tmp.name)
                            model_DDP = torch.load(tmp.name)

            with tempfile.TemporaryFile() as tmp_file:
                torch.save(model_DDP, tmp_file)
                tmp_file.seek(0)
                saved_model = torch.load(tmp_file)
            for k in model_DDP.state_dict():
                self.assertEqual(model_DDP.state_dict()[k], saved_model.state_dict()[k])

        def _test_DistributedDataParallel(self, gpu_subset, rank, output_device=None, gradient_as_bucket_view=False):
            # Run a simple end to end DDP model, use result of single node model
            # as baseline

            # cpu training setup
            model = DDP_NET

            # single gpu training setup
            model_gpu = copy.deepcopy(model)
            model_gpu.cuda(gpu_subset[0])

            # DDP training setup
            model_DDP = copy.deepcopy(model)
            model_DDP.cuda(gpu_subset[0])
            model_DDP = nn.parallel.DistributedDataParallel(
                model_DDP, device_ids=gpu_subset, gradient_as_bucket_view=gradient_as_bucket_view
            )

            # test serializable/unserializable
            with tempfile.NamedTemporaryFile() as tmp:
                if sys.platform == 'win32':
                    torch.save(model_DDP, tmp)
                    tmp.seek(0)
                    model_DDP = torch.load(tmp)
                else:
                    torch.save(model_DDP, tmp.name)
                    model_DDP = torch.load(tmp.name)

            # dummy data initialization
            local_bs = len(gpu_subset)
            global_bs, input_cpu, target, loss = self._prepare_dummy_data(local_bs)

            # check two model parameters over 5 iterations
            self._test_DDP_5iter(
                model_gpu,
                model_DDP,
                input_cpu.cuda(gpu_subset[0]),
                target.cuda(gpu_subset[0]),
                loss,
                local_bs,
                rank,
                global_bs,
                True
            )
            self._barrier()

        def _test_DistributedDataParallelCPU(self, gradient_as_bucket_view=False):
            # Run a simple end to end DDP-CPU model, use result of single node
            # model as baseline
            group, group_id, rank = self._init_global_test()

            # cpu training setup
            model_base = DDP_NET

            # DDP-CPU training setup
            model_DDP = copy.deepcopy(model_base)
            model_DDP = nn.parallel.DistributedDataParallel(
                model_DDP, gradient_as_bucket_view=gradient_as_bucket_view)

            # dummy data initialization
            local_bs = 2
            global_bs, input_cpu, target, loss = self._prepare_dummy_data(local_bs)

            # check two model parameters over 5 iterations
            self._test_DDP_5iter(
                model_base,
                model_DDP,
                input_cpu,
                target,
                loss,
                local_bs,
                rank,
                global_bs,
                False,
                zero_grad=True
            )
            self._barrier()

            return model_DDP

        @unittest.skipIf(
            BACKEND == "nccl", "nccl does not support DDP on CPU models"
        )
        def test_DistributedDataParallelCPU(self):
            self._test_DistributedDataParallelCPU()

        @unittest.skipIf(
            BACKEND == "nccl", "nccl does not support DDP on CPU models"
        )
        def test_DistributedDataParallelCPU_grad_is_view(self):
            self._test_DistributedDataParallelCPU(gradient_as_bucket_view=True)

        @unittest.skipIf(BACKEND != 'nccl' and BACKEND != 'gloo',
                         "Only Nccl & Gloo backend support DistributedDataParallel")
        def test_DistributedDataParallel_requires_grad(self):
            # a module without gradients shouldn't be accepted
            self.assertRaises(AssertionError, lambda: nn.parallel.DistributedDataParallel(nn.Module()))
            self._barrier()

        @unittest.skipIf(
            BACKEND != "nccl" and BACKEND != "gloo",
            "Only NCCL and GLOO backend support DistributedDataParallel",
        )
        @skip_if_lt_x_gpu(int(os.environ["WORLD_SIZE"]))
        def test_DistributedDataParallel_non_default_stream(self):
            stream = torch.cuda.Stream(self.rank)
            rank = self.rank
            with torch.cuda.stream(stream):
                net = torch.nn.parallel.DistributedDataParallel(
                    torch.nn.Linear(1, 1, bias=False).cuda(rank), device_ids=[rank]
                )
                for i in range(1000):
                    # Clear gradients manually
                    grad = net.module.weight.grad
                    if grad is not None:
                        grad.requires_grad_(False)
                        grad.zero_()
                    # Forward + BW
                    batch = torch.tensor([rank]).float().cuda(rank)
                    loss = net(batch).sum()
                    loss.backward()
                    # For each worker, the gradient on the weight should be worker_rank.
                    grad = net.module.weight.grad
                    avg = grad.clone()
                    # All-reducing the gradient averages should give us the gradient
                    # average. If not, then one of the workers has not correctly
                    # written back the averaged gradient before this all-reduce call.
                    dist.all_reduce(avg)
                    world_size = int(os.environ["WORLD_SIZE"])
                    avg.div_(world_size)
                    expected_grad = sum(i for i in range(world_size)) / world_size
                    self.assertEqual(
                        avg[0, 0],
                        expected_grad,
                        msg=f"Expected gradient of {expected_grad} but got {avg} on rank {self.rank}",
                    )

        @unittest.skipIf(
            BACKEND != "nccl",
            "Only NCCL backend supports DDP communication hook",
        )
        @skip_if_lt_x_gpu(int(os.environ["WORLD_SIZE"]))
        @skip_if_rocm
        def test_ddp_comm_hook_logging(self):
            hooks = [
                default.allreduce_hook,
                default.fp16_compress_hook,
                powerSGD.powerSGD_hook,
                powerSGD.batched_powerSGD_hook,
                quantization_hooks.quantization_pertensor_hook,
                quantization_hooks.quantization_perchannel_hook,
            ]

            cpp_builtin_hooks = [
                dist.BuiltinCommHookType.ALLREDUCE,
                dist.BuiltinCommHookType.FP16_COMPRESS,
            ]

            for hook in hooks:
                ddp_model = torch.nn.parallel.DistributedDataParallel(
                    torch.nn.Linear(1, 1, bias=False).cuda(self.rank),
                    device_ids=[self.rank]
                )
                ddp_logging_data = ddp_model.get_ddp_logging_data()
                # Hook not registered yet, so should be empty
                self.assertEqual(ddp_logging_data.comm_hook, "")
                ddp_model.register_comm_hook(None, hook)
                ddp_logging_data = ddp_model.get_ddp_logging_data()
                self.assertEqual(ddp_logging_data.comm_hook, hook.__qualname__)

            for hook in cpp_builtin_hooks:
                ddp_model = torch.nn.parallel.DistributedDataParallel(
                    torch.nn.Linear(1, 1, bias=False).cuda(self.rank),
                    device_ids=[self.rank]
                )
                ddp_logging_data = ddp_model.get_ddp_logging_data()
                # Hook not registered yet, so should be empty
                self.assertEqual(ddp_logging_data.comm_hook, "")
                ddp_model._register_builtin_comm_hook(hook)
                ddp_logging_data = ddp_model.get_ddp_logging_data()
                self.assertEqual(ddp_logging_data.comm_hook, str(hook))

            # No hook registered
            ddp_model = torch.nn.parallel.DistributedDataParallel(
                torch.nn.Linear(1, 1, bias=False).cuda(self.rank),
                device_ids=[self.rank]
            )
            ddp_logging_data = ddp_model.get_ddp_logging_data()
            # Hook not registered yet, so should be empty
            self.assertEqual(ddp_logging_data.comm_hook, "")
            # After second forward pass, hook should still be empty string
            for i in range(2):
                inp = torch.ones(1, 1, device=self.rank)
                loss = ddp_model(inp).sum()
                loss.backward()

            ddp_logging_data = ddp_model.get_ddp_logging_data()
            self.assertEqual(ddp_logging_data.comm_hook, "")

        def _test_ddp_hook_parity(self, state, hook):
            rank = self.rank
            m = torch.nn.Linear(1, 5)
            try:
                process_group = state.process_group
            except AttributeError:
                process_group = state

            net_with_hook = torch.nn.parallel.DistributedDataParallel(
                copy.deepcopy(m).to(rank), device_ids=[rank], process_group=process_group
            )
            net_with_hook.register_comm_hook(state=state, hook=hook)
            net_without_hook = torch.nn.parallel.DistributedDataParallel(
                copy.deepcopy(m).to(rank), device_ids=[rank], process_group=process_group
            )
            for i in range(100):
                # Clear gradients manually.
                for g in [net_without_hook.module.weight.grad, net_with_hook.module.weight.grad]:
                    if g is not None:
                        g.requires_grad_(False)
                        g.zero_()
                # Forward + BW
                batch = torch.tensor([rank]).float().cuda(rank)
                loss = net_without_hook(batch).sum()
                loss.backward()
                # For each worker, the gradient on the weight should be worker_rank.
                grad = net_without_hook.module.weight.grad
                avg = grad.clone()
                expected_grad = sum(i for i in range(dist.get_world_size())) / dist.get_world_size()
                loss_hook = net_with_hook(batch).sum()
                loss_hook.backward()
                grad_hook = net_with_hook.module.weight.grad
                avg_hook = grad_hook.clone()
                # Verify hook grad with expected.
                # Cannot use exact match here due to a very small accuracy loss,
                # e.g. 1e-05, for powerSGD hook case.
                assert_func = self.assertEqual if hook == default.allreduce_hook else torch.testing.assert_allclose
                assert_func(
                    avg_hook[0, 0],
                    expected_grad,
                    msg=f"Expected hook grad of {expected_grad} but got {avg_hook[0, 0]}"
                )
                # Verify hook grad with vanilla allreduce
                assert_func(
                    avg_hook[0, 0],
                    avg[0, 0],
                    msg=f"Expected hook grad to be close to allreduce {avg[0, 0]}, but got {avg_hook[0, 0]}"
                )

        @unittest.skipIf(
            BACKEND != "nccl",
            "Only NCCL backend supports DDP communication hook",
        )
        @skip_if_lt_x_gpu(int(os.environ["WORLD_SIZE"]))
        @skip_if_rocm
        def test_ddp_hook_parity_allreduce(self):
            self._test_ddp_hook_parity(state=None, hook=default.allreduce_hook)

        @unittest.skipIf(
            BACKEND != "nccl",
            "Only NCCL backend supports DDP communication hook",
        )
        @skip_if_lt_x_gpu(int(os.environ["WORLD_SIZE"]))
        @skip_if_rocm
        def test_ddp_hook_parity_allreduce_process_group(self):
            # process_group is passed in to both DDP and comm. hook
            rank_to_GPU = self._init_multigpu_helper()
            gpus = [rank_to_GPU[int(r)][0] for r in range(dist.get_world_size())]
            process_group = torch.distributed.new_group(gpus)
            self._test_ddp_hook_parity(state=process_group, hook=default.allreduce_hook)

        @unittest.skipIf(
            BACKEND != "nccl",
            "Only NCCL backend supports DDP communication hook",
        )
        @skip_if_lt_x_gpu(int(os.environ["WORLD_SIZE"]))
        @skip_if_rocm
        def test_ddp_hook_parity_powerSGD(self):
            for warm_start in [True, False]:
                powersgd_state = powerSGD.PowerSGDState(
                    process_group=None,
                    matrix_approximation_rank=1,
                    warm_start=warm_start,
                )
                self._test_ddp_hook_parity(state=powersgd_state, hook=powerSGD.powerSGD_hook)


        @unittest.skipIf(BACKEND != 'nccl' and BACKEND != 'gloo',
                         "Only Nccl & Gloo backend support DistributedDataParallel")
        @skip_if_no_gpu
        def test_DistributedDataParallel(self):
            group, group_id, rank = self._init_global_test()
            rank_to_GPU = self._init_multigpu_helper()
            gpus = list(rank_to_GPU[rank])
            self._test_DistributedDataParallel(gpu_subset=gpus, rank=rank)

            # test output_device
            self._test_DistributedDataParallel(gpu_subset=gpus, rank=rank, output_device=torch.device('cuda'))

            # test device_ids
            gpus = [torch.device('cuda:' + str(i)) for i in gpus]
            self._test_DistributedDataParallel(gpu_subset=gpus, rank=rank, output_device=torch.device('cuda'))

        @unittest.skipIf(BACKEND != 'nccl' and BACKEND != 'gloo',
                         "Only Nccl & Gloo backend support DistributedDataParallel")
        @skip_if_no_gpu
        def test_DistributedDataParallel_with_grad_is_view(self):
            group, group_id, rank = self._init_global_test()
            rank_to_GPU = self._init_multigpu_helper()
            gpus = list(rank_to_GPU[rank])
            self._test_DistributedDataParallel(gpu_subset=gpus, rank=rank, gradient_as_bucket_view=True)

            # test output_device
            self._test_DistributedDataParallel(
                gpu_subset=gpus, rank=rank, output_device=torch.device('cuda'), gradient_as_bucket_view=True)

            # test device_ids
            gpus = [torch.device('cuda:' + str(i)) for i in gpus]
            self._test_DistributedDataParallel(
                gpu_subset=gpus, rank=rank, output_device=torch.device('cuda'), gradient_as_bucket_view=True)

        def _test_DistributedDataParallel_SyncBatchNorm(self, gpu_subset, rank, local_bs, global_bs, offset, output_device=None):
            # Run a simple end to end DDP model, use result of single node model
            # as baseline

            # cpu training setup
            model = BN_NET

            # single gpu training setup
            model_gpu = copy.deepcopy(model)
            model_gpu.cuda(gpu_subset[0])

            # DDP training setup
            model_DDP = nn.SyncBatchNorm.convert_sync_batchnorm(copy.deepcopy(model))
            model_DDP.cuda(gpu_subset[0])
            model_DDP = nn.parallel.DistributedDataParallel(
                model_DDP, device_ids=gpu_subset
            )

            # test serializable/unserializable
            with tempfile.NamedTemporaryFile() as tmp:
                if sys.platform == 'win32':
                    torch.save(model_DDP, tmp)
                    tmp.seek(0)
                    model_DDP = torch.load(tmp)
                else:
                    torch.save(model_DDP, tmp.name)
                    model_DDP = torch.load(tmp.name)

            # data initialization
            input_cpu = torch.randn(global_bs, 2)
            target = torch.randn(global_bs, 4)
            loss = nn.MSELoss()

            # check two model parameters over 5 iterations
            self._test_DDP_5iter(
                model_gpu,
                model_DDP,
                input_cpu.cuda(gpu_subset[0]),
                target.cuda(gpu_subset[0]),
                loss,
                local_bs,
                rank,
                global_bs,
                True,
                offset,
                dist.get_world_size()
            )
            self._barrier()

        @unittest.skipIf(BACKEND != 'nccl' and BACKEND != 'gloo',
                         "Only Nccl & Gloo backend support DistributedDataParallel")
        @skip_if_no_gpu
        def test_DistributedDataParallel_SyncBatchNorm_Channels_Last(self):
            group, group_id, rank = self._init_global_test()
            num_processes = dist.get_world_size()
            local_bs = 2
            bs_offset = int(rank * 2)
            global_bs = int(num_processes * 2)

            model = ONLY_SBN_NET
            model_gpu = copy.deepcopy(model).cuda(rank)
            model_DDP = nn.parallel.DistributedDataParallel(
                model_gpu, device_ids=[rank]
            )

            memory_format = torch.channels_last
            input_gpu = torch.randn(global_bs, 2, 4, 4, dtype=torch.float).cuda(rank).to(memory_format=memory_format)
            target_gpu = torch.randn(global_bs, 2, 4, 4, dtype=torch.float).cuda(rank).to(memory_format=memory_format)
            loss = nn.MSELoss()

            # check two model parameters over 5 iterations
            self._test_DDP_5iter(
                model_gpu,
                model_DDP,
                input_gpu,
                target_gpu,
                loss,
                local_bs,
                rank,
                global_bs,
                True,
                bs_offset,
                dist.get_world_size(),
                memory_format=memory_format
            )
            self._barrier()

        @unittest.skipIf(BACKEND != 'nccl' and BACKEND != 'gloo',
                         "Only Nccl & Gloo backend support DistributedDataParallel")
        @skip_if_no_gpu
        def test_DistributedDataParallel_SyncBatchNorm(self):
            group, group_id, rank = self._init_global_test()
            rank_to_GPU = self._init_multigpu_helper()
            # DDP does not support replicating BN layers within a process, hence
            # testing with one module replica per process
            gpus = [rank]

            num_processes = dist.get_world_size()
            local_bs = 2
            bs_offset = int(rank * 2)
            global_bs = int(num_processes * 2)

            self._test_DistributedDataParallel_SyncBatchNorm(
                gpu_subset=gpus,
                rank=rank,
                local_bs=local_bs,
                global_bs=global_bs,
                offset=bs_offset)

            # test output_device
            self._test_DistributedDataParallel_SyncBatchNorm(
                gpu_subset=gpus,
                rank=rank,
                local_bs=local_bs,
                global_bs=global_bs,
                offset=bs_offset,
                output_device=torch.device('cuda'))

            # test device_ids
            gpus = [torch.device('cuda:' + str(i)) for i in gpus]
            self._test_DistributedDataParallel_SyncBatchNorm(
                gpu_subset=gpus,
                rank=rank,
                local_bs=local_bs,
                global_bs=global_bs,
                offset=bs_offset,
                output_device=torch.device('cuda'))

        @unittest.skipIf(BACKEND != 'nccl' and BACKEND != 'gloo',
                         "Only Nccl & Gloo backend support DistributedDataParallel")
        @skip_if_no_gpu
        def test_DistributedDataParallel_SyncBatchNorm_2D_Input(self):
            group, group_id, rank = self._init_global_test()
            rank_to_GPU = self._init_multigpu_helper()
            # DDP does not support replicating BN layers within a process, hence
            # testing with one module replica per process
            gpus = [rank]

            model = nn.BatchNorm1d(2)

            # single gpu training setup
            model_gpu = copy.deepcopy(model)
            model_gpu.cuda(gpus[0])

            # DDP training setup
            model_DDP = nn.SyncBatchNorm.convert_sync_batchnorm(copy.deepcopy(model))
            model_DDP.cuda(gpus[0])
            model_DDP = nn.parallel.DistributedDataParallel(
                model_DDP, device_ids=gpus
            )

            local_bs = len(gpus) * 2
            global_bs = dist.get_world_size() * local_bs
            input_cpu = torch.randn(global_bs, 2)
            target = torch.randn(global_bs, 2)
            loss = nn.MSELoss()

            # disabling cudnn.
            # SyncBatchNorm goes through native_batch_norm kernel, this avoids the
            # numerical issue created by the divergent code path.
            with torch.backends.cudnn.flags(False):
                # check two model parameters over 5 iterations
                self._test_DDP_5iter(
                    model_gpu,
                    model_DDP,
                    input_cpu.cuda(gpus[0]),
                    target.cuda(gpus[0]),
                    loss,
                    local_bs,
                    rank,
                    global_bs,
                    True
                )
                self._barrier()

        @unittest.skipIf(BACKEND != 'nccl' and BACKEND != 'gloo',
                         "Only Nccl & Gloo backend support DistributedDataParallel")
        @skip_if_no_gpu
        @require_world_size(2)
        def test_DistributedDataParallel_SyncBatchNorm_Single_Input_Per_Process(self):
            group, group_id, rank = self._init_global_test()
            rank_to_GPU = self._init_multigpu_helper()
            # DDP does not support replicating BN layers within a process, hence
            # testing with one module replica per process
            gpus = [rank]

            model = nn.BatchNorm1d(2)

            # single gpu training setup
            model_gpu = copy.deepcopy(model)
            model_gpu.cuda(gpus[0])

            # DDP training setup
            model_DDP = nn.SyncBatchNorm.convert_sync_batchnorm(copy.deepcopy(model))
            model_DDP.cuda(gpus[0])
            model_DDP = nn.parallel.DistributedDataParallel(
                model_DDP, device_ids=gpus
            )

            local_bs = 1
            global_bs = dist.get_world_size()
            input_cpu = torch.randn(global_bs, 2)
            target = torch.randn(global_bs, 2)
            loss = nn.MSELoss()

            # disabling cudnn.
            # SyncBatchNorm goes through native_batch_norm kernel, this avoids the
            # numerical issue created by the divergent code path.
            with torch.backends.cudnn.flags(False):
                # check two model parameters over 5 iterations
                self._test_DDP_5iter(
                    model_gpu,
                    model_DDP,
                    input_cpu.cuda(gpus[0]),
                    target.cuda(gpus[0]),
                    loss,
                    local_bs,
                    rank,
                    global_bs,
                    True
                )
                self._barrier()

        @unittest.skipIf(BACKEND != 'nccl' and BACKEND != 'gloo',
                         "Only Nccl & Gloo backend support DistributedDataParallel")
        @skip_if_no_gpu
        def test_DistributedDataParallel_SyncBatchNorm_Diff_Input_Sizes_Running_Value(self):
            group, group_id, rank = self._init_global_test()
            rank_to_GPU = self._init_multigpu_helper()
            model = nn.parallel.DistributedDataParallel(ONLY_SBN_NET.cuda(rank), device_ids=[rank])

            input_var = []
            for i in range(dist.get_world_size()):
                input_var_rank = torch.cat([
                    torch.ones(2, 1, 10 ** (i + 1)) * (0.1 ** (i - 1)),
                    torch.ones(2, 1, 10 ** (i + 1)) * (0.3 ** (i - 1))
                ], dim=1)
                input_var.append(input_var_rank)

            all_input_var = torch.cat(
                [x.permute(1, 0, 2).contiguous().view(ONLY_SBN_NET.num_features, -1) for x in input_var],
                dim=1
            ).cuda(rank)

            for i in range(100):
                y = model(input_var[rank].cuda(rank))
                y.mean().backward()

            running_mean, running_var = model.module.running_mean, model.module.running_var
            torch.testing.assert_allclose(running_mean, all_input_var.mean(1))
            torch.testing.assert_allclose(running_var, all_input_var.var(1))

        @unittest.skipIf(BACKEND != 'nccl' and BACKEND != 'gloo',
                         "Only Nccl & Gloo backend support DistributedDataParallel")
        @skip_if_no_gpu
        def test_DistributedDataParallel_SyncBatchNorm_Diff_Input_Sizes_gradient(self):
            group, group_id, rank = self._init_global_test()
            # only do single GPU per process
            gpus = [rank]

            # cpu training setup
            model = BN_NET

            num_processes = dist.get_world_size()
            local_bs = rank + 2
            bs_offset = int((rank + 3) * rank / 2)
            global_bs = int((num_processes + 3) * num_processes / 2)

            self._test_DistributedDataParallel_SyncBatchNorm(
                gpu_subset=gpus,
                rank=rank,
                local_bs=local_bs,
                global_bs=global_bs,
                offset=bs_offset)

        def _test_ddp_logging_data(self, is_gpu):
            rank = dist.get_rank()
            model_DDP = copy.deepcopy(DDP_NET)
            if is_gpu:
                model_DDP = nn.parallel.DistributedDataParallel(model_DDP.cuda(rank), device_ids=[rank])
            else:
                model_DDP = nn.parallel.DistributedDataParallel(model_DDP)

            # dummy data initialization
            local_bs = 2
            batch_size, input, target, loss = self._prepare_dummy_data(local_bs)
            if is_gpu:
                input = input.cuda(rank)
                target = target.cuda(rank)

            model_DDP.set_ddp_runtime_logging_sample_rate(2)

            for idx in range(20):
                offset = rank * local_bs

                # DDP training, DDP scatters subsets of input to nodes/GPUs
                self._test_DDP_helper(
                    model_DDP,
                    input[offset: offset + local_bs],
                    target[offset: offset + local_bs],
                    loss,
                    1,
                )

                self._model_step_with_zero_grad(model_DDP)

                # Verify DDP logging data is sampled as expected
                # If it has ran more than 10 iteratons and this is
                # the sampled iteration for measuring run time stats,
                # the run time stats for this idx-th iteration will not
                # be zeros.
                ddp_logging_data = model_DDP.get_ddp_logging_data()
                if (idx > 0 and (idx < 10 or idx % 2 != 0)):
                    self.assertGreaterEqual(ddp_logging_data.forward_compute_time, 1)
                    self.assertGreaterEqual(ddp_logging_data.backward_compute_comm_overlap_time, 1)
                    self.assertGreaterEqual(
                        ddp_logging_data.backward_compute_time,
                        ddp_logging_data.backward_compute_comm_overlap_time)
                    self.assertGreaterEqual(
                        ddp_logging_data.backward_comm_time,
                        ddp_logging_data.backward_compute_comm_overlap_time)
                else:
                    self.assertGreaterEqual(ddp_logging_data.forward_compute_time, 0)
                    self.assertGreaterEqual(ddp_logging_data.backward_compute_comm_overlap_time, 0)
                    self.assertGreaterEqual(ddp_logging_data.backward_compute_time, 0)
                    self.assertGreaterEqual(ddp_logging_data.backward_comm_time, 0)

                # Shuffle the input so that DDP input is different
                input = input[torch.randperm(batch_size)]

            return model_DDP

        @unittest.skipIf(
            BACKEND == "nccl", "nccl does not support DDP on CPU models"
        )
        def test_ddp_logging_data_cpu(self):
            def parse_env(var):
                return os.environ[var] if var in os.environ else "N/A"

            group, group_id, rank = self._init_global_test()
            model_DDP = self._test_ddp_logging_data(is_gpu=False)

            ddp_logging_data = model_DDP.get_ddp_logging_data()
            self.assertEqual(ddp_logging_data.world_size, dist.get_world_size())
            self.assertEqual(ddp_logging_data.rank, dist.get_rank())
            self.assertEqual(ddp_logging_data.module_name, 'Net')
            self.assertEqual(ddp_logging_data.device_ids, [])
            # output_device is -1 in default if it is not set, e.g.
            # output_device of CPU training is -1.
            self.assertEqual(ddp_logging_data.output_device, -1)
            self.assertEqual(ddp_logging_data.broadcast_buffers, True)
            self.assertEqual(ddp_logging_data.bucket_cap_mb, 25)
            self.assertEqual(ddp_logging_data.find_unused_parameters, False)
            self.assertEqual(ddp_logging_data.gradient_as_bucket_view, False)
            self.assertEqual(ddp_logging_data.backend_name, dist.get_backend(group_id))
            self.assertEqual(ddp_logging_data.iteration, 18)
            params = list(model_DDP.parameters())
            num_params = 0
            param_size = 0
            params = list(parameter for parameter in filter(lambda parameter: parameter.requires_grad, params))
            for p in params:
                num_params += 1
                param_size += p.numel() * p.element_size()
            self.assertEqual(ddp_logging_data.dtypes, ["float"])
            self.assertEqual(ddp_logging_data.total_parameter_size_bytes, param_size)
            self.assertEqual(ddp_logging_data.num_parameter_tensors, num_params)
            self.assertEqual(ddp_logging_data.bucket_sizes, [param_size])
            self.assertEqual(ddp_logging_data.master_port, parse_env("MASTER_PORT"))
            self.assertEqual(ddp_logging_data.master_addr, parse_env("MASTER_ADDR"))
            self.assertEqual(ddp_logging_data.cuda_visible_devices, parse_env("CUDA_VISIBLE_DEVICES"))
            self.assertEqual(ddp_logging_data.gloo_socket_ifname, parse_env("GLOO_SOCKET_IFNAME"))
            self.assertEqual(ddp_logging_data.gloo_device_transport, parse_env("GLOO_DEVICE_TRANSPORT"))
            self.assertEqual(ddp_logging_data.nccl_socket_ifname, parse_env("NCCL_SOCKET_IFNAME"))
            self.assertEqual(ddp_logging_data.nccl_blocking_wait, parse_env("NCCL_BLOCKING_WAIT"))
            self.assertEqual(ddp_logging_data.nccl_async_error_handling, parse_env("NCCL_ASYNC_ERROR_HANDLING"))
            self.assertEqual(ddp_logging_data.nccl_debug, parse_env("NCCL_DEBUG"))
            self.assertEqual(ddp_logging_data.nccl_nthreads, parse_env("NCCL_NTHREADS"))
            self.assertEqual(ddp_logging_data.nccl_ib_timeout, parse_env("NCCL_IB_TIMEOUT"))
            # test runtime logging fields
            self.assertEqual(ddp_logging_data.unused_parameter_size, 0)
            self.assertEqual(ddp_logging_data.has_rebuilt_buckets, True)
            self.assertEqual(ddp_logging_data.rebuilt_bucket_sizes, [param_size])
            # It is hard to test accurate latency, but it can test whether the latency is
            # a valid value and in the expected range.
            self.assertGreaterEqual(ddp_logging_data.avg_forward_compute_time, 1)
            self.assertGreaterEqual(ddp_logging_data.avg_backward_compute_comm_overlap_time, 1)
            self.assertGreaterEqual(
                ddp_logging_data.avg_backward_compute_time,
                ddp_logging_data.avg_backward_compute_comm_overlap_time)
            self.assertGreaterEqual(
                ddp_logging_data.avg_backward_comm_time,
                ddp_logging_data.avg_backward_compute_comm_overlap_time)
            # test larger net with mixed data types, verify multiple bucket sizes
            model = LargeNet()
            model.float()
            model.fc1.double()
            model_DDP = nn.parallel.DistributedDataParallel(model, bucket_cap_mb=1.5)
            ddp_logging_data = model_DDP.get_ddp_logging_data()
            params = list(model_DDP.parameters())
            self.assertEqual(ddp_logging_data.bucket_cap_mb, 1.5)
            self.assertEqual(
                ddp_logging_data.bucket_sizes,
                [params[1].numel() * params[1].element_size(), params[0].numel() * params[0].element_size()])
            self.assertEqual(','.join(ddp_logging_data.dtypes), 'double,float')

        @unittest.skipIf(BACKEND != 'nccl' and BACKEND != 'gloo',
                         "Only Nccl & Gloo backend support DistributedDataParallel")
        @skip_if_no_gpu
        def test_ddp_logging_data_gpu(self):
            group, group_id, rank = self._init_global_test()
            model_DDP = self._test_ddp_logging_data(is_gpu=True)
            ddp_logging_data = model_DDP.get_ddp_logging_data()
            self.assertEqual(ddp_logging_data.device_ids, [rank])
            self.assertEqual(ddp_logging_data.output_device, rank)
            # test runtime logging fields
            # It is hard to test accurate latency, but it can test whether the latency is
            # a valid value and in the expected range.
            self.assertGreaterEqual(ddp_logging_data.avg_forward_compute_time, 1)
            self.assertGreaterEqual(ddp_logging_data.avg_backward_compute_comm_overlap_time, 1)
            self.assertGreaterEqual(
                ddp_logging_data.avg_backward_compute_time,
                ddp_logging_data.avg_backward_compute_comm_overlap_time)
            self.assertGreaterEqual(
                ddp_logging_data.avg_backward_comm_time,
                ddp_logging_data.avg_backward_compute_comm_overlap_time)

        @skipIfNoTorchVision
        def test_SyncBatchNorm_process_group(self):
            # When adopting `convert_sync_batchnorm` to convert a `nn.modules`,
            # it need to recursively pass the `process_group` in the module when the `SyncBatchNorm`
            # is nested in a sub-module or sub-sub-module (e.g. resnet50 in torchvision.models).

            process_ids = 0
            process_group = torch.distributed.new_group([process_ids])
            res50_model = torchvision.models.resnet50()
            res50_model_sync = nn.SyncBatchNorm.convert_sync_batchnorm(copy.deepcopy(res50_model), process_group)
            process_group_sync = res50_model_sync.layer1[0].bn1.process_group
            self.assertEqual(process_group_sync, process_group)

        def _run_reduction_test(
                self, tensor, expected_tensor, op, reduction_fn=dist.all_reduce, dst=None
        ):
            if reduction_fn != dist.all_reduce and dst is None:
                raise ValueError(f"Reduction fn {reduction_fn} must specify dst!")
            if dst is not None:
                reduction_fn(tensor, dst, op)
                # Only destination rank tensor is expected to have final result.
                if dist.get_rank() == dst:
                    self.assertEqual(tensor, expected_tensor)
            else:
                reduction_fn(tensor, op)
                self.assertEqual(tensor, expected_tensor)

        @require_backend({"nccl"})
        @require_backends_available({"nccl"})
        @skip_if_lt_x_gpu(2)
        def test_nccl_backend_bool_allreduce(self):
            torch.cuda.set_device(self.rank)
            # Run all_reduce with PRODUCT
            element = self.rank % 2 == 0
            for op in [dist.ReduceOp.PRODUCT, dist.ReduceOp.MIN]:
                input_tensor = torch.tensor([element, element]).to(self.rank)
                self._run_reduction_test(
                    input_tensor, torch.tensor([False, False]).to(self.rank), op
                )
                # Ensure that all ranks contributing True (cast to 1) results in the
                # correct reduction.
                input_tensor = torch.tensor([True, True]).to(self.rank)
                expected_tensor = input_tensor.clone()
                self._run_reduction_test(
                    input_tensor, expected_tensor, op
                )

            # Run all_reduce with SUM
            for op in [dist.ReduceOp.SUM, dist.ReduceOp.MAX]:
                input_tensor = torch.tensor([element, element]).to(self.rank)
                self._run_reduction_test(
                    input_tensor, torch.tensor([True, True]).to(self.rank), op
                )
            # TODO: NCCL backend does not work correctly for bitwise reduction ops
            # (see https://github.com/pytorch/pytorch/issues/41362). Add tests for
            # these once it is supported.

        @require_backend({"nccl"})
        @require_backends_available({"nccl"})
        @skip_if_lt_x_gpu(2)
        def test_nccl_backend_bool_allgather(self):
            torch.cuda.set_device(self.rank)
            inp = {0: [True, True], 1: [False, True]}
            input_tensor = torch.tensor(inp[self.rank % 2]).to(self.rank)
            # Preserve a copy of the tensor to compare against after allgather.
            input_tensor_copy = input_tensor.clone()
            tensor_list = [
                torch.tensor([False, False]).to(self.rank)
                for _ in range(dist.get_world_size())
            ]
            dist.all_gather(tensor_list, input_tensor)

            self.assertEqual(len(tensor_list), dist.get_world_size())
            for i, t in enumerate(tensor_list):
                expected = torch.tensor(inp[i % 2]).to(self.rank)
                self.assertEqual(t, expected)
            # Ensure that the input tensor is not modified, since this collective
            # does not modify its input.
            self.assertEqual(input_tensor_copy, input_tensor)

        @require_backend({"nccl"})
        @require_backends_available({"nccl"})
        @skip_if_lt_x_gpu(int(os.environ["WORLD_SIZE"]))
        def test_nccl_backend_bool_reduce(self):
            torch.cuda.set_device(self.rank)
            inp = {0: [True, True], 1: [False, False]}
            # Run reduce() with product op
            for op in [dist.ReduceOp.PRODUCT, dist.ReduceOp.MIN]:
                input_tensor = torch.tensor(inp[self.rank % 2]).to(self.rank)
                expected = torch.tensor([False, False]).to(self.rank)
                self._run_reduction_test(
                    input_tensor, expected, op, dist.reduce, dst=0
                )
                # Ensure that all ranks contributing True (cast to 1) results in the
                # correct reduction.
                input_tensor = torch.tensor([True, True]).to(self.rank)
                expected_tensor = input_tensor.clone()
                self._run_reduction_test(
                    input_tensor, expected_tensor, op, dist.reduce, dst=0
                )

            for op in [dist.ReduceOp.SUM, dist.ReduceOp.MAX]:
                input_tensor = torch.tensor(inp[self.rank % 2]).to(self.rank)
                expected = (
                    torch.tensor([True, True]).to(self.rank)
                    if self.rank == 0
                    else input_tensor.clone()
                )
                self._run_reduction_test(
                    input_tensor, expected, op, dist.reduce, dst=0
                )

        @require_backend({"nccl"})
        @require_backends_available({"nccl"})
        @skip_if_lt_x_gpu(2)
        def test_nccl_backend_bool_broadcast(self):
            tensor_size = 10
            bcast_tensor = torch.tensor(
                [
                    (random.random() < 0.5 if self.rank == 0 else False)
                    for _ in range(tensor_size)
                ]
            ).to(self.rank)
            dist.broadcast(bcast_tensor, src=0)
            # Now allgather and ensure the tensors are equal.
            tensor_list = [
                torch.tensor([False for _ in range(tensor_size)]).to(self.rank)
                for _ in range(dist.get_world_size())
            ]
            dist.all_gather(tensor_list, bcast_tensor)
            expected = tensor_list[0]
            for tensor in tensor_list[1:]:
                self.assertEqual(tensor, expected)

        @unittest.skipIf(
            BACKEND != "nccl" and BACKEND != "gloo",
            "Only NCCL and GLOO backend support DistributedDataParallel",
        )
        @skip_if_lt_x_gpu(int(os.environ["WORLD_SIZE"]))
        def test_DistributedSampler_padding(self):
            # Tests padding of distributed sampler.
            world_size = dist.get_world_size()

            # Simulates the 'casual' dataset size
            dataset_size = 100 + world_size + 1
            dataset = [torch.ones(1).to(self.rank) * i for i in range(dataset_size)]

            # Simulates the 'tiny' dataset size
            dataset_tiny_size = max(world_size // 2 - 1, 1)
            dataset_tiny = [torch.ones(1).to(self.rank) * i for i in range(dataset_tiny_size)]

            # Specifying drop_last=True will cause the tail of the data to be dropped.
            dist_sampler = DistributedSampler(dataset=dataset, drop_last=True)
            local_num_samples, local_dataset_size = (
                dist_sampler.num_samples,
                dist_sampler.total_size,
            )
            # The effective dataset size should be the greatest integer that is <=
            # dataset_size that is divisible by the world_size. This is to ensure each
            # rank processes the same number of samples.
            effective_dataset_size = (
                math.ceil((dataset_size - world_size) / world_size)
                if dataset_size % world_size != 0
                else dataset_size / world_size
            )
            self.assertEqual(local_num_samples, effective_dataset_size)
            self.assertEqual(local_dataset_size, local_num_samples * world_size)
            indices_list = list(iter(dist_sampler))
            self.assertEqual(len(indices_list), local_num_samples)

            def validate_global_samples(local_num_samples):
                # Ensure that each rank processes the same number of samples.
                world_samples = [
                    torch.LongTensor([0]).to(self.rank) for _ in range(world_size)
                ]
                dist.all_gather(world_samples, torch.tensor([local_num_samples]).to(self.rank))
                world_samples = [sample.item() for sample in world_samples]
                self.assertEqual(len(set(world_samples)), 1)

            validate_global_samples(local_num_samples)

            # drop_last=False is the default and will add additional indices to be sampled,
            # increasing the effective dataset size.
            dist_sampler_added_samples = DistributedSampler(dataset=dataset)
            local_num_samples, local_dataset_size = (
                dist_sampler_added_samples.num_samples,
                dist_sampler_added_samples.total_size,
            )
            # The effective dataset size is the smallest integer that is >= dataset_size
            # and divisible by the world size.
            self.assertEqual(
                local_num_samples, math.ceil(dataset_size / world_size)
            )
            self.assertEqual(local_dataset_size, local_num_samples * world_size)
            indices_list = list(iter(dist_sampler_added_samples))
            self.assertEqual(len(indices_list), local_num_samples)

            # Ensure that each rank processes the same number of samples.
            validate_global_samples(local_num_samples)

            # Ensure additional samples are padded even when
            # the extremely small dataset is given.
            dist_sampler_added_samples_tiny = DistributedSampler(dataset=dataset_tiny)
            local_num_samples, local_dataset_size = (
                dist_sampler_added_samples_tiny.num_samples,
                dist_sampler_added_samples_tiny.total_size,
            )
            self.assertEqual(
                local_num_samples, math.ceil(dataset_tiny_size / world_size)
            )
            self.assertEqual(local_dataset_size, local_num_samples * world_size)
            indices_list = list(iter(dist_sampler_added_samples_tiny))
            self.assertEqual(len(indices_list), local_num_samples)
            validate_global_samples(local_num_samples)


        @require_backend({"nccl", "gloo"})
        @require_n_gpus_for_nccl_backend(int(os.environ["WORLD_SIZE"]), os.environ["BACKEND"])
        def test_allgather_object(self):
            # Only set device for NCCL backend since it must use GPUs.
            backend = os.environ["BACKEND"]
            if backend == "nccl":
                # Case where rank != GPU device.
                next_rank = (self.rank + 1) % int(self.world_size)
                torch.cuda.set_device(next_rank)

            # If GPU test, add object with GPU tensor
            if backend == "nccl":
                COLLECTIVES_OBJECT_TEST_LIST.append(Foo(torch.randn(3, 3, device=0)))

            gather_objects = COLLECTIVES_OBJECT_TEST_LIST

            output_gathered = [None for _ in range(dist.get_world_size())]
            dist.all_gather_object(
                output_gathered, gather_objects[self.rank % len(gather_objects)]
            )

            for i, val in enumerate(output_gathered):
                expected = gather_objects[i % len(gather_objects)]
                self.assertEqual(val, expected)

                output_gathered = [None for _ in range(dist.get_world_size())]
                dist.all_gather_object(
                    output_gathered, gather_objects[self.rank % len(gather_objects)]
                )

        @require_backend({"gloo"})
        @unittest.skipIf(BACKEND == "nccl", "NCCL does not support gather")
        def test_gather_object(self):
            # Ensure stateful objects can be gathered
            gather_objects = COLLECTIVES_OBJECT_TEST_LIST
            output_gathered = [None for _ in range(dist.get_world_size())]
            gather_on_rank = 0
            my_rank = dist.get_rank()
            dist.gather_object(
                gather_objects[self.rank % len(gather_objects)],
                object_gather_list=output_gathered if my_rank == gather_on_rank else None,
                dst=gather_on_rank,
            )
            if my_rank != gather_on_rank:
                self.assertEqual(
                    output_gathered, [None for _ in range(dist.get_world_size())]
                )
            else:
                for i, val in enumerate(output_gathered):
                    expected = gather_objects[i % len(gather_objects)]
                    self.assertEqual(val, expected)

            # Validate errors when objects can't be pickled.
            class Bar:
                pass

            b = Bar()
            gather_objects = [b for _ in range(dist.get_world_size())]
            with self.assertRaisesRegex(AttributeError, "Can't pickle local object"):
                dist.all_gather_object(
                    [None for _ in range(dist.get_world_size())], gather_objects[self.rank]
                )

        @require_backend({"nccl"})
        @require_backends_available({"nccl"})
        @skip_if_lt_x_gpu(2)
        def test_nccl_gather_object_err(self):
            output_gathered = [None for _ in range(dist.get_world_size())]
            gather_on_rank = 0
            # Case where rank != GPU device.
            my_rank = dist.get_rank()
            next_rank = (my_rank + 1) % dist.get_world_size()
            torch.cuda.set_device(next_rank)
            with self.assertRaisesRegex(
                RuntimeError, "ProcessGroupNCCL does not support gather"
            ):
                dist.gather_object(
                    "foo",
                    object_gather_list=output_gathered
                    if my_rank == gather_on_rank
                    else None,
                    dst=gather_on_rank,
                )

        def validate_net_equivalence(self, net):
            # Helper to validate synchronization of nets across ranks.
            net_module_states = list(net.module.state_dict().values())
            # Check that all tensors in module's state_dict() are equal.
            for t in net_module_states:
                tensor_list = [
                    torch.zeros_like(t) for _ in range(dist.get_world_size())
                ]
                dist.all_gather(tensor_list, t)
                for tensor in tensor_list:
                    self.assertEqual(tensor, t)

        @require_backend({"gloo", "nccl"})
        @require_backends_available({"gloo", "nccl"})
        @skip_if_lt_x_gpu(2)
        def test_ddp_sync_params_and_buffers(self):
            # Test that after calling _sync_params_and_buffers, models across ranks
            # are the same and are equal to the model on the input rank.
            dim = 2
            rank = self.rank
            rank_to_broadcast = 1
            # Seed to ensure that ranks are initialized with different initial models.
            torch.manual_seed(rank)
            model = nn.Linear(dim, dim, bias=False)
            net = torch.nn.parallel.DistributedDataParallel(
                model.cuda(rank), device_ids=[self.rank], bucket_cap_mb=1
            )
            new_model = nn.Linear(dim, dim, bias=False).cuda(rank)
            net.module = copy.deepcopy(new_model)
            # Assert params are different
            net_module_states = list(net.module.state_dict().values())
            for t in net_module_states:
                tensor_list = [
                    torch.zeros_like(t) for _ in range(dist.get_world_size())
                ]
                dist.all_gather(tensor_list, t)
                for i, tensor in enumerate(tensor_list):
                    if i == rank:
                        self.assertEqual(t, tensor)
                    else:
                        # tensor from another rank should be different.
                        self.assertNotEqual(t, tensor)

            net._sync_params_and_buffers(authoritative_rank=rank_to_broadcast)
            # Now all model params should be the same.
            self.validate_net_equivalence(net)
            # Since the network params were broadcast from rank_to_broadcast, validate that
            # they are the same as new_model on rank_to_broadcast.
            if rank == rank_to_broadcast:
                expected_states = new_model.state_dict().values()
                for t, expected in zip(net_module_states, expected_states):
                    self.assertEqual(t, expected)

        @require_backend({"gloo", "nccl"})
        @require_backends_available({"gloo", "nccl"})
        @skip_if_lt_x_gpu(2)
        def test_ddp_grad_div_uneven_inputs(self):
            # Test gradient division during training with join() API. If
            # divide_by_initial_world_size=False, we scale by the effective world
            # size when allreducing grads.
            dim = 5
            batch = 1
            grad_scale = 50
            rank = self.rank
            model = nn.Linear(dim, dim, bias=False)
            inp = torch.ones(batch, dim, device=self.rank) * grad_scale
            net = torch.nn.parallel.DistributedDataParallel(
                model.cuda(rank), device_ids=[self.rank], bucket_cap_mb=1
            )
            n_iters = 3
            if self.rank > 0:
                n_iters += 2

            with net.join(divide_by_initial_world_size=False):
                for _ in range(n_iters):
                    loss = net(inp).sum()
                    loss.backward()
                    # The grad is always expected_grad, since we divide by the number
                    # of currently active processes and inactive processes contribute
                    # zero gradient. If we kept dividing by static initial world
                    # size as processes leave, the grad would be smaller.
                    expected_grad = torch.ones(dim, dim, device=self.rank) * grad_scale
                    param = list(net.parameters())[0]
                    self.assertEqual(expected_grad, param.grad)
                    # Avoid accumulating grads so that it's the same every iteration
                    net.zero_grad()
                    torch.cuda.synchronize(device=self.rank)

            # If divide_by_initial_world_size=True (default), we always scale grads
            # by the initial world_size.
            with net.join(divide_by_initial_world_size=True):
                for i in range(n_iters):
                    loss = net(inp).sum()
                    loss.backward()
                    effective_ws = dist.get_world_size()
                    if i >= 3:
                        effective_ws -= 1
                    expected_grad = (
                        torch.ones(dim, dim, device=self.rank) * grad_scale * effective_ws
                    ) / dist.get_world_size()
                    param = list(net.parameters())[0]
                    self.assertEqual(expected_grad, param.grad)
                    # Avoid accumulating grad so that it's the same every iteration.
                    net.zero_grad()
                    torch.cuda.synchronize(device=self.rank)

        @require_backend({"gloo", "nccl"})
        @require_backends_available({"gloo", "nccl"})
        @skip_if_lt_x_gpu(2)
        def test_ddp_profiling(self):
            batch = 3
            dim = 10
            num_iters = 6
            torch.cuda.set_device(self.rank)
            model = nn.Linear(dim, dim, bias=False)
            inp = torch.rand(batch, dim, device=self.rank)
            net = torch.nn.parallel.DistributedDataParallel(
                model.cuda(self.rank), device_ids=[self.rank]
            )
            with torch.autograd.profiler.profile() as prof:
                for i in range(num_iters):
                    # Enable profiling on even iterations
                    loss = net(inp).sum()
                    loss.backward()

            all_reduce_event_name = f"{dist.get_backend()}:all_reduce"
            events = get_profiling_event(all_reduce_event_name, prof)
            event_count = sum(e.count for e in events)
            self.assertEqual(event_count, num_iters)
            for event in events:
                self.assertEqual(event.name, all_reduce_event_name)

            # Run DDP with profiling for a few iterations, then enable profiling
            # for a single pass, and ensure it is recorded. This tests that the
            # thread local state is correctly updated.
            net = torch.nn.parallel.DistributedDataParallel(
                model.cuda(self.rank), device_ids=[self.rank]
            )
            for i in range(3):
                loss = net(inp).sum()
                loss.backward()
            # Now enable the profiler.
            with torch.autograd.profiler.profile() as prof:
                loss = net(inp).sum()
                loss.backward()

            events = get_profiling_event(all_reduce_event_name, prof)
            self.assertEqual(1, len(events))
            self.assertEqual(1, events[0].count)
            self.assertEqual(events[0].name, all_reduce_event_name)

        @require_backend({"gloo", "nccl"})
        @require_backends_available({"gloo", "nccl"})
        @skip_if_lt_x_gpu(2)
        def test_ddp_join_model_equivalence(self):
            # Verifies equivalence with model training locally and with DDP under
            # the join context manager.
            batch = 3
            dim = 10
            learning_rate = 0.03
            model = nn.Linear(dim, dim, bias=False)
            inp = torch.rand(batch, dim, device=self.rank)
            local_model = copy.deepcopy(model)
            local_model = local_model.cuda(self.rank)
            rank_to_iter_mapping = {rank : 2 * (rank + 1) for rank in range(dist.get_world_size())}
            # run local model
            local_iters = sum(rank_to_iter_mapping.values())
            local_optim = torch.optim.SGD(local_model.parameters(), lr=learning_rate)
            for _ in range(local_iters):
                local_optim.zero_grad()
                out = local_model(inp)
                loss = out.sum()
                loss.backward()
                local_optim.step()

            # run DDP model with join API
            num_iters = rank_to_iter_mapping[self.rank]
            net = torch.nn.parallel.DistributedDataParallel(
                model.cuda(self.rank), device_ids=[self.rank]
            )
            ddp_optim = torch.optim.SGD(
                model.parameters(), lr=learning_rate * dist.get_world_size()
            )
            with net.join():
                for i in range(num_iters):
                    ddp_optim.zero_grad()
                    out = net(inp)
                    loss = out.sum()
                    loss.backward()
                    torch.cuda.synchronize(device=self.rank)
                    ddp_optim.step()

            # Validate model state dicts are equal
            for (_, local_tensor), (_, dist_tensor) in zip(
                local_model.state_dict().items(), net.module.state_dict().items()
            ):
                self.assertEqual(local_tensor, dist_tensor)

        def _run_uneven_inputs_test(
            self, test_case, iteration_mapping, find_unused_params,
        ):
            model = test_case.model
            inp = test_case.inp
            rank = self.rank
            sync_interval = test_case.sync_interval
            # Ensure all outsanding GPU work is comlete so this test runs independently.
            dist.barrier()
            # Bucket_cap_mb is intentionally low to test allreduce scheduling when
            # there are many buckets.
            net = torch.nn.parallel.DistributedDataParallel(
                model.cuda(rank),
                device_ids=[rank],
                bucket_cap_mb=1,
                find_unused_parameters=find_unused_params,
            )

            # Determine num iters for this rank via the passed in mapping.
            num_iters = iteration_mapping[rank]
            with net.join():
                for i in range(num_iters):
                    # Use model.no_sync() to disable grad synchronization every
                    # sync_interval.
                    if i % sync_interval != 0:
                        context = net.no_sync()
                    else:
                        context = suppress()
                    with context:
                        if isinstance(inp, tuple):
                            loss = net(*inp).sum()
                        else:
                            loss = net(inp).sum()
                        loss.backward()
                        self._model_step(net)
                        # Ensure completion of GPU kernels (including allreduce). If the
                        # join API is not properly implemented, then this should hang
                        # since the allreduce will hang.
                        torch.cuda.synchronize(device=rank)

            # Ensure completion of all GPU kernels.
            torch.cuda.synchronize(device=rank)
            self.assertTrue(net._authoritative_rank)
            # All ranks should have agreed on the same authoritative_rank!
            final_rank_tensor = torch.tensor([net._authoritative_rank], device=self.rank)
            tensor_list = [
                torch.zeros_like(final_rank_tensor)
                for _ in range(dist.get_world_size())
            ]
            dist.all_gather(tensor_list, final_rank_tensor)
            max_rank = dist.get_world_size() - 1
            self.assertSetEqual({max_rank}, set(tensor.item() for tensor in tensor_list))
            # Ensure that all models are the same across ranks after all have joined.
            self.validate_net_equivalence(net)
            dist.barrier()

        @require_backend({"gloo", "nccl"})
        @require_backends_available({"gloo", "nccl"})
        @skip_if_lt_x_gpu(2)
        def test_ddp_uneven_inputs(self):
            dim = 1000
            batch = 1
            # Create a variety of models to run uneven input tests on.
            large_model = nn.Sequential(
                nn.Conv2d(1, 20, 5),
                nn.ReLU(),
                nn.Conv2d(20, 32, 5),
                nn.ReLU(),
                nn.Conv2d(32, 256, 5),
                nn.ReLU(),
            )
            small_model = nn.Linear(dim, dim, bias=False)
            bn_net = BatchNormNet()

            class UnusedParamModule(nn.Module):
                def __init__(self, unused_params_rank):
                    super().__init__()
                    self.t0 = Task()
                    self.t1 = Task()
                    self.unused_params_rank = unused_params_rank

                def task_parameters(self):
                    return (self.t0.p, self.t1.p)

                def forward(self, x, rank):
                    return (
                        self.t1(self.t0(x))
                        if rank != self.unused_params_rank
                        else self.t1(x)
                    )

            unjoined_rank_with_unused_params_model = UnusedParamModule(1)
            joined_rank_with_unused_params_model = UnusedParamModule(0)

            rank = self.rank
            models_to_test = [
                # Network with batchnorm
                DDPUnevenTestInput(
                    name="batch_norm_net",
                    model=bn_net,
                    inp=torch.ones(batch, 2, device=rank),
                    sync_interval=1
                ),
                DDPUnevenTestInput(
                    name="large_conv_model",
                    model=large_model,
                    inp=torch.ones(batch, batch, dim, dim, device=rank),
                    sync_interval=1,
                ),
                DDPUnevenTestInput(
                    name="small_model",
                    model=small_model,
                    inp=torch.ones(batch, dim, device=rank),
                    sync_interval=1,
                ),
                # Unused parameter test where rank that does not join early has unused params
                DDPUnevenTestInput(
                    name="unjoined_rank_with_unused_params_model",
                    model=unjoined_rank_with_unused_params_model,
                    inp=(torch.ones(batch, 2, device=rank), rank),
                    sync_interval=1,
                ),
                # Unused parameter test where rank that does join early has unused params
                DDPUnevenTestInput(
                    name="joined_rank_with_unused_params_model",
                    model=joined_rank_with_unused_params_model,
                    inp=(torch.ones(batch, 2, device=rank), rank),
                    sync_interval=1,
                ),
            ]

            # Add resnet model if we have torchvision installed.
            if HAS_TORCHVISION:
                resnet_model = torchvision.models.resnet50()
                models_to_test.append(
                    DDPUnevenTestInput(
                        name="resnet_model",
                        model=resnet_model,
                        inp=torch.ones(1, 3, 1000, 1000),
                        sync_interval=1,
                    )
                )

            # Test with no_sync every 2, 3, 4, ... iterations.
            models_with_sync = []
            for i, test_input in enumerate(models_to_test):
                models_with_sync.append(
                    DDPUnevenTestInput(
                        name=test_input.name,
                        model=test_input.model,
                        inp=test_input.inp,
                        sync_interval=i + 2,
                    )
                )

            models_to_test.extend(models_with_sync)

            # 0 iteration tests for when one process does not train model at all, so
            # we must shadow the broadcast calls made when rebuilding buckets.
            baseline_num_iters = [0, 5]
            iteration_offsets = [2, 3, 10]
            num_uneven_ranks = [1]
            if dist.get_world_size() > 2:
                num_uneven_ranks.append(2)
            iteration_mappings = []
            # Generate rank : num_iters mappings for various uneven input scenarios.
            # This includes cases where rank 0 joins early and all other ranks join
            # later, and scenarios where multiple ranks join early, but at different
            # iterations, and later ranks join later.
            for num_early_join_ranks in num_uneven_ranks:
                for baseline_iter in baseline_num_iters:
                    for offset in iteration_offsets:
                        mapping = {
                            rank: baseline_iter for rank in range(0, num_early_join_ranks)
                        }
                        # if num_early_join_ranks > 1, ranks > 0 that will join early
                        # iterate offset//2 more times than rank 0, to test nodes
                        # depleting inputs at different times.
                        if num_early_join_ranks > 1:
                            for rank in mapping.keys():
                                if rank > 0:
                                    mapping[rank] += offset // 2
                        mapping.update(
                            {
                                rank: baseline_iter + offset
                                for rank in range(
                                    num_early_join_ranks, dist.get_world_size()
                                )
                            }
                        )
                        iteration_mappings.append(mapping)

            for (test_case, iteration_mapping) in itertools.product(
                models_to_test, iteration_mappings
            ):
                if self.rank == 0:
                    print(
                        f"""Running test: {test_case.name} sync interval
                        {test_case.sync_interval} with iteration mapping
                        {iteration_mapping}"""
                    )
                self._run_uneven_inputs_test(
                    test_case,
                    iteration_mapping,
                    find_unused_params=("unused_params_model" in test_case.name),
                )

        @require_backend({"gloo", "nccl"})
        @require_backends_available({"gloo", "nccl"})
        @skip_if_lt_x_gpu(2)
        def test_ddp_uneven_input_join_disable(self):
            # tests that if net.join() with enable=False is specified, DDP works as
            # expected with even inputs.
            torch.manual_seed(self.rank)
            net = torch.nn.parallel.DistributedDataParallel(
                torch.nn.Linear(1, 1).cuda(self.rank), device_ids=[self.rank]
            )
            inp = torch.ones(1) * self.rank
            n_iters = 5
            world_size = dist.get_world_size()
            with net.join(enable=False):
                for _ in range(n_iters):
                    # Clear grads
                    grad = net.module.weight.grad
                    if grad is not None:
                        grad.requires_grad_(False)
                        grad.zero_()
                    out = net(inp)
                    loss = out.sum()
                    loss.backward()
                    # Validate gradients to ensure that we divide by the correct
                    # world_size when join mode is disabled.
                    expected_grad = sum(i for i in range(world_size)) / world_size
                    self.assertEqual(
                        net.module.weight.grad.item(), expected_grad
                    )

            join_config = net.ddp_uneven_inputs_config
            self.assertFalse(join_config.ddp_join_enabled)
            self.validate_net_equivalence(net)

        @require_backend({"gloo", "nccl"})
        @require_backends_available({"gloo", "nccl"})
        @skip_if_lt_x_gpu(2)
        def test_ddp_uneven_input_exception(self):
            # Tests that exceptions during training are correctly propagated by the
            # context manager.
            error_str = "Intentional error"

            class ExceptionModule(nn.Module):
                def __init__(self):
                    super().__init__()
                    self.param = nn.Parameter(torch.ones(1, requires_grad=True))

                def forward(self, _):
                    raise ValueError(error_str)

            exception_module = ExceptionModule()
            net = torch.nn.parallel.DistributedDataParallel(
                exception_module.cuda(self.rank), device_ids=[self.rank]
            )
            inp = torch.ones(1)
            with self.assertRaisesRegex(ValueError, error_str):
                with net.join():
                    out = net(inp)
                    loss = out.sum()
                    loss.backward()

        @require_backend({"gloo", "nccl"})
        @require_backends_available({"gloo", "nccl"})
        @skip_if_lt_x_gpu(4)
        def test_ddp_uneven_inputs_replicated_error(self):
            # Tests that the context manager errors out in SPMD mode.
            group = dist.new_group([0, 1])
            if self.rank < 2:
                model = nn.Linear(1, 1, bias=False)
                rank_to_device = {0: [0, 1], 1: [2, 3]}

                devices = rank_to_device[self.rank]
                net = torch.nn.parallel.DistributedDataParallel(
                    model.cuda(devices[0]), device_ids=devices, process_group=group
                )
                with self.assertRaisesRegex(
                    ValueError, r"DDP join\(\) API does not support Single-Process Multi-GPU"
                ):
                    with net.join():
                        pass
            # We need a barrier since otherwise non-participating processes exit too early
            # and cause a timeout.
            self._barrier(timeout=60)

        @require_backend({"nccl", "gloo"})
        @require_n_gpus_for_nccl_backend(int(os.environ["WORLD_SIZE"]), os.environ["BACKEND"])
        def test_broadcast_object_list(self):
            # Only set device for NCCL backend since it must use GPUs.
            backend = os.environ["BACKEND"]
            if backend == "nccl":
                # Case where rank != GPU device.
                next_rank = (self.rank + 1) % int(self.world_size)
                torch.cuda.set_device(next_rank)

            src_rank = 0
            # If GPU test, add object with GPU tensor
            if backend == "nccl":
                COLLECTIVES_OBJECT_TEST_LIST.append(Foo(torch.randn(3, 3, device=0)))

            objects = (
                COLLECTIVES_OBJECT_TEST_LIST
                if self.rank == src_rank
                else [None for _ in COLLECTIVES_OBJECT_TEST_LIST]
            )

            # Single object test
            single_obj_list = [objects[0]]
            if self.rank != src_rank:
                self.assertNotEqual(single_obj_list[0], COLLECTIVES_OBJECT_TEST_LIST[0])
            dist.broadcast_object_list(single_obj_list, src=0)
            self.assertEqual(single_obj_list[0], COLLECTIVES_OBJECT_TEST_LIST[0])

            # Multiple input objects test
            if self.rank != src_rank:
                self.assertNotEqual(objects, COLLECTIVES_OBJECT_TEST_LIST)
            dist.broadcast_object_list(objects, src=0)
            self.assertEqual(objects, COLLECTIVES_OBJECT_TEST_LIST)

        @require_backend({"gloo", "nccl"})
        @require_backends_available({"gloo", "nccl"})
        @skip_if_lt_x_gpu(2)
        def test_ddp_ignore_params_arg(self):
            class TestModel(nn.Module):
                def __init__(self, rank):
                    self.rank = rank
                    super(TestModel, self).__init__()
                    self.fc1 = nn.Linear(1, 1, bias=False)
                    # Proxy that will be materialized to another architecture later.
                    # (after wrapping model with DDP)
                    if self.rank == 0:
                        self.fc2 = nn.Linear(1, 10, bias=False)
                    else:
                        self.fc2 = nn.Linear(10, 10, bias=False)

                def forward(self, x):
                    x = self.fc1(x)
                    x = self.fc2(x)
                    return x

            device_id = self.rank
            # Ensure the test works for both find_unused_parameter and broadcast_buffer settings.
            for (find_unused, broadcast_buffers) in itertools.product([False, True], [False, True]):
                model = TestModel(self.rank).float().to(device_id)
                # Note that the model can have different shape buffers if we pass
                # them in to be ignored as well.
                model.fc2.register_buffer(
                    "ignore_buffer", torch.zeros(5 + self.rank, device=self.rank)
                )
                proxy_params = list(model.fc2.parameters())
                proxy_buffers = list(model.fc2.buffers())
                model_fc2_name = [
                    module_name
                    for module_name, module in model.named_modules()
                    if module is model.fc2
                ][0]
                proxy_param_names = [
                    f"{model_fc2_name}.{param_name}"
                    for param_name, _ in model.fc2.named_parameters()
                ]
                proxy_buffer_names = [
                    f"{model_fc2_name}.{buf_name}"
                    for buf_name, _ in model.fc2.named_buffers()
                ]
                # Specify that we should ignore proxy_params since it will be
                # materialized later.
                torch.nn.parallel.DistributedDataParallel._set_params_and_buffers_to_ignore_for_model(
                    model, proxy_param_names + proxy_buffer_names
                )
                ddp = torch.nn.parallel.DistributedDataParallel(
                    model,
                    device_ids=[device_id],
                    find_unused_parameters=find_unused,
                    broadcast_buffers=broadcast_buffers,
                )
                # Materialize new params. These are not registered in DDP and thus
                # don't have autograd hooks installed on them.
                ddp.module.fc2 = nn.Linear(1, 1, bias=False).to(device_id)
                # local model with the new materialized parameters.
                local_model = copy.deepcopy(ddp.module).cuda(self.rank)

                inp = torch.ones(1, dtype=torch.float).to(device_id) * (self.rank + 1)
                for i in range(6):
                    ddp(inp).sum().backward()
                    local_model(inp).sum().backward()
                    # materialized param grad is not touched by DDP, so its grad should
                    # be the same as if running locally.
                    for materialized_param, local_param in zip(
                        ddp.module.fc2.parameters(), local_model.fc2.parameters()
                    ):
                        self.assertEqual(materialized_param.grad, local_param.grad)

                    # fc1 parameter grad should still be different, due to allreduce.
                    for synced_param, local_param in zip(
                        ddp.module.fc1.parameters(), local_model.fc1.parameters()
                    ):
                        self.assertFalse(synced_param.grad == local_param.grad)

                    # Proxy module grad should not be touched
                    for proxy_param in proxy_params:
                        self.assertTrue(proxy_param.grad is None)

                # Synchronize since we run multiple iterations of this test, to
                # isolate failure hangs.
                torch.cuda.synchronize(device=self.rank)

        @require_backend({"gloo", "nccl"})
        @require_backends_available({"gloo", "nccl"})
        @skip_if_lt_x_gpu(2)
        def test_ddp_unused_params_rebuild_buckets_exception(self):
            class ToyModel(nn.Module):
                def __init__(self):
                    super(ToyModel, self).__init__()
                    self.net1 = nn.Linear(10, 10, bias=False)
                    self.net2 = nn.Linear(10, 10, bias=False)

                def forward(self, x):
                    return self.net1(x)

            ddp = torch.nn.parallel.DistributedDataParallel(
                ToyModel().cuda(self.rank), device_ids=[self.rank]
            )
            for i in range(2):
                inp = torch.rand(1, 10)
                if i > 0:
                    # On 2nd iteration, this will fail during rebuild_buckets,
                    # but we should report an error regarding unused parameters
                    # since that is the underlying root cause.
                    try:
                        ddp(inp).sum().backward()
                    except RuntimeError as e:
                        msg = str(e)
                        expected_strs = [
                            ddp_prev_reduction_unfinished_str,
                            ddp_recommend_find_unused_params_str,
                            ddp_outputs_not_used_in_loss_str
                        ]
                        for s in expected_strs:
                            self.assertTrue(
                                s in msg,
                                f"Expected {s} to be in {msg}"
                            )
                        self.assertFalse(ddp_find_unused_params_enabled_str in msg)
                    else:
                        self.assertFalse(True, "DDP unused parameters error not raised.")
                else:
                    ddp(inp).sum().backward()

        @require_backend({"gloo", "nccl"})
        @require_backends_available({"gloo", "nccl"})
        @skip_if_lt_x_gpu(2)
        def test_ddp_shared_grad_acc_unused_params(self):
            # When find_unused_parameters=True, ensure we mark unused parameters
            # even if they share gradient accumulators.
            class ToyModel(nn.Module):
                def __init__(self):
                    super(ToyModel, self).__init__()
                    # net1, bias, and net1.bias are all unused params.
                    self.net1 = nn.Linear(10, 5, bias=False)
                    self.bias = nn.Parameter(torch.zeros(5))
                    # net1.bias and self.bias are names for the same underlying
                    # parameter, so they share the same grad acc. This caused
                    # the bug reported in https://github.com/pytorch/pytorch/issues/41324.
                    self.net1.bias = self.bias
                    self.net2 = nn.Linear(10, 5)

                def forward(self, x):
                    return self.net2(x)

            torch.cuda.set_device(self.rank)
            model = ToyModel().to(torch.cuda.current_device())
            ddp_model = torch.nn.parallel.DistributedDataParallel(
                model, device_ids=[self.rank], find_unused_parameters=True
            )
            inp = torch.randn(20, 10, device=self.rank)
            for i in range(6):
                out = ddp_model(inp)
                loss = out.sum()
                loss.backward()

        @require_backend({"gloo", "nccl"})
        @require_backends_available({"gloo", "nccl"})
        @skip_if_lt_x_gpu(2)
        def test_ddp_device(self):
            m = nn.Linear(10, 10).to(self.rank)
            expected_len = 2

            class TensorWrapper:
                __slots__ = ['t', 'moved_to_gpu']

                def __init__(self, t):
                    self.t = t
                    self.moved_to_gpu = False

            # Handlers for specific types of validation we want to do based on
            # the input type.

            def tuple_and_list_validator(x):
                self.assertTrue(len(x), expected_len)
                self.assertEqual(1, len(set(t.device for t in x)))
                self.assertEqual(x[0].device.index, self.rank)
                return x[0] + x[1]

            def namedtuple_validator(x):
                self.assertEqual(x._fields, EXPECTED_FIELDS)
                self.assertEqual(x.a.device.index, x.b.device.index)
                self.assertEqual(x.a.device.index, self.rank)
                return x.a + x.b

            def custom_type_validator(x):
                self.assertTrue(x.moved_to_gpu or (str(x.t.device) == "cpu"))
                x.t = x.t.to(self.rank)
                x.moved_to_gpu = True
                return x.t

            def dict_validator(x):
                self.assertTrue(EXPECTED_FIELDS[0] in x.keys())
                self.assertTrue(EXPECTED_FIELDS[1] in x.keys())
                self.assertEqual(1, len(set(t.device for t in x.values())))
                self.assertEqual(x[EXPECTED_FIELDS[0]].device.index, self.rank)
                return x[EXPECTED_FIELDS[0]] + x[EXPECTED_FIELDS[1]]

            validators = {
                TensorWrapper: custom_type_validator,
                tuple: tuple_and_list_validator,
                list: tuple_and_list_validator,
                TestNamedTupleInput_0: namedtuple_validator,
                TestNamedTupleInput_1: namedtuple_validator,
                dict: dict_validator,
            }

            class ToyModel(torch.nn.Module):
                def __init__(_self):  # noqa: B902
                    super().__init__()
                    _self.lin = nn.Linear(10, 10, bias=False)

                def forward(_self, x, expected_type):  # noqa: B902
                    # Similar to scatter, the recursive to in the single-device
                    # case does not move tensors if they are in a custom type.
                    self.assertTrue(isinstance(x, expected_type))
                    fwd_tensor = validators[expected_type](x)
                    return _self.lin(fwd_tensor)

            model = torch.nn.parallel.DistributedDataParallel(
                ToyModel().to(self.rank), device_ids=[self.rank]
            )

            def train_iter(inp, input_type):
                for _ in range(4):
                    out = model(inp, input_type)
                    out.sum().backward()

            # CPU tuple input, should be moved to the proper device before call
            # to forward.
            inp = tuple(torch.randn(10, 10) for _ in range(expected_len))
            train_iter(inp, tuple)

            # List CPU input, should be moved to proper device before call to
            # forward.
            inp = [torch.randn(10, 10) for _ in range(expected_len)]
            train_iter(inp, list)
            # Custom type containing tensor. The type is maintained, but the
            # device is not propagated (which is what happens with scatter too)
            inp = TensorWrapper(torch.randn(10, 10))
            train_iter(inp, TensorWrapper)
            # NamedTuple input. The type should be maintained and tensor inputs
            # should be moved to the correct device as in scatter.
            batch = 5
            dim = 10
            a = torch.rand(batch, dim)
            b = torch.rand(batch, dim)

            inp = TestNamedTupleInput_0(a, b)
            train_iter(inp, type(inp))

            inp = TestNamedTupleInput_1(a, b)
            train_iter(inp, type(inp))

            # dictionary input.
            inp = {
                EXPECTED_FIELDS[0]: a,
                EXPECTED_FIELDS[1]: b,
            }
            train_iter(inp, type(inp))

        @require_backend({"gloo", "nccl"})
        @require_backends_available({"gloo", "nccl"})
        @skip_if_lt_x_gpu(2)
        def test_ddp_namedtuple(self):
            batch = 5
            dim = 10

            a = torch.rand(batch, dim, device=self.rank)
            b = torch.rand(batch, dim, device=self.rank)

            class NamedTupleModule(torch.nn.Module):
                def __init__(_self):  # noqa
                    super().__init__()
                    _self.lin = nn.Linear(10, 1)

                def forward(_self, input, expected_type):  # noqa
                    # Without NamedTuple support, this would be of type tuple.
                    self.assertTrue(
                        isinstance(input, expected_type),
                        f"Expected type {expected_type} but got {type(input)}",
                    )
                    self.assertEqual(input._fields, EXPECTED_FIELDS)
                    self.assertEqual(a, input.a)
                    self.assertEqual(b, input.b)
                    return _self.lin(torch.mul(input.a, input.b))

            model = torch.nn.parallel.DistributedDataParallel(
                NamedTupleModule().cuda(self.rank), device_ids=[self.rank]
            )
            inp = TestNamedTupleInput_0(a, b)
            # The following would fail if DDP does not propagate NamedTuples correctly.
            model(inp, type(inp))

            inp = TestNamedTupleInput_1(a, b)
            model(inp, type(inp))

        @require_backend({"gloo", "nccl"})
        @require_backends_available({"gloo", "nccl"})
        @skip_if_lt_x_gpu(2)
        @skip_if_rocm
        def test_ddp_control_flow_same_across_ranks(self):
            # Control flow that is the same across ranks.
            batch = 20
            dim = 10

            class ToyModel(nn.Module):
                def __init__(self):
                    super(ToyModel, self).__init__()
                    self.lin1 = nn.Linear(10, 10, bias=False)
                    self.lin2 = nn.Linear(10, 10, bias=False)

                def forward(self, x):
                    # Second layer is used dependent on input x.
                    use_second_layer = torch.equal(
                        x, torch.ones(batch, dim, device=x.device)
                    )
                    if use_second_layer:
                        return self.lin2(F.relu(self.lin1(x)))
                    else:
                        return F.relu(self.lin1(x))

            world_size = dist.get_world_size()
            torch.cuda.set_device(self.rank)
            model = torch.nn.parallel.DistributedDataParallel(
                ToyModel().cuda(self.rank),
                device_ids=[self.rank],
                find_unused_parameters=True,
            )
            random_input = torch.randn(batch, dim, device=self.rank)
            ones_input = torch.ones(batch, dim, device=self.rank)
            for i in range(6):
                if i % 2 == 0:
                    out = model(random_input)
                else:
                    out = model(ones_input)
                loss = out.sum()
                loss.backward()
                # On even iterations, 2nd param goes unused, on odd iterations,
                # it is used.
                local_used_maps = model.reducer._get_local_used_maps()
                if i % 2 == 0:
                    expected = torch.tensor([world_size, 0], device=self.rank, dtype=torch.int32)
                else:
                    expected = torch.tensor([world_size, world_size], device=self.rank, dtype=torch.int32)

                # Validate parameter usage.
                variable_usage_tensor = local_used_maps[0]
                self.assertEqual(variable_usage_tensor, expected)

            # Validate appropriate error message when DDP is used with
            # find_unused_parameters=False.
            model = torch.nn.parallel.DistributedDataParallel(
                ToyModel().cuda(self.rank),
                device_ids=[self.rank],
                find_unused_parameters=False,
            )
            for i in range(2):
                if i == 0:
                    loss = model(random_input).sum()
                    loss.backward()
                else:
                    try:
                        loss = model(random_input).sum()
                        loss.backward()
                    except RuntimeError as e:
                        msg = str(e)
                        expected_strs = [
                            ddp_prev_reduction_unfinished_str,
                            ddp_recommend_find_unused_params_str,
                            ddp_outputs_not_used_in_loss_str
                        ]
                        for s in expected_strs:
                            self.assertTrue(
                                s in msg,
                                f"Expected {s} to be in {msg}"
                            )
                        self.assertFalse(ddp_find_unused_params_enabled_str in msg)
                    else:
                        self.assertFalse(True, "DDP error not raised")

        @require_backend({"gloo", "nccl"})
        @require_backends_available({"gloo", "nccl"})
        @skip_if_lt_x_gpu(2)
        @skip_if_rocm
        def test_ddp_control_flow_different_across_ranks(self):
            # Control flow that is different across ranks.
            batch = 20
            dim = 10

            class ToyModel(nn.Module):
                def __init__(self, rank):
                    super(ToyModel, self).__init__()
                    self.lin1 = nn.Linear(10, 10, bias=False)
                    self.lin2 = nn.Linear(10, 10, bias=False)
                    self.rank = rank

                def forward(self, x):
                    # Control-flow that is rank and input dependent for the
                    # model.
                    use_second_layer = (
                        torch.equal(x, torch.ones(batch, dim, device=x.device))
                        and self.rank == 1
                    )

                    if use_second_layer:
                        return self.lin2(F.relu(self.lin1(x)))
                    else:
                        return F.relu(self.lin1(x))

            world_size = dist.get_world_size()
            torch.cuda.set_device(self.rank)
            model = torch.nn.parallel.DistributedDataParallel(
                ToyModel(self.rank).cuda(self.rank),
                device_ids=[self.rank],
                find_unused_parameters=True,
            )
            random_input = torch.randn(batch, dim, device=self.rank)
            ones_input = torch.ones(batch, dim, device=self.rank)
            for i in range(6):
                if i % 2 == 0:
                    out = model(random_input)
                else:
                    out = model(ones_input)
                loss = out.sum()
                loss.backward()
                # On even iterations, 2nd param goes unused, on odd iterations,
                # it is used only on rank 1.
                local_used_maps = model.reducer._get_local_used_maps()

                if i % 2 == 0:
                    expected = torch.tensor([world_size, 0], device=self.rank, dtype=torch.int32)
                else:
                    expected = torch.tensor([world_size, 1], device=self.rank, dtype=torch.int32)

                variable_usage_tensor = local_used_maps[0]
                # Validate parameter usage. On odd iterations, 2nd param is only
                # used on rank 1.
                self.assertEqual(variable_usage_tensor, expected)

            # Validate appropriate error message when DDP is used with
            # find_unused_parameters=False.
            model = torch.nn.parallel.DistributedDataParallel(
                ToyModel(self.rank).cuda(self.rank),
                device_ids=[self.rank],
                find_unused_parameters=False,
            )
            for i in range(2):
                if i == 0:
                    loss = model(random_input).sum()
                    loss.backward()
                else:
                    try:
                        loss = model(random_input).sum()
                        loss.backward()
                    except RuntimeError as e:
                        msg = str(e)
                        expected_strs = [
                            ddp_prev_reduction_unfinished_str,
                            ddp_recommend_find_unused_params_str,
                            ddp_outputs_not_used_in_loss_str
                        ]
                        for s in expected_strs:
                            self.assertTrue(
                                s in msg,
                                f"Expected {s} to be in {msg}"
                            )
                        self.assertFalse(ddp_find_unused_params_enabled_str in msg)
                    else:
                        self.assertFalse(True, "DDP error not raised")

        @require_backend({"gloo"})
        @unittest.skipIf(BACKEND == "nccl", "NCCL does not support scatter")
        def test_scatter_object_list(self):
            src_rank = 0
            scatter_list = (
                COLLECTIVES_OBJECT_TEST_LIST
                if self.rank == src_rank
                else [None for _ in COLLECTIVES_OBJECT_TEST_LIST]
            )
            world_size = dist.get_world_size()
            scatter_list = scatter_list[: world_size]
            i = 0
            while len(scatter_list) < world_size:
                scatter_list.append(scatter_list[i])
                i += 1

            output_obj_list = [None]
            dist.scatter_object_list(output_obj_list, scatter_list, src=src_rank)
            self.assertEqual(
                output_obj_list[0],
                COLLECTIVES_OBJECT_TEST_LIST[self.rank % len(COLLECTIVES_OBJECT_TEST_LIST)],
            )
            # Ensure errors are raised upon incorrect arguments.
            with self.assertRaisesRegex(
                RuntimeError,
                "Expected argument scatter_object_output_list to be a list of size at least 1.",
            ):
                dist.scatter_object_list([], scatter_list, src=src_rank)

        @require_backend({"gloo", "nccl"})
        @require_backends_available({"gloo", "nccl"})
        @skip_if_lt_x_gpu(2)
        def test_ddp_model_diff_across_ranks(self):
            torch.cuda.set_device(self.rank)
            # Creates network with different sized embedding table on different
            # ranks. This should throw an error during DDP init.
            net = EmbeddingNet(self.rank)
            # When running with NCCL backend, we don't expect an error on rank 0,
            # rather, it will be taken down by NCCL_ASYNC_ERROR_HANDLING. When
            # running with Gloo, we expect the error to be caught inline.
            rank_0_ctx = (
                suppress()
                if dist.get_backend() == dist.Backend.NCCL
                else self.assertRaisesRegex(RuntimeError, "Connection closed by peer")
            )
            ctx = (
                rank_0_ctx
                if self.rank == 0
                else self.assertRaisesRegex(RuntimeError, "appears not to match")
            )
            with ctx:
                net = torch.nn.parallel.DistributedDataParallel(
                    net.to(self.rank), device_ids=[self.rank]
                )
                dist.barrier()

        @require_backend({"gloo", "nccl"})
        @require_backends_available({"gloo", "nccl"})
        @skip_if_lt_x_gpu(2)
        def test_output_unused_in_loss(self):
            model = TwoLinLayerNet()
            net = torch.nn.parallel.DistributedDataParallel(
                model.cuda(self.rank),
                device_ids=[self.rank],
            )
            net_with_find_unused = torch.nn.parallel.DistributedDataParallel(
                model.cuda(self.rank),
                device_ids=[self.rank],
                find_unused_parameters=True,
            )

            inp = torch.randn(10, 10)

            for ddp in [net, net_with_find_unused]:
                for i in range(2):
                    if i == 0:
                        a, b = ddp(inp)
                        loss = b.sum()
                        loss.backward()
                    else:
                        try:
                            a, b = ddp(inp)
                            loss = b.sum()
                            loss.backward()
                        except RuntimeError as e:
                            msg = str(e)
                            if ddp == net:
                                expected_strs = [
                                    ddp_prev_reduction_unfinished_str,
                                    ddp_recommend_find_unused_params_str,
                                    ddp_outputs_not_used_in_loss_str,
                                ]
                                unexpected_strs = [
                                    ddp_find_unused_params_enabled_str,
                                ]
                            elif ddp == net_with_find_unused:
                                expected_strs = [
                                    ddp_prev_reduction_unfinished_str,
                                    ddp_outputs_not_used_in_loss_str,
                                    ddp_find_unused_params_enabled_str,
                                ]
                                unexpected_strs = [
                                    ddp_recommend_find_unused_params_str,
                                ]
                            for s in expected_strs:
                                self.assertTrue(
                                    s in msg,
                                    f"Expected {s} to be in {msg}"
                                )
                            for s in unexpected_strs:
                                self.assertFalse(
                                    s in msg,
                                    f"Expected {s} not to be in {msg}"
                                )
                        else:
                            self.assertFalse(True, "DDP error not raised")

        @require_backend({"gloo"})
        @require_backends_available({"gloo"})
        def test_monitored_barrier_gloo(self):
            tensors = [torch.ones(10) * self.rank]
            # Kick off some allreduce work on all ranks
            for _ in range(10):
                dist.all_reduce(torch.cat(tensors))
            # Run monitored barrier
            timeout = timedelta(seconds=2)
            dist.monitored_barrier(timeout=timeout)
            # All ranks besides 1 call into barrier, rank 0 should report failure
            # while others report gloo error.
            failed_rank = 1
            if self.rank == failed_rank:
                return
            if self.rank == 0:
                with self.assertRaisesRegex(
                    RuntimeError,
                    f"Rank {failed_rank} failed to pass monitoredBarrier"
                ):
                    dist.monitored_barrier(timeout=timeout)
            else:
                # It is permissible for other ranks that did not fail to
                # successfully exit or crash in the monitored barrier, the main
                # purpose of monitored barrier is to report the rank that hung
                # on rank 0.
                try:
                    dist.monitored_barrier(timeout=timeout)
                except RuntimeError:
                    pass

        @require_backend({"gloo"})
        @require_backends_available({"gloo"})
        def test_monitored_barrier_gloo_subgroup(self):
            # Tests that monitored_barrier works as expected on non-default
            # process groups.
            failed_rank = 1
            timeout = 0.1
            subgroup = dist.new_group(ranks=[0, 1])

            if self.rank == failed_rank:
                return

            if self.rank == 0:
                with self.assertRaisesRegex(
                    RuntimeError,
                    f"Rank {failed_rank} failed to pass monitoredBarrier"
                ):
                    dist.monitored_barrier(subgroup, timeout)
            else:
                # Other ranks call into monitored_barrier, but this should be a
                # noop because they are not part of the subgroup. Verify that
                # there are no errors here.
                dist.monitored_barrier(subgroup, timeout)

<<<<<<< HEAD
        def _test_monitored_barrier_allreduce_hang(self, wait_all_ranks):
=======
        @with_nccl_blocking_wait
        @require_backend({"gloo", "nccl"})
        @require_backends_available({"gloo", "nccl"})
        @skip_if_rocm
        @skip_if_lt_x_gpu(int(os.environ["WORLD_SIZE"]))
        def test_monitored_barrier_allreduce_hang(self):
>>>>>>> 41e813a5
            # tests expected behavior when nonzero rank hangs.
            nccl_pg = dist.new_group(
                ranks=list(i for i in range(int(self.world_size))),
                timeout=timedelta(seconds=2),
                backend=dist.Backend.NCCL,
            )
            gloo_pg = dist.new_group(
                ranks=list(i for i in range(int(self.world_size))),
                backend=dist.Backend.GLOO,
            )
            tensors = [
                torch.ones(10, device=self.rank) * self.rank
            ]
            # Let all ranks call allreduce first to set up communicators etc.
            # Directly simulating error here will run into store issue described
            # in https://github.com/pytorch/pytorch/issues/54524.
            nccl_pg.allreduce(tensors).wait()
            # All ranks besides 0 call into allreduce. This is to simulate a
            # desync across the world, where some ranks call into
            # monitored_barrier() and others are stuck in collective comm. In
            # practice, we don't need NCCL_BLOCKING_WAIT, but we use it in this
            # test to ensure it exits cleanly.
            if self.rank != 0:
                with self.assertRaisesRegex(RuntimeError, "Caught collective operation timeout"):
                    nccl_pg.allreduce(tensors).wait(timedelta(seconds=0.1))
                return

            # Rank 0 should report first (in order) timed out rank or all ranks
            # depending on wait_all_ranks flag passed into monitored_barrier.
            if wait_all_ranks:
                rank_str = ", ".join([str(i) for i in range(1, int(self.world_size))])
                err_regex = f"Ranks {rank_str} failed to pass monitoredBarrier"
            else:
                expected_first_fail_rank = 1
                err_regex = f"Rank {expected_first_fail_rank} failed to pass monitoredBarrier"
            monitored_barrier_timeout_seconds = timedelta(seconds=0.1)
            with self.assertRaisesRegex(
                RuntimeError,
                err_regex
            ):
                gloo_pg.monitored_barrier(monitored_barrier_timeout_seconds, wait_all_ranks=wait_all_ranks)

        @require_backend({"gloo", "nccl"})
        @require_backends_available({"gloo", "nccl"})
        @skip_if_rocm
        @skip_if_lt_x_gpu(int(os.environ["WORLD_SIZE"]))
        def test_monitored_barrier_allreduce_hang(self):
            # tests expected behavior when nonzero rank hangs and we want to
            # report first timed out rank.
            self._test_monitored_barrier_allreduce_hang(wait_all_ranks=False)

        @require_backend({"gloo", "nccl"})
        @require_backends_available({"gloo", "nccl"})
        @skip_if_rocm
        @skip_if_lt_x_gpu(int(os.environ["WORLD_SIZE"]))
        def test_monitored_barrier_allreduce_hang_wait_all_ranks(self):
            # tests expected behavior when nonzero rank hangs and we want to
            # report first timed out rank.
            self._test_monitored_barrier_allreduce_hang(wait_all_ranks=True)

        @require_backend({"gloo"})
        @require_backends_available({"gloo"})
        def test_monitored_barrier_gloo_rank_0_timeout(self):
            # tests error when rank 0 exhausts its given timeout.
            process_group = dist.new_group(
                ranks=list(i for i in range(int(self.world_size)))
            )
            timeout = timedelta(seconds=0)
            if self.rank == 0:
                with self.assertRaisesRegex(
                    RuntimeError, f"Rank {self.rank} timed out in monitoredBarrier"
                ):
                    process_group.monitored_barrier(timeout)

        @require_backend({"gloo", "nccl"})
        @require_backends_available({"gloo", "nccl"})
        @skip_if_small_worldsize
        def test_monitored_barrier_failure_order(self):
            # Ensure that the first (in sorted order) rank is reported when
            # multiple ranks fail to pass the monitored_barrier.
            # TODO(#54879): Provide ability to wait and report all failed ranks
            expected_first_failed_rank = 2
            timeout = timedelta(seconds=2)
            if self.rank == 0:
                with self.assertRaisesRegex(RuntimeError, f"Rank {expected_first_failed_rank}"):
                    dist.monitored_barrier(timeout=timeout)
            elif self.rank == 1:
                # Successfully pass barrier
                dist.monitored_barrier(timeout=timeout)

        @require_backend({"gloo", "nccl"})
        @require_backends_available({"gloo", "nccl"})
        @skip_if_small_worldsize
        def test_monitored_barrier_wait_all_ranks(self):
            # Tests simple case where > 1 rank does not call into monitored
            # barrier and verifies all ranks are reported by rank 0.
            if self.rank != 0:
                return

            timeout = timedelta(seconds=2)
            rank_str = ", ".join([str(i) for i in range(1, int(self.world_size))])
            err_regex = f"Ranks {rank_str} failed to pass monitoredBarrier"
            with self.assertRaisesRegex(RuntimeError, err_regex):
                dist.monitored_barrier(timeout=timeout, wait_all_ranks=True)<|MERGE_RESOLUTION|>--- conflicted
+++ resolved
@@ -5177,16 +5177,7 @@
                 # there are no errors here.
                 dist.monitored_barrier(subgroup, timeout)
 
-<<<<<<< HEAD
         def _test_monitored_barrier_allreduce_hang(self, wait_all_ranks):
-=======
-        @with_nccl_blocking_wait
-        @require_backend({"gloo", "nccl"})
-        @require_backends_available({"gloo", "nccl"})
-        @skip_if_rocm
-        @skip_if_lt_x_gpu(int(os.environ["WORLD_SIZE"]))
-        def test_monitored_barrier_allreduce_hang(self):
->>>>>>> 41e813a5
             # tests expected behavior when nonzero rank hangs.
             nccl_pg = dist.new_group(
                 ranks=list(i for i in range(int(self.world_size))),
@@ -5229,6 +5220,7 @@
             ):
                 gloo_pg.monitored_barrier(monitored_barrier_timeout_seconds, wait_all_ranks=wait_all_ranks)
 
+        @with_nccl_blocking_wait
         @require_backend({"gloo", "nccl"})
         @require_backends_available({"gloo", "nccl"})
         @skip_if_rocm
@@ -5238,13 +5230,14 @@
             # report first timed out rank.
             self._test_monitored_barrier_allreduce_hang(wait_all_ranks=False)
 
+        @with_nccl_blocking_wait
         @require_backend({"gloo", "nccl"})
         @require_backends_available({"gloo", "nccl"})
         @skip_if_rocm
         @skip_if_lt_x_gpu(int(os.environ["WORLD_SIZE"]))
         def test_monitored_barrier_allreduce_hang_wait_all_ranks(self):
             # tests expected behavior when nonzero rank hangs and we want to
-            # report first timed out rank.
+            # report all timed out ranks.
             self._test_monitored_barrier_allreduce_hang(wait_all_ranks=True)
 
         @require_backend({"gloo"})
