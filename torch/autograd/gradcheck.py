import torch
from torch.types import _TensorOrTensors
import torch.testing
from torch.overrides import is_tensor_like
import collections
from itertools import product
import warnings
from typing import Callable, Union, Optional, Iterable, List, Dict, Tuple
from torch._vmap_internals import vmap
import functools

def zero_gradients(x):
    if isinstance(x, torch.Tensor):
        if x.grad is not None:
            x.grad.detach_()
            x.grad.zero_()
    elif isinstance(x, collections.abc.Iterable):
        for elem in x:
            zero_gradients(elem)


def is_float_or_complex_tensor(obj):
    return is_tensor_like(obj) and (obj.is_floating_point() or obj.is_complex())


def make_jacobians_with_inputs(input_tensors: Tuple, dim=None):
    """makes zero-filled tensors from inputs. If `dim` is not None, for each tensor in
    `input_tensors`, returns a new zero-filled tensor with height of `t.numel` and width
    of `dim`. Otherwise, for each tensor, returns a 1-d tensor with size `(t.numel,)`.
    Each new tensor will be strided and have the same dtype and device as those of the
    corresponding input"""
    out: List[torch.Tensor] = []
    for t in input_tensors:
        if is_float_or_complex_tensor(t) and t.requires_grad:
            if dim is None:
                out.append(t.new_zeros((t.nelement(),), layout=torch.strided))
            else:
                out.append(t.new_zeros((t.nelement(), dim), layout=torch.strided))
    return tuple(out)


def make_jacobians_with_outputs(output_tensors: Tuple, dtype=None, device=None, dim=None):
    """makes zero-filled tensors from outputs. If `dim` is not None, for each tensor in
    `output_tensors`, returns a new zero-filled tensor with height of `dim` and width of
    `t.numel`. Otherwise, for each tensor, returns a 1-d tensor with size (t.numel,).
    """
    out: List[torch.Tensor] = []
    options = {"dtype": dtype, "device": device, "layout": torch.strided}
    for t in output_tensors:
        if is_float_or_complex_tensor(t):
            if dim is None:
                out.append(t.new_zeros((t.nelement(),), **options))
            else:
                out.append(t.new_zeros((dim, t.nelement()), **options))
    return tuple(out)


def iter_tensors(x: Union[torch.Tensor, Iterable[torch.Tensor]], only_requiring_grad: bool = False) -> Iterable[torch.Tensor]:
    if is_tensor_like(x):
        # mypy doesn't narrow type of `x` to torch.Tensor
        if x.requires_grad or not only_requiring_grad:  # type: ignore
            yield x  # type: ignore
    elif isinstance(x, collections.abc.Iterable) and not isinstance(x, str):
        for elem in x:
            for result in iter_tensors(elem, only_requiring_grad):
                yield result


def iter_tensor(x_tensor):
    """For strided and sparse tensors, provides a "view" of the original tensor.
    Updates through the view update the original, but do not bump version count.
    For mkldnn tensors, however, the returned tensor will be a dense *copy*.
    Also provides the current index into that tensor, as well as a corresponding
    "flat index" which translates to a given row/col in the jacobian matrix.
    """
    if x_tensor.is_sparse:
        def get_stride(size):
            dim = len(size)
            tmp = 1
            stride = [0] * dim
            for i in reversed(range(dim)):
                stride[i] = tmp
                tmp *= size[i]
            return stride

        x_nnz = x_tensor._nnz()
        x_size = list(x_tensor.size())
        x_indices = x_tensor._indices().t()
        x_values = x_tensor._values()
        x_stride = get_stride(x_size)

        # Use .data here to get around the version check
        x_values = x_values.data

        for i in range(x_nnz):
            x_value = x_values[i]
            for x_idx in product(*[range(m) for m in x_values.size()[1:]]):
                indices = x_indices[i].tolist() + list(x_idx)
                d_idx = sum(indices[k] * x_stride[k] for k in range(len(x_size)))
                yield x_value, x_idx, d_idx
    elif x_tensor.layout == torch._mkldnn:  # type: ignore
        # Use .data here to get around the version check
        x_tensor = x_tensor.data
        for d_idx, x_idx in enumerate(product(*[range(m) for m in x_tensor.size()])):
            # this is really inefficient, but without indexing implemented, there's
            # not really a better way than converting back and forth
            x_tensor_dense = x_tensor.to_dense()
            yield x_tensor_dense, x_idx, d_idx
    else:
        # Use .data here to get around the version check
        x_tensor = x_tensor.data
        for d_idx, x_idx in enumerate(product(*[range(m) for m in x_tensor.size()])):
            yield x_tensor, x_idx, d_idx


def get_numerical_jacobian(fn, inputs, outputs=None, target=None, eps=1e-3, grad_out=1.0):
    """Computes the numerical jacobian for a given fn and inputs. Outputs can be provided
    to avoid one extra invocation of fn. Returns M * N jacobians where M is the number of
    input tensors that require grad, and N is the number of output float/complex tensors.

    input: input to `fn`
    target: the Tensors wrt whom Jacobians are calculated (default=`input`)
    grad_out: grad output value used to calculate gradients.

    Note that `target` may not even be part of `input` to `fn`, so please be
    **very careful** in this to not clone `target`.
    """
    jacobians: List[Tuple[torch.Tensor]] = []
    if outputs is None:
        outputs = _as_tuple(fn(inputs))
    if target is None:
        target = inputs
    for i, inp in enumerate(iter_tensors(target, True)):
        if inp.layout == torch._mkldnn and len(inputs) != 1:  # type: ignore # no attr _mkldnn
            raise ValueError('gradcheck currently only supports functions with 1 input, but got: ',
                             len(inputs))
        jacobians += [get_numerical_jacobian_for_input(fn, inp, inputs, outputs, eps, eps, grad_out)]
    return jacobians


def compute_gradient(fn, entry, v, norm_v):
    """Performs finite differencing by perturbing `entry` in-place by `v` and
    returns the gradient of each of the outputs wrt to x at idx.
    """
    # we currently assume that the norm of delta equals eps
    if isinstance(v, torch.Tensor) and v.layout != torch.sparse_coo:
        v = v.reshape(entry.shape)

    orig = entry.clone()
    entry.copy_(orig - v)
    outa = fn()
    entry.copy_(orig + v)
    outb = fn()
    entry.copy_(orig)

    def compute(a, b):
        ret = (b - a) / (2 * norm_v)
        return ret.detach().reshape(-1)

    return tuple(compute(a, b) for (a, b) in zip(outa, outb))


def get_numerical_jvp(jacobians_cols, delta, jvp_fn, input_is_complex, grad_out):
    # compute gradient only works for pure real or pure imaginary delta
    # for details on the algorithm used here, refer:
    # Section 3.5.3 https://arxiv.org/pdf/1701.00392.pdf
    # s = fn(z) where z = x for real valued input
    # and z = x + yj for complex valued input
    ds_dx_tup = jvp_fn(delta)

    if input_is_complex:            # C -> C, C -> R
        ds_dy_tup = jvp_fn(delta * 1j)
        for ds_dx, ds_dy in zip(ds_dx_tup, ds_dy_tup):
            # conjugate wirtinger derivative
            conj_w_d = 0.5 * (ds_dx + ds_dy * 1j)
            # wirtinger derivative
            w_d = 0.5 * (ds_dx - ds_dy * 1j)
            jacobians_cols.append(grad_out.conjugate() * conj_w_d + grad_out * w_d.conj())
    else:
        for ds_dx in ds_dx_tup:
            if ds_dx.is_complex():  # R -> C
                # w_d = conj_w_d = 0.5 * ds_dx
                # dL_dz_conj = 0.5 * [grad_out.conj() * ds_dx + grad_out * ds_dx.conj()]
                #            = 0.5 * [grad_out.conj() * ds_dx + (grad_out.conj() * ds_dx).conj()]
                #            = 0.5 * 2 * real(grad_out.conj() * ds_dx)
                #            = real(grad_out.conj() * ds_dx)
                jacobians_cols.append(torch.real(grad_out.conjugate() * ds_dx))
            else:                   # R -> R
                # skip if grad_out is complex but output is real
                if not isinstance(grad_out, complex):
                    jacobians_cols.append(ds_dx * grad_out)
                else:
                    jacobians_cols.append(None)


def combine_jacobian_cols(jacobians_cols, outputs, input, dim=None):
    jacobians = make_jacobians_with_outputs(outputs, input.dtype, input.device, dim=dim)
    for i, jacobian in enumerate(jacobians):
        for k, v in jacobians_cols.items():
            jacobian[k] = v[i]
    return jacobians


def get_numerical_jacobian_for_input(fn, input, inputs, outputs, delta, eps, grad_out):
    """Computes the numerical jacobians wrt to a single input. Returns N jacobian
    tensors, where N is the number of outputs. Input must require grad.
    """
    assert input.requires_grad
    jacobian_cols: Dict[int, List[Optional[torch.Tensor]]] = {}
    for x, idx, d_idx in iter_tensor(input):
        def wrapped_fn():
            if input.layout == torch._mkldnn:  # type: ignore # no attr _mkldnn
                # convert the dense tensor back to have mkldnn layout
                inp = [x.to_mkldnn()]
            elif input.layout == torch.sparse_coo:
                inp = [a.clone() for a in _as_tuple(inputs)]
            else:
                # x is a view into input and so this works
                inp = _as_tuple(inputs)
            return tuple(a.clone() for a in _as_tuple(fn(*inp)))

        entry = x[idx]

        def jvp_fn(delta):
            return compute_gradient(wrapped_fn, entry, delta, eps)
        jacobian_cols[d_idx] = []
        get_numerical_jvp(jacobian_cols[d_idx], delta, jvp_fn, x.is_complex(), grad_out)
    return combine_jacobian_cols(jacobian_cols, outputs, input, dim=input.numel())

def sparse_clone(input):
    # returns a new sparse tensor that shares storage with `input`
    # this is used to avoid invoking coalesce on the original input tensor
    # assumes that input is coalesced
    if input.layout == torch.sparse_coo:
        return torch.sparse_coo_tensor(input.indices(), input.values(), input.size())
    return input

def get_fast_numerical_jacobian_for_input(fn, input_idx, input, inputs, outputs, delta, eps, grad_out):
    jacobian_cols: List[Optional[torch.Tensor]] = []

    if input.layout == torch._mkldnn:  # type: ignore # no attr _mkldnn
        # TODO do we really need this anymore for the fast case?
        entry = input.to_dense()
    elif input.layout == torch.sparse_coo:
        entry = torch.sparse_coo_tensor(input.indices(), input.values(), input.size())
    else:
        entry = input.data

    def wrapped_fn():
        if input.layout == torch._mkldnn:  # type: ignore # no attr _mkldnn
            inp = [entry.to_mkldnn()]
        elif input.layout == torch.sparse_coo:
            inp = [sparse_clone(a) if i != input_idx else entry for i, a in enumerate(_as_tuple(inputs))]
        else:
            inp = _as_tuple(inputs)
        return tuple(a.clone() for a in _as_tuple(fn(*inp)))

    def jvp_fn(delta):
        return compute_gradient(wrapped_fn, entry, delta, eps)

    get_numerical_jvp(jacobian_cols, delta, jvp_fn, input.is_complex(), grad_out)
    jacobians = make_jacobians_with_outputs(outputs, dtype=input.dtype, device=input.device)

    for i, jacobian in enumerate(jacobians):
        jacobian.copy_(jacobian_cols[i])
    return jacobians


def check_jacobians_equal(j1, j2, atol):
    # Check whether the max diff betwen two jacobians are within some tolerance `atol`
    for j1_x, j2_x in zip(j1, j2):
        if j1_x.numel() != 0 and (j1_x - j2_x).abs().max() > atol:
            return False
    return True


def combine_jacobian_rows(jacobians_rows, inputs, dim):
    out_jacobians = make_jacobians_with_inputs(inputs, dim)
    diff_input_list = list(iter_tensors(inputs, True))
    correct_grad_sizes = True
    correct_grad_types = True
    for i, rows in jacobians_rows.items():
        inp = diff_input_list[i]
        out_jacobian = out_jacobians[i]
        for j, row in enumerate(rows):
            if row is not None and row.size() != inp.size():
                correct_grad_sizes = False
            elif row is not None and row.dtype != inp.dtype:
                correct_grad_types = False
            if row is None:
                out_jacobian[:, j].zero_()
            else:
                row_dense = row.to_dense() if not row.layout == torch.strided else row
                assert out_jacobian[:, j].numel() == row_dense.numel()
                out_jacobian[:, j] = row_dense.contiguous().view(-1)
    return out_jacobians, correct_grad_sizes, correct_grad_types


def check_analytical_jacobian_attributes(inputs, output, nondet_tol, grad_out_scale, check_grad_dtypes,
                                         raise_exception, custom_backward_fn=None, fast_mode=False, v=None):
    diff_input_list = list(iter_tensors(inputs, True))

    def backward_fn(grad_output):
        return torch.autograd.grad(output, diff_input_list, grad_output,
                                   retain_graph=True, allow_unused=True)
    fn = custom_backward_fn if custom_backward_fn is not None else backward_fn

    if fast_mode:
        jacobians_rows = get_fast_analytic_jacobian(fn, output.clone(), v, grad_out_scale)
        jacobians_rows_reentrant = get_fast_analytic_jacobian(fn, output.clone(), v, grad_out_scale)
    else:
        jacobians_rows = get_analytical_jacobian(fn, output.clone(), grad_out_scale)
        jacobians_rows_reentrant = get_analytical_jacobian(fn, output.clone(), grad_out_scale)
    dim = output.numel() if not fast_mode else 1

    jacobians, correct_grad_types, correct_grad_sizes = combine_jacobian_rows(jacobians_rows, inputs, dim)
    jacobians_reentrant, _, _ = combine_jacobian_rows(jacobians_rows_reentrant, inputs, dim)

    reentrant = check_jacobians_equal(jacobians, jacobians_reentrant, nondet_tol)

    complex_str = '(calculated using complex valued grad output) ' \
        if isinstance(grad_out_scale, complex) else ''

    def fail_test(msg):
        if raise_exception:
            raise RuntimeError(msg)

    if not correct_grad_types and check_grad_dtypes:
        fail_test(f'Gradient{complex_str} has dtype mismatch')
    if not correct_grad_sizes:
        fail_test(f'Analytical gradient{complex_str} has incorrect size')
    if not reentrant:
        fail_test(f'Backward{complex_str} is not reentrant, i.e., running backward with '
                  'same input and grad_output multiple times gives different values, '
                  'although analytical gradient matches numerical gradient. '
                  f'The tolerance for nondeterminism was {nondet_tol}.')
    failed = not (reentrant and correct_grad_sizes and correct_grad_types)
    return jacobians, failed


def get_analytical_jacobian(fn, sample_output, grad_out_scale):
    # Computes Jacobian row-by-row using backward function `fn` = v^T J
    # NB: we can't combine the rows into a single jacobian tensor because fn(v) for
    # different v may return tensors with different number of elements
    grad_out_base = torch.zeros_like(sample_output, memory_format=torch.legacy_contiguous_format)
    flat_grad_out = grad_out_base.view(-1)
    # jacobians_rows[i][j] represents the jth row of the ith input
    jacobians_rows: Dict[int, List[Optional[torch.Tensor]]] = {}

    for j in range(flat_grad_out.numel()):
        flat_grad_out.zero_()
        flat_grad_out[j] = grad_out_scale
        grad_inputs = fn(grad_out_base)
        for i, d_x in enumerate(grad_inputs):
            jacobians_rows[i] = jacobians_rows.get(i, []) + [d_x.clone() if isinstance(d_x, torch.Tensor) else None]
    return jacobians_rows


def get_fast_analytic_jacobian(fn, sample_output, v, grad_out_scale):
    # For each input, computes f(v), which is *supposed* to be v^T J
    jacobians_rows: Dict[int, List[Optional[torch.Tensor]]] = {}
    grad_inputs = fn(v.reshape(sample_output.shape) * grad_out_scale)
    for i, d_x in enumerate(grad_inputs):
        jacobians_rows[i] = jacobians_rows.get(i, []) + [d_x.clone() if isinstance(d_x, torch.Tensor) else None]
    return jacobians_rows


def check_inputs(fail_test, tupled_inputs, check_sparse_nnz) -> bool:
    if not check_sparse_nnz and any(t.is_sparse for t in tupled_inputs if isinstance(t, torch.Tensor)):
        return fail_test('gradcheck expects all tensor inputs are dense when check_sparse_nnz is set to False.')
    # Make sure that gradients are saved for at least one input
    any_input_requiring_grad = False
    for idx, inp in enumerate(tupled_inputs):
        if is_tensor_like(inp) and inp.requires_grad:
            if not (inp.dtype == torch.float64 or inp.dtype == torch.complex128):
                warnings.warn(
                    f'Input #{idx} requires gradient and '
                    'is not a double precision floating point or complex. '
                    'This check will likely fail if all the inputs are '
                    'not of double precision floating point or complex. ')
            content = inp._values() if inp.is_sparse else inp
            # TODO: To cover more problematic cases, replace stride = 0 check with
            # "any overlap in memory" once we have a proper function to check it.
            if content.layout is not torch._mkldnn:  # type: ignore
                if not all(st > 0 or sz <= 1 for st, sz in zip(content.stride(), content.size())):
                    raise RuntimeError(
                        f'The {idx}th input has a dimension with stride 0. gradcheck only '
                        'supports inputs that are non-overlapping to be able to '
                        'compute the numerical gradients correctly. You should call '
                        '.contiguous on the input before passing it to gradcheck.')
            any_input_requiring_grad = True
            inp.retain_grad()
    if not any_input_requiring_grad:
        raise ValueError(
            'gradcheck expects at least one input tensor to require gradient, '
            'but none of the them have requires_grad=True.')
    return True


def check_outputs(outputs) -> None:
    if any(t.layout == torch.sparse_coo for t in outputs if isinstance(t, torch.Tensor)):
        # it is easier to call to_dense() on the sparse output than
        # to modify analytical jacobian
        raise ValueError('Sparse output is not supported at gradcheck yet. '
                         'Please call to_dense() on the output of fn for gradcheck.')
    if any(t.layout == torch._mkldnn for t in outputs if isinstance(t, torch.Tensor)):  # type: ignore
        raise ValueError('MKLDNN output is not supported at gradcheck yet. '
                         'Please call to_dense() on the output of fn for gradcheck.')


def check_no_differentiable_outputs(fail_test, func, inputs, func_out, eps) -> bool:
    # When there are no differentiable outputs, numerical gradient for a function is
    # expected to be zero.
    jacobians_inputs_outputs = get_numerical_jacobian(func, inputs, func_out, eps=eps)
    for jacobian_inputs in jacobians_inputs_outputs:
        for jacobian in jacobian_inputs:
            if torch.ne(jacobian, 0).sum() > 0:
                return fail_test('Numerical gradient for function expected to be zero')
    return True


def check_no_differentiable_outputs_fast(fail_test, func, func_out, inputs, all_u, eps):
    diff_idx = 0
    for i, inp in enumerate(inputs):
        if not is_tensor_like(inp) or not inp.requires_grad:
            continue
        u = all_u[diff_idx]
        numerical = get_fast_numerical_jacobian_for_input(func, i, inp, inputs, _as_tuple(func_out), eps * u, eps, 1.0)
        for n in numerical:
            # TODO: Why do get small non-zero values here
            if not torch.allclose(n, torch.zeros_like(n), atol=1e-12):
                return fail_test('Numerical gradient for function expected to be zero')
        diff_idx += 1
    return True


FAILED_BATCHED_GRAD_MSG = """
gradcheck or gradgradcheck failed while testing batched gradient computation.
This could have been invoked in a number of ways (via a test that calls
gradcheck/gradgradcheck directly or via an autogenerated test).

If you are adding a new operator, please file an issue and then use one of the
workarounds. The workaround depends on how your test invokes gradcheck/gradgradcheck.
If the test
- manually invokes gradcheck/gradgradcheck, then call gradcheck/gradgradcheck
  with `check_batched_grad=False` as a keyword argument.
- is OpInfo-based (e.g., in test_ops.py), then modify the OpInfo for the test
  to have `check_batched_grad=False` and/or `check_batched_gradgrad=False`.
- is common_method_invocations-based, then add your test to the denylist
  EXCLUDE_BATCHED_GRAD_TESTS in test_autograd.py

If you're modifying an existing operator that supports batched grad computation,
or wish to make a new operator work with batched grad computation, please read
the following.

To compute batched grads (e.g., jacobians, hessians), we vmap over the backward
computation. The most common failure case is if there is a 'vmap-incompatible
operation' in the backward pass. Please see
NOTE: [How to write vmap-compatible backward formulas]
in the codebase for an explanation of how to fix this.
""".strip()

def get_failed_batched_grad_test_msg(output_idx, input_idx, res, exp):
    return f"""
For output {output_idx} and input {input_idx}:

{FAILED_BATCHED_GRAD_MSG}

Got:
{res}

Expected:
{exp}
""".strip()


def test_batched_grad(fail_test, input, output, output_idx) -> bool:
    # NB: test_batched_grad compares two autograd.grad invocations with a single
    # vmap(autograd.grad) invocation. It's not exactly a "gradcheck" in the
    # sense that we're not comparing an analytical jacobian with a numeric one,
    # but it is morally similar (we could have computed a full analytic jac
    # via vmap, but that is potentially slow)
    diff_input_list = list(iter_tensors(input, True))
    grad = functools.partial(torch.autograd.grad, output, diff_input_list, retain_graph=True, allow_unused=True)

    def vjp(v):
        results = grad(v)
        results = tuple(grad if grad is not None else
                        torch.zeros([], dtype=inp.dtype, device=inp.device).expand(inp.shape)
                        for grad, inp in zip(results, diff_input_list))
        return results

    grad_outputs = [torch.randn_like(output) for _ in range(2)]

    expected = [vjp(gO) for gO in grad_outputs]
    expected = [torch.stack(shards) for shards in zip(*expected)]

    # Squash warnings since these are expected to happen in most cases
    # NB: this doesn't work for CUDA tests: https://github.com/pytorch/pytorch/issues/50209
    with warnings.catch_warnings():
        warnings.filterwarnings("ignore", message="Batching rule not implemented")
        warnings.filterwarnings("ignore", message="torch.vmap is an experimental prototype")
        try:
            result = vmap(vjp)(torch.stack(grad_outputs))
        except RuntimeError as ex:
            # It's OK that we're not raising the error at the correct callsite.
            # That's because the callsite is always going to inside the Python
            # autograd.grad instead of the C++ traceback of what line in the
            # backward formula
            return fail_test(
                f'While computing batched gradients, got: {ex}\n\n{FAILED_BATCHED_GRAD_MSG}')

    for input_idx, (res, exp) in enumerate(zip(result, expected)):
        if torch.allclose(res, exp):
            continue
        return fail_test(get_failed_batched_grad_test_msg(output_idx, input_idx, res, exp))
    return True


def test_backward_mul_by_grad_output(fail_test, outputs, inputs, check_sparse_nnz) -> bool:
    # Tests that backward is multiplied by grad_output
    diff_input_list: List[torch.Tensor] = list(iter_tensors(inputs, True))
    if not diff_input_list:
        raise RuntimeError("no Tensors requiring grad found in input")
    grads_input = torch.autograd.grad(outputs, diff_input_list,
                                      [torch.zeros_like(o, memory_format=torch.legacy_contiguous_format) for o in outputs],
                                      allow_unused=True)
    for gi, di in zip(grads_input, diff_input_list):
        if gi is None:
            continue
        if isinstance(gi, torch.Tensor) and gi.layout != torch.strided:
            if gi.layout != di.layout:
                return fail_test('grad is incorrect layout (' + str(gi.layout) + ' is not ' + str(di.layout) + ')')
            if gi.layout == torch.sparse_coo:
                if gi.sparse_dim() != di.sparse_dim():
                    return fail_test('grad is sparse tensor, but has incorrect sparse_dim')
                if gi.dense_dim() != di.dense_dim():
                    return fail_test('grad is sparse tensor, but has incorrect dense_dim')
            gi = gi.to_dense()
            di = di.to_dense()

        if check_sparse_nnz:
            if not torch.allclose(gi, torch.zeros_like(gi)):
                return fail_test('backward not multiplied by grad_output')
        elif not gi.eq(0).all():
            return fail_test('backward not multiplied by grad_output')
        if gi.dtype != di.dtype or gi.device != di.device or gi.is_sparse != di.is_sparse:
            return fail_test("grad is incorrect type")
        if gi.size() != di.size():
            return fail_test('grad is incorrect size')
    return True


def test_undefined_grad(fail_test, func, outputs, inputs) -> bool:
    diff_input_list: List[torch.Tensor] = list(iter_tensors(inputs, True))
    if not diff_input_list:
        raise RuntimeError("no Tensors requiring grad found in input")

    def warn_bc_breaking():
        warnings.warn((
            'Backwards compatibility: New undefined gradient support checking '
            'feature is enabled by default, but it may break existing callers '
            'of this function. If this is true for you, you can call this '
            'function with "check_undefined_grad=False" to disable the feature'))

    def check_undefined_grad_support(output_to_check):
        grads_output = [torch.zeros_like(o, memory_format=torch.legacy_contiguous_format) for o in output_to_check]
        try:
            grads_input = torch.autograd.grad(output_to_check, diff_input_list,
                                              grads_output, allow_unused=True)
        except RuntimeError:
            warn_bc_breaking()
            return fail_test((
                'Expected backward function to handle undefined output grads. '
                'Please look at "Notes about undefined output gradients" in '
                '"tools/autograd/derivatives.yaml"'))

        for gi, i in zip(grads_input, diff_input_list):
            if (gi is not None) and (not gi.eq(0).all()):
                warn_bc_breaking()
                return fail_test((
                    'Expected all input grads to be undefined or zero when all output grads are undefined '
                    'or zero. Please look at "Notes about undefined output gradients" in '
                    '"tools/autograd/derivatives.yaml"'))
        return True

    # All backward functions must work properly if all output grads are undefined
    outputs_to_check = [[
        torch._C._functions.UndefinedGrad()(o) for o in _differentiable_outputs(func(*inputs))
        # This check filters out Tensor-likes that aren't instances of Tensor.
        if isinstance(o, torch.Tensor)
    ]]

    # If there are multiple output grads, we should be able to undef one at a time without error
    if len(outputs_to_check[0]) > 1:
        for undef_grad_idx in range(len(outputs)):
            output_to_check = _differentiable_outputs(func(*inputs))
            outputs_to_check.append([
                torch._C._functions.UndefinedGrad()(o) if idx == undef_grad_idx else o
                for idx, o in enumerate(output_to_check)])

    return all(check_undefined_grad_support(output) for output in outputs_to_check)


def _as_tuple(x):
    if isinstance(x, tuple):
        return x
    elif isinstance(x, list):
        return tuple(x)
    else:
        return x,


def _differentiable_outputs(x):
    return tuple(o for o in _as_tuple(x) if o.requires_grad)


def get_notallclose_msg(analytical, numerical, output_idx, input_idx, error_str='') -> str:
    return error_str + 'Jacobian mismatch for output %d with respect to input %d,\n' \
        'numerical:%s\nanalytical:%s\n' % (output_idx, input_idx, numerical, analytical)

def transpose(m):
    out: List[List[torch.Tensor]] = []
    for j in range(len(m[0])):
        out.append([])
        for i in range(len(m)):
            out[j].append(m[i][j])
    return out


def slow_gradcheck(fail_test, func, func_out, tupled_inputs, outputs, eps, rtol,
                   atol, raise_exception, check_grad_dtypes, nondet_tol):
    if not outputs:
        return check_no_differentiable_outputs(fail_test, func, tupled_inputs, _as_tuple(func_out), eps)

    numerical = transpose(get_numerical_jacobian(func, tupled_inputs, outputs, eps=eps))
    if any(isinstance(o, torch.Tensor) and o.is_complex() for o in _as_tuple(func_out)):
        numerical_from_imag_grad_out = transpose(get_numerical_jacobian(func, tupled_inputs, outputs, eps=eps, grad_out=1j))

    for i, o in enumerate(outputs):
        analytical, failed = check_analytical_jacobian_attributes(tupled_inputs, o, nondet_tol, 1.0,
                                                                  check_grad_dtypes, raise_exception)
        if failed:
            return False

        if o.is_complex():
            analytical_from_imag_grad_out, failed = check_analytical_jacobian_attributes(
                tupled_inputs, o, nondet_tol, 1j, check_grad_dtypes, raise_exception)
            if failed:
                return False

        inp_tensors = iter_tensors(tupled_inputs, True)

        for j, (a, n, inp) in enumerate(zip(analytical, numerical[i], inp_tensors)):
            if a.numel() != 0 or n.numel() != 0:
                if o.is_complex():    # C -> C, R -> C
                    if not torch.allclose(analytical_from_imag_grad_out[j], numerical_from_imag_grad_out[i][j], rtol, atol):
                        return fail_test(get_notallclose_msg(analytical_from_imag_grad_out[j],
                                                             numerical_from_imag_grad_out[i][j], i, j,
                                                             "Gradients failed to compare equal for grad output = 1j. "))
                if inp.is_complex():  # C -> R, C -> C
                    if not torch.allclose(a, n, atol, rtol):
                        return fail_test(get_notallclose_msg(a, n, i, j,
                                                             "Gradients failed to compare equal for grad output = 1. "))
                else:                 # R -> R, R -> C
                    if not torch.allclose(a, n, atol, rtol):
                        return fail_test(get_notallclose_msg(a, n, i, j))
    return True


def dot(u, v):
    if v.is_complex() and not u.is_complex():
        return v.dot(u.to(dtype=v.dtype))
    elif u.is_complex() and not v.is_complex():
        return u.dot(v.to(dtype=u.dtype))
    else:
        return u.dot(v)


def fast_gradcheck(fail_test, func, func_out, tupled_inputs, outputs, eps, rtol,
                   atol, raise_exception, check_grad_dtypes, nondet_tol):
    # See https://github.com/pytorch/pytorch/issues/53876
    def vec_from_tensor(x):
        # If x is complex, we create a complex tensor with only real component
        if x.layout == torch.sparse_coo:
            # For sparse, create a random sparse vec with random values in the same
            # indices. Make sure size is set so that it isn't inferred to be smaller.
            x_values = x.values()
            values = torch.rand(x_values.nelement()).to(dtype=x.dtype, device=x.device).reshape(x_values.shape)
            values /= values.norm()
            vec = torch.sparse_coo_tensor(x.indices(), values, x.size())
        else:
            vec = torch.rand(x.nelement()).to(dtype=x.dtype, device=x.device)
            vec /= vec.norm()
        return vec

    inp_tensors = [t for t in tupled_inputs if is_tensor_like(t) and t.requires_grad]

    all_u = [vec_from_tensor(inp) for inp in inp_tensors]
    all_u_dense = [u.to_dense().reshape(-1) if u.layout == torch.sparse_coo else u for u in all_u]
    all_v = [vec_from_tensor(out) for out in outputs if is_tensor_like(out)]

    if not outputs:
        if not check_no_differentiable_outputs_fast(fail_test, func, func_out, tupled_inputs, all_u, eps):
            return False

    any_complex = any(o.is_complex() for o in outputs)
    complex_output_indices = [i for i, o in enumerate(outputs) if o.is_complex()]

    # Initialize list of lists to store jacobians for each input, output pair
    all_analytical: List[List[torch.Tensor]] = [[] for _ in outputs]
    all_numerical: List[List[torch.Tensor]] = [[] for t in inp_tensors]
    all_analytical_from_imag_grad_out: List[List[torch.Tensor]] = [[] for _ in complex_output_indices]
    all_numerical_from_imag_grad_out: List[List[torch.Tensor]] = [[] for t in inp_tensors]

    # Numerically approximate v^T (J u)
    # diff_idx represents only counts tensors that require grad, but input_idx counts
    # all tensors
    diff_idx = 0
    for input_idx, inp in enumerate(tupled_inputs):
        if not is_tensor_like(inp) or not inp.requires_grad:  # type: ignore
            continue
        u = all_u[diff_idx]
        numerical = get_fast_numerical_jacobian_for_input(func, input_idx, inp, tupled_inputs, outputs, eps * u, eps, 1.0)

        for j, (a, v) in enumerate(zip(numerical, all_v)):
            out = dot(a, v.to(device=a.device))
            all_numerical[diff_idx].append(dot(a, v.to(device=a.device)))

        if any_complex:
            numerical_from_imag_grad_out = get_fast_numerical_jacobian_for_input(
                func, input_idx, inp, tupled_inputs, outputs, eps * u, eps, 1j)
            for j in complex_output_indices:
                a, v = numerical_from_imag_grad_out[j], all_v[j]
                all_numerical_from_imag_grad_out[diff_idx].append(dot(a, v.to(device=a.device)))
        diff_idx += 1

    # Analytically calculate (v^T J) u
    for i, (out, v) in enumerate(zip(outputs, all_v)):
        analytical, failed = check_analytical_jacobian_attributes(tupled_inputs, out, nondet_tol, 1.0, check_grad_dtypes,
                                                                  raise_exception, fast_mode=True, v=v)
        if failed:
            return False

        for a, u in zip(analytical, all_u_dense):
            all_analytical[i].append(a.T.squeeze(0).dot(u))

        if out.is_complex():
            analytical_from_imag_grad_out, failed = check_analytical_jacobian_attributes(
                tupled_inputs, out, nondet_tol, 1j, check_grad_dtypes, raise_exception, fast_mode=True, v=v)
            if failed:
                return False

            for j, (a, u) in enumerate(zip(analytical_from_imag_grad_out, all_u_dense)):
                all_analytical_from_imag_grad_out[i].append(a.T.squeeze(0).dot(u))


    prefix = "Gradients failed to compare equal for grad output = 1j. "
    # Make sure analytical and numerical is same when calcaluted using grad_out = 1j
    for i, all_numerical_for_input_i in enumerate(all_numerical_from_imag_grad_out):
        for j, n in enumerate(all_numerical_for_input_i):
            # TODO: clean up cases
            a = all_analytical_from_imag_grad_out[j][i]
            if a.is_complex() and not n.is_complex():
                if not torch.allclose(a, n.to(a.dtype), rtol, atol):
                    return fail_test(get_notallclose_msg(a, n, i, j, prefix))
            elif n.is_complex() and not a.is_complex():
                if not torch.allclose(a.to(n.dtype), n, rtol, atol):
                    return fail_test(get_notallclose_msg(a, n, i, j, prefix))
            else:
                if not torch.allclose(a, n, rtol, atol):
                    return fail_test(get_notallclose_msg(a, n, i, j, prefix))

    # Make sure analytical and numerical is the same
    for i, (all_numerical_for_input_i, inp) in enumerate(zip(all_numerical, inp_tensors)):
        prefix = "" if not inp.is_complex() else \
            "Gradients failed to compare equal for grad output = 1. "
        for j, n in enumerate(all_numerical_for_input_i):
            a = all_analytical[j][i]
            if a.is_complex() and not n.is_complex():
                if not torch.allclose(a, n.to(a.dtype), rtol, atol):
                    return fail_test(get_notallclose_msg(a, n, i, j, prefix))
            elif n.is_complex() and not a.is_complex():
                if not torch.allclose(a.to(n.dtype), n, rtol, atol):
                    return fail_test(get_notallclose_msg(a, n, i, j, prefix))
            else:
                if not torch.allclose(a, n, rtol, atol):
                    return fail_test(get_notallclose_msg(a, n, i, j, prefix))

    return True


# Note [VarArg of Tensors]
# ~~~~~~~~~~~~~~~~~~~~~~~~
# 'func' accepts a vararg of tensors, which isn't expressable in the type system at the moment.
# If https://mypy.readthedocs.io/en/latest/additional_features.html?highlight=callable#extended-callable-types is accepted,
# the '...' first argument of Callable can be replaced with VarArg(Tensor).
# For now, we permit any input.
# the '...' first argument of Callable can be replaced with VarArg(Tensor).
# For now, we permit any input.
def gradcheck(
    func: Callable[..., Union[_TensorOrTensors]],  # See Note [VarArg of Tensors]
    inputs: _TensorOrTensors,
    eps: float = 1e-6,
    atol: float = 1e-5,
    rtol: float = 1e-3,
    raise_exception: bool = True,
    check_sparse_nnz: bool = False,
    nondet_tol: float = 1e-12,  # TODO WHY
    check_undefined_grad: bool = True,
    check_grad_dtypes: bool = False,
    check_batched_grad: bool = False,
    fast_mode: bool = True,
) -> bool:
    r"""Check gradients computed via small finite differences against analytical
    gradients w.r.t. tensors in :attr:`inputs` that are of floating point or complex type
    and with ``requires_grad=True``.

    The check between numerical and analytical gradients uses :func:`~torch.allclose`.

    For complex functions, no notion of Jacobian exists. Gradcheck verifies if the numerical and
    analytical values of Wirtinger and Conjugate Wirtinger derivative are consistent. The gradient
    computation is done under the assumption that the overall function has a real valued output.
    For functions with complex output, gradcheck compares the numerical and analytical gradients
    for two values of :attr:`grad_output`: 1 and 1j. For more details, check out
    :ref:`complex_autograd-doc`.

    .. note::
        The default values are designed for :attr:`input` of double precision.
        This check will likely fail if :attr:`input` is of less precision, e.g.,
        ``FloatTensor``.

    .. warning::
       If any checked tensor in :attr:`input` has overlapping memory, i.e.,
       different indices pointing to the same memory address (e.g., from
       :func:`torch.expand`), this check will likely fail because the numerical
       gradients computed by point perturbation at such indices will change
       values at all other indices that share the same memory address.

    Args:
        func (function): a Python function that takes Tensor inputs and returns
            a Tensor or a tuple of Tensors
        inputs (tuple of Tensor or Tensor): inputs to the function
        eps (float, optional): perturbation for finite differences
        atol (float, optional): absolute tolerance
        rtol (float, optional): relative tolerance
        raise_exception (bool, optional): indicating whether to raise an exception if
            the check fails. The exception gives more information about the
            exact nature of the failure. This is helpful when debugging gradchecks.
        check_sparse_nnz (bool, optional): if True, gradcheck allows for SparseTensor input,
            and for any SparseTensor at input, gradcheck will perform check at nnz positions only.
        nondet_tol (float, optional): tolerance for non-determinism. When running
            identical inputs through the differentiation, the results must either match
            exactly (default, 0.0) or be within this tolerance.
        check_undefined_grad (bool, optional): if True, check if undefined output grads
            are supported and treated as zeros, for ``Tensor`` outputs.
        check_batched_grad (bool, optional): if True, check if we can compute
            batched gradients using prototype vmap support. Defaults to False.

    Returns:
        True if all differences satisfy allclose condition
    """
    def fail_test(msg):
        if raise_exception:
            raise RuntimeError(msg)
        return False

    # Coalesce if sparse, so we can get .values() later. We do this before we call func
    # so that input is part of the graph
    def coalesce(input):
        if is_tensor_like(input) and input.layout == torch.sparse_coo:
            return input.coalesce()
        return input

    tupled_inputs = tuple(coalesce(input) for input in _as_tuple(inputs))

    if not check_inputs(fail_test, tupled_inputs, check_sparse_nnz):
        return False

    func_out = func(*tupled_inputs)
    outputs = _differentiable_outputs(func_out)

    check_outputs(outputs)

    if fast_mode:
        if not fast_gradcheck(fail_test, func, func_out, tupled_inputs, outputs, eps, rtol,
                              atol, raise_exception, check_grad_dtypes, nondet_tol):
            return False
    else:
        if not slow_gradcheck(fail_test, func, func_out, tupled_inputs, outputs, eps, rtol,
                              atol, raise_exception, check_grad_dtypes, nondet_tol):
            return False

<<<<<<< HEAD
    for i, o in enumerate(outputs):
=======
        if o.is_complex():
            analytical_from_imag_grad_out, failed = check_analytical_jacobian_attributes(
                tupled_inputs, o, nondet_tol, 1j, check_grad_dtypes, raise_exception)
            if failed:
                return False

        inp_tensors = iter_tensors(tupled_inputs, True)

        for j, (a, n, inp) in enumerate(zip(analytical, numerical[i], inp_tensors)):
            if a.numel() != 0 or n.numel() != 0:
                if o.is_complex():    # C -> C, R -> C
                    if not torch.allclose(analytical_from_imag_grad_out[j], numerical_from_imag_grad_out[i][j], rtol, atol):
                        return fail_test(get_notallclose_msg(analytical_from_imag_grad_out[j],
                                                             numerical_from_imag_grad_out[i][j], i, j,
                                                             "Gradients failed to compare equal for grad output = 1j. "))
                if inp.is_complex():  # C -> R, C -> C
                    if not torch.allclose(a, n, rtol, atol):
                        return fail_test(get_notallclose_msg(a, n, i, j,
                                                             "Gradients failed to compare equal for grad output = 1. "))
                else:                 # R -> R, R -> C
                    if not torch.allclose(a, n, rtol, atol):
                        return fail_test(get_notallclose_msg(a, n, i, j))

>>>>>>> a35209e4
        if check_batched_grad:
            if not test_batched_grad(fail_test, tupled_inputs, o, i):
                return False

    if not test_backward_mul_by_grad_output(fail_test, outputs, tupled_inputs, check_sparse_nnz):
        return False

    if check_undefined_grad:
        if not test_undefined_grad(fail_test, func, outputs, tupled_inputs):
            return False

    return True


def gradgradcheck(
    func: Callable[..., _TensorOrTensors],  # See Note [VarArg of Tensors]
    inputs: _TensorOrTensors,
    grad_outputs: Optional[_TensorOrTensors] = None,
    eps: float = 1e-6,
    atol: float = 1e-5,
    rtol: float = 1e-3,
    gen_non_contig_grad_outputs: bool = False,
    raise_exception: bool = True,
    nondet_tol: float = 0.0,
    check_undefined_grad: bool = True,
    check_grad_dtypes: bool = False,
    check_batched_grad: bool = False,
    fast_mode: bool = True,
) -> bool:
    r"""Check gradients of gradients computed via small finite differences
    against analytical gradients w.r.t. tensors in :attr:`inputs` and
    :attr:`grad_outputs` that are of floating point or complex type and with
    ``requires_grad=True``.

    This function checks that backpropagating through the gradients computed
    to the given :attr:`grad_outputs` are correct.

    The check between numerical and analytical gradients uses :func:`~torch.allclose`.

    .. note::
        The default values are designed for :attr:`input` and
        :attr:`grad_outputs` of double precision. This check will likely fail if
        they are of less precision, e.g., ``FloatTensor``.

    .. warning::
       If any checked tensor in :attr:`input` and :attr:`grad_outputs` has
       overlapping memory, i.e., different indices pointing to the same memory
       address (e.g., from :func:`torch.expand`), this check will likely fail
       because the numerical gradients computed by point perturbation at such
       indices will change values at all other indices that share the same
       memory address.

    Args:
        func (function): a Python function that takes Tensor inputs and returns
            a Tensor or a tuple of Tensors
        inputs (tuple of Tensor or Tensor): inputs to the function
        grad_outputs (tuple of Tensor or Tensor, optional): The gradients with
            respect to the function's outputs.
        eps (float, optional): perturbation for finite differences
        atol (float, optional): absolute tolerance
        rtol (float, optional): relative tolerance
        gen_non_contig_grad_outputs (bool, optional): if :attr:`grad_outputs` is
            ``None`` and :attr:`gen_non_contig_grad_outputs` is ``True``, the
            randomly generated gradient outputs are made to be noncontiguous
        raise_exception (bool, optional): indicating whether to raise an exception if
            the check fails. The exception gives more information about the
            exact nature of the failure. This is helpful when debugging gradchecks.
        nondet_tol (float, optional): tolerance for non-determinism. When running
            identical inputs through the differentiation, the results must either match
            exactly (default, 0.0) or be within this tolerance. Note that a small amount
            of nondeterminism in the gradient will lead to larger inaccuracies in
            the second derivative.
        check_undefined_grad (bool, optional): if True, check if undefined output grads
            are supported and treated as zeros
        check_batched_grad (bool, optional): if True, check if we can compute
            batched gradients using prototype vmap support. Defaults to False.

    Returns:
        True if all differences satisfy allclose condition
    """
    tupled_inputs = _as_tuple(inputs)

    if grad_outputs is None:
        # If grad_outputs is not specified, create random Tensors of the same
        # shape, type, and device as the outputs
        def randn_like(x):
            y = torch.testing.randn_like(
                x if (x.is_floating_point() or x.is_complex()) else x.double(), memory_format=torch.legacy_contiguous_format)
            if gen_non_contig_grad_outputs:
                y = torch.testing.make_non_contiguous(y)
            return y.requires_grad_()
        outputs = _as_tuple(func(*tupled_inputs))
        tupled_grad_outputs = tuple(randn_like(x) for x in outputs)
    else:
        tupled_grad_outputs = _as_tuple(grad_outputs)

    num_outputs = len(tupled_grad_outputs)

    def new_func(*args):
        input_args = args[:-num_outputs]
        grad_outputs = args[-num_outputs:]
        outputs = _differentiable_outputs(func(*input_args))
        input_args = tuple(x for x in input_args if isinstance(x, torch.Tensor) and x.requires_grad)
        grad_inputs = torch.autograd.grad(outputs, input_args, grad_outputs, create_graph=True)
        return grad_inputs

    return gradcheck(
        new_func, tupled_inputs + tupled_grad_outputs, eps, atol, rtol, raise_exception,
        nondet_tol=nondet_tol, check_undefined_grad=check_undefined_grad,
        check_grad_dtypes=check_grad_dtypes, check_batched_grad=check_batched_grad, fast_mode=fast_mode)<|MERGE_RESOLUTION|>--- conflicted
+++ resolved
@@ -659,11 +659,11 @@
                                                              numerical_from_imag_grad_out[i][j], i, j,
                                                              "Gradients failed to compare equal for grad output = 1j. "))
                 if inp.is_complex():  # C -> R, C -> C
-                    if not torch.allclose(a, n, atol, rtol):
+                    if not torch.allclose(a, n, rtol, atol):
                         return fail_test(get_notallclose_msg(a, n, i, j,
                                                              "Gradients failed to compare equal for grad output = 1. "))
                 else:                 # R -> R, R -> C
-                    if not torch.allclose(a, n, atol, rtol):
+                    if not torch.allclose(a, n, rtol, atol):
                         return fail_test(get_notallclose_msg(a, n, i, j))
     return True
 
@@ -891,33 +891,7 @@
                               atol, raise_exception, check_grad_dtypes, nondet_tol):
             return False
 
-<<<<<<< HEAD
     for i, o in enumerate(outputs):
-=======
-        if o.is_complex():
-            analytical_from_imag_grad_out, failed = check_analytical_jacobian_attributes(
-                tupled_inputs, o, nondet_tol, 1j, check_grad_dtypes, raise_exception)
-            if failed:
-                return False
-
-        inp_tensors = iter_tensors(tupled_inputs, True)
-
-        for j, (a, n, inp) in enumerate(zip(analytical, numerical[i], inp_tensors)):
-            if a.numel() != 0 or n.numel() != 0:
-                if o.is_complex():    # C -> C, R -> C
-                    if not torch.allclose(analytical_from_imag_grad_out[j], numerical_from_imag_grad_out[i][j], rtol, atol):
-                        return fail_test(get_notallclose_msg(analytical_from_imag_grad_out[j],
-                                                             numerical_from_imag_grad_out[i][j], i, j,
-                                                             "Gradients failed to compare equal for grad output = 1j. "))
-                if inp.is_complex():  # C -> R, C -> C
-                    if not torch.allclose(a, n, rtol, atol):
-                        return fail_test(get_notallclose_msg(a, n, i, j,
-                                                             "Gradients failed to compare equal for grad output = 1. "))
-                else:                 # R -> R, R -> C
-                    if not torch.allclose(a, n, rtol, atol):
-                        return fail_test(get_notallclose_msg(a, n, i, j))
-
->>>>>>> a35209e4
         if check_batched_grad:
             if not test_batched_grad(fail_test, tupled_inputs, o, i):
                 return False
