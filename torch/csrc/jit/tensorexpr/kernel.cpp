--- conflicted
+++ resolved
@@ -1998,18 +1998,11 @@
     dtype = Dtype(*maybe_stype);
   }
   BufHandle ResultBuf("conv", shape, dtype);
-<<<<<<< HEAD
-  BufHandle inp = BufHandle(tensors_.at(n->input(0)->unique())->buf());
-  BufHandle w = BufHandle(tensors_.at(n->input(1)->unique())->buf());
-  BufHandle b = BufHandle(tensors_.at(n->input(2)->unique())->buf());
-
-=======
   BufHandle inp = BufHandle(tensors_.at(n->input(0))->buf());
   BufHandle w = BufHandle(tensors_.at(n->input(1))->buf());
   BufHandle b = BufHandle(tensors_.at(n->input(2))->buf());
 
   // NOLINTNEXTLINE(cppcoreguidelines-init-variables)
->>>>>>> 09c0bb4f
   int sH, sW;
   auto strides_iv = *toIValue(n->input(3));
   if (strides_iv.isIntList()) {
@@ -2018,10 +2011,7 @@
   } else {
     sH = sW = strides_iv.toInt();
   }
-<<<<<<< HEAD
-=======
   // NOLINTNEXTLINE(cppcoreguidelines-init-variables)
->>>>>>> 09c0bb4f
   int pH, pW;
   auto padding_iv = *toIValue(n->input(4));
   if (padding_iv.isIntList()) {
@@ -2030,13 +2020,9 @@
   } else {
     pH = pW = padding_iv.toInt();
   }
-<<<<<<< HEAD
-  int dH, dW;
-=======
   // NOLINTNEXTLINE(cppcoreguidelines-init-variables)
   int dH, dW;
   // NOLINTNEXTLINE(cppcoreguidelines-avoid-magic-numbers)
->>>>>>> 09c0bb4f
   auto dil_iv = *toIValue(n->input(5));
   if (dil_iv.isIntList()) {
     dH = dil_iv.toIntList()[0];
@@ -2044,10 +2030,6 @@
   } else {
     dH = dW = dil_iv.toInt();
   }
-<<<<<<< HEAD
-  int groups = toIValue(n->input(6))->toInt();
-
-=======
   // NOLINTNEXTLINE(cppcoreguidelines-avoid-magic-numbers)
   int groups = toIValue(n->input(6))->toInt();
 
@@ -2056,7 +2038,6 @@
     return conv2d_depthwise(inp, w, b, sH, pH, groups);
   }
 
->>>>>>> 09c0bb4f
   // Once we have a performant TE representation for conv2d, we could use it
   // here instead of the external call!
   Stmt* s = ExternalCall::make(
