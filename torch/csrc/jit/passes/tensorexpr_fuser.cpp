--- conflicted
+++ resolved
@@ -162,14 +162,8 @@
       "aten::max.other(Tensor self, Tensor other) -> Tensor",
       // TODO: enable slice, shape inference is not implemented for this op yet
 
-<<<<<<< HEAD
-      // TODO: enable once we have an out variant for conv2d to use in the NNC's
-      // external call or when we have a performant TE representation for conv
-      // "aten::conv2d(Tensor input, Tensor weight, Tensor? bias=None, int[2] stride=1, int[2] padding=0, int[2] dilation=1, int groups=1) -> Tensor",
+      "aten::conv2d(Tensor input, Tensor weight, Tensor? bias=None, int[2] stride=1, int[2] padding=0, int[2] dilation=1, int groups=1) -> Tensor",
       "aten::matmul(Tensor self, Tensor other) -> Tensor",
-=======
-      "aten::conv2d(Tensor input, Tensor weight, Tensor? bias=None, int[2] stride=1, int[2] padding=0, int[2] dilation=1, int groups=1) -> Tensor",
->>>>>>> e0d0b7f4
   };
   // clang-format on
 
@@ -182,16 +176,6 @@
     return isSupportedForBlock(node);
   }
 
-<<<<<<< HEAD
-  static const OperatorSet cuda_only_operator_set{
-      "aten::pow.Tensor_Scalar(Tensor self, Scalar exponent) -> Tensor",
-  };
-  static const OperatorSet cpu_only_operator_set{
-      "aten::conv2d(Tensor input, Tensor weight, Tensor? bias=None, int[2] stride=1, int[2] padding=0, int[2] dilation=1, int groups=1) -> Tensor",
-      "aten::matmul(Tensor self, Tensor other) -> Tensor",
-  };
-=======
->>>>>>> e0d0b7f4
   static const OperatorSet supported_reduction_set{
       "aten::sum(Tensor self, *, ScalarType? dtype=None) -> Tensor",
       "aten::sum.dim_IntList(Tensor self, int[1] dim, bool keepdim=False, *, ScalarType? dtype=None) -> Tensor",
@@ -914,7 +898,8 @@
       "aten::pow.Tensor_Scalar(Tensor self, Scalar exponent) -> Tensor",
     };
     static const OperatorSet cpu_only_operator_set{
-      "aten::conv2d(Tensor input, Tensor weight, Tensor? bias=None, int[2] stride=1, int[2] padding=0, int[2] dilation=1, int groups=1) -> Tensor"
+      "aten::conv2d(Tensor input, Tensor weight, Tensor? bias=None, int[2] stride=1, int[2] padding=0, int[2] dilation=1, int groups=1) -> Tensor",
+      "aten::matmul(Tensor self, Tensor other) -> Tensor",
     };
     // clang-format on
 
